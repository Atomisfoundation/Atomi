cmake_minimum_required(VERSION 3.1)

set(VERSION_MAJOR 1)
set(VERSION_MINOR 0)
set(VERSION_REVISION 0)
set(GIT_COMMIT_HASH "unknown")

find_package(Git)
if(Git_FOUND)
    execute_process(
        COMMAND ${GIT_EXECUTABLE} status
        WORKING_DIRECTORY ${CMAKE_SOURCE_DIR}
        ERROR_VARIABLE RESULT_STRING
        OUTPUT_STRIP_TRAILING_WHITESPACE
    )

    string(LENGTH "${RESULT_STRING}" LENGTH_RESULT_STRING)

    if(${LENGTH_RESULT_STRING} EQUAL 0)
        execute_process(
            COMMAND ${GIT_EXECUTABLE} log -1 --format=%H
            WORKING_DIRECTORY ${CMAKE_SOURCE_DIR}
            OUTPUT_VARIABLE GIT_COMMIT_HASH
            OUTPUT_STRIP_TRAILING_WHITESPACE
        )
        execute_process(
            COMMAND ${GIT_EXECUTABLE} rev-list HEAD --count
            WORKING_DIRECTORY ${CMAKE_SOURCE_DIR}
            OUTPUT_VARIABLE VERSION_REVISION
            OUTPUT_STRIP_TRAILING_WHITESPACE
        )

        set(APPVEYOR_REPO_BRANCH_EXISTS $ENV{APPVEYOR_REPO_BRANCH})
        set(TRAVIS_BRANCH_EXISTS $ENV{TRAVIS_BRANCH})

        if(NOT DEFINED BRANCH_NAME)
            execute_process(
                COMMAND ${GIT_EXECUTABLE} rev-parse --abbrev-ref HEAD
                WORKING_DIRECTORY ${CMAKE_SOURCE_DIR}
                OUTPUT_VARIABLE BRANCH_NAME
                OUTPUT_STRIP_TRAILING_WHITESPACE
            )
        endif()

    endif()
else()
    set(BRANCH_NAME "")
endif()

message("BRANCH_NAME: ${BRANCH_NAME}")

project(beam VERSION ${VERSION_MAJOR}.${VERSION_MINOR}.${VERSION_REVISION})

message("BEAM_VERSION: ${PROJECT_VERSION}")

if(UNIX AND NOT APPLE AND NOT ANDROID)
    set(LINUX TRUE)
endif()

enable_testing()

function(add_test_snippet EXE_NAME LIB_NAME)
    add_executable(${EXE_NAME} ${EXE_NAME}.cpp)
    add_dependencies(${EXE_NAME} ${LIB_NAME})
    target_link_libraries(${EXE_NAME} ${LIB_NAME})
    add_test(NAME ${EXE_NAME} COMMAND $<TARGET_FILE:${EXE_NAME}>)
endfunction()

set(CMAKE_CXX_STANDARD 17)
set(CMAKE_CXX_STANDARD_REQUIRED ON)

set(BEAM_USE_AVX FALSE)
if (BEAM_CPU_ARCH MATCHES "avx")
    set(BEAM_USE_AVX TRUE)
endif()

if(BEAM_USE_GPU)
    add_definitions(-DBEAM_USE_GPU)
    set(BEAM_USE_AVX TRUE)
endif()

if(BEAM_USE_AVX)
    add_definitions(-DBEAM_USE_AVX)
endif()

set(BEAM_QT_UI_WALLET TRUE)
if (BEAM_NO_QT_UI_WALLET)
    set(BEAM_QT_UI_WALLET FALSE)    
endif()

set(BEAM_USE_STATIC FALSE)
if(BEAM_LINK_TYPE MATCHES "Static")
    set(BEAM_USE_STATIC TRUE)
endif()

if(BEAM_USE_STATIC)
    add_definitions(-DBEAM_USE_STATIC)
endif()

#it's enabled by default for testnet
#if(DEBUG_MESSAGES_IN_RELEASE_MODE)
    add_definitions(-DDEBUG_MESSAGES_IN_RELEASE_MODE)
#endif()
#it's enabled by default for testnet
#add_definitions(-DLOG_VERBOSE_ENABLED=1)

if(SHOW_CODE_LOCATION)
    add_definitions(-DSHOW_CODE_LOCATION=1)
endif()

if(BRANCH_NAME MATCHES "testnet")
    add_definitions(-DBEAM_TESTNET)
endif()

if(BEAM_TESTNET)
    add_definitions(-DBEAM_TESTNET)
endif()

if(MSVC)
    if(CMAKE_CXX_FLAGS MATCHES "/W[0-4]")
		string(REGEX REPLACE "/W[0-4]" "/W4 /WX" CMAKE_CXX_FLAGS "${CMAKE_CXX_FLAGS}")
    else()
		set(CMAKE_CXX_FLAGS "${CMAKE_CXX_FLAGS} /W4 /WX")
    endif()
    set(CMAKE_CXX_FLAGS "${CMAKE_CXX_FLAGS} /wd4100") # unreferenced formal parameter
   set(CMAKE_CXX_FLAGS "${CMAKE_CXX_FLAGS} /wd4324") # '__blake2b_state': structure was padded due to alignment specifier

    set(CMAKE_CXX_FLAGS_RELEASE "${CMAKE_CXX_FLAGS_RELEASE} /O2")
    set(CMAKE_C_FLAGS_RELEASE "${CMAKE_C_FLAGS_RELEASE} /O2")

    SET(CMAKE_EXE_LINKER_FLAGS_RELEASE "${CMAKE_EXE_LINKER_FLAGS_RELEASE} /OPT:REF /INCREMENTAL:NO")
    SET(CMAKE_EXE_LINKER_FLAGS_RELWITHDEBINFO "${CMAKE_EXE_LINKER_FLAGS_RELWITHDEBINFO} /OPT:REF /INCREMENTAL:NO")
    SET(CMAKE_EXE_LINKER_FLAGS_MINSIZEREL "${CMAKE_EXE_LINKER_FLAGS_MINSIZEREL} /OPT:REF /INCREMENTAL:NO")

    if(BEAM_USE_STATIC)
        # use static runtime
        foreach(flag_var CMAKE_CXX_FLAGS CMAKE_CXX_FLAGS_DEBUG CMAKE_CXX_FLAGS_RELEASE
            CMAKE_CXX_FLAGS_MINSIZEREL CMAKE_CXX_FLAGS_RELWITHDEBINFO
            flag_var CMAKE_C_FLAGS CMAKE_C_FLAGS_DEBUG CMAKE_C_FLAGS_RELEASE
            CMAKE_C_FLAGS_MINSIZEREL CMAKE_C_FLAGS_RELWITHDEBINFO)

            if(${flag_var} MATCHES "/MD")
                string(REGEX REPLACE "/MD" "/MT" ${flag_var} "${${flag_var}}")
            endif(${flag_var} MATCHES "/MD")
        endforeach(flag_var)
    endif()

else()
    if(NOT ANDROID)
<<<<<<< HEAD
        if(ARCH_NATIVE)
            set(CMAKE_CXX_FLAGS "${CMAKE_CXX_FLAGS} -march=native")
        endif()
=======
        set(CMAKE_CXX_FLAGS "${CMAKE_CXX_FLAGS} -march=core2")
>>>>>>> dacef114
    endif()

    set(CMAKE_CXX_FLAGS "${CMAKE_CXX_FLAGS} -Wall -Werror -pthread")
    set(CMAKE_CXX_FLAGS_DEBUG "${CMAKE_CXX_FLAGS_DEBUG} -O0 -ggdb3")
    set(CMAKE_CXX_FLAGS_RELEASE "${CMAKE_CXX_FLAGS_RELEASE} -O3")

    # disable some warnings
    set(CMAKE_CXX_FLAGS "${CMAKE_CXX_FLAGS} -Wno-overloaded-virtual") # appears alot in our macro expansions
    set(CMAKE_CXX_FLAGS "${CMAKE_CXX_FLAGS} -Wno-unused-const-variable") # so what?
    set(CMAKE_CXX_FLAGS "${CMAKE_CXX_FLAGS} -Wno-unused-function") # mostly in 3rd-party libs
	set(CMAKE_CXX_FLAGS "${CMAKE_CXX_FLAGS} -Wno-unused-value") # proto.h


endif()

if(UNIX OR WIN32)
    set(UV_INTERNAL ON)
    add_definitions(-DUV_INTERNAL)
endif()

include_directories($ENV{BOOST_ROOT}/include)
link_directories($ENV{BOOST_ROOT}/lib)

if(ANDROID)
    include_directories($ENV{BOOST_ROOT_ANDROID}/include/boost-1_68)
else()
    if(BEAM_USE_STATIC)
    include(FindBoost)

    set(Boost_USE_MULTITHREADED ON)
    set(Boost_USE_STATIC_LIBS ON)
    set(Boost_USE_STATIC_RUNTIME ON)
    else()
    if (WIN32)
        add_definitions( -DBOOST_ALL_DYN_LINK )
    endif()
    endif()
endif()

if (WIN32)
    add_definitions(-DNOMINMAX)
    find_package(Boost)
    if (Boost_FOUND)
        include_directories(${Boost_INCLUDE_DIRS})
    endif()
endif()

include_directories(${PROJECT_SOURCE_DIR})
add_definitions(-DPROJECT_SOURCE_DIR="${PROJECT_SOURCE_DIR}")

include_directories(${PROJECT_SOURCE_DIR}/3rdparty)

if(BEAM_USE_STATIC)

    if(MSVC)
        include_directories($ENV{OPENSSL_ROOT_DIR}/include)
    else()
        find_package(OpenSSL REQUIRED)

        if( OpenSSL_FOUND )
            set(OPENSSL_USE_STATIC_LIBS TRUE)
            link_directories(${OPENSSL_LIBRARIES})
            include_directories(${OPENSSL_INCLUDE_DIR})
            message(STATUS "Using OpenSSL ${OPENSSL_VERSION}")
        else()
            message(FATAL_ERROR "error, OpenSSL not found, please install: 'apt-get install libssl-dev' on Ubuntu")
        endif()
    endif()

    # cmake can't find static lib on macos, harcoded
    if(APPLE)
        set(OPENSSL_LIBCRYPTO $ENV{OPENSSL_ROOT_DIR}/lib/libcrypto.a)
        set(OPENSSL_LIBSSL $ENV{OPENSSL_ROOT_DIR}/lib/libssl.a)
    elseif(UNIX)
        set(OPENSSL_LIBCRYPTO /usr/lib/x86_64-linux-gnu/libcrypto.a)
        set(OPENSSL_LIBSSL /usr/lib/x86_64-linux-gnu/libssl.a)
    elseif(MSVC)
        set(OPENSSL_LIBCRYPTO $ENV{OPENSSL_ROOT_DIR}/lib/VC/static/libcrypto64MT.lib crypt32.lib)
        set(OPENSSL_LIBSSL $ENV{OPENSSL_ROOT_DIR}/lib/VC/static/libssl64MT.lib)

        if(MSVC_VERSION GREATER_EQUAL 1900)
            set(OPENSSL_LIBCRYPTO ${OPENSSL_LIBCRYPTO} legacy_stdio_definitions.lib)
        endif()
    endif()
else()
    if(ANDROID)
        include_directories($ENV{OPENSSL_ROOT_DIR_ANDROID}/include)
        set(OPENSSL_LIBCRYPTO $ENV{OPENSSL_ROOT_DIR_ANDROID}/lib/libcrypto.a)
        set(OPENSSL_LIBSSL $ENV{OPENSSL_ROOT_DIR_ANDROID}/lib/libssl.a)
    else()
        find_package(OpenSSL REQUIRED)

        if( OpenSSL_FOUND )
            set(OPENSSL_USE_STATIC_LIBS TRUE)
            link_directories(${OPENSSL_LIBRARIES})
            include_directories(${OPENSSL_INCLUDE_DIR})
            message(STATUS "Using OpenSSL ${OPENSSL_VERSION}")
            set(OPENSSL_LIBCRYPTO OpenSSL::Crypto)
            set(OPENSSL_LIBSSL OpenSSL::SSL)
        else()
            message(FATAL_ERROR "error, OpenSSL not found, please install: 'apt-get install libssl-dev' on Ubuntu")
        endif()
    endif()
endif()

add_subdirectory(3rdparty/sqlite)
add_subdirectory(utility)
add_subdirectory(core)
add_subdirectory(pow)
add_subdirectory(p2p)
add_subdirectory(wallet)
add_subdirectory(node)
add_subdirectory(beam)
add_subdirectory(explorer)
add_subdirectory(mnemonic)

# TODO: uncomment this later
if(NOT ANDROID AND BEAM_QT_UI_WALLET)
    add_subdirectory(3rdparty/qrcode)
    add_subdirectory(3rdparty/quazip)
    add_subdirectory(ui)
endif()

########################################################
### PACKAGING ##########################################
########################################################

if (WIN32)
    set(CPACK_GENERATOR "NSIS")
    set(CPACK_SOURCE_GENERATOR "ZIP")
    set(CPACK_NSIS_MUI_ICON "${CMAKE_SOURCE_DIR}/ui/icon.ico")
    set(CPACK_NSIS_MUI_UNIICON "${CMAKE_SOURCE_DIR}/ui/icon.ico")
    set(CPACK_NSIS_INSTALLED_ICON_NAME "${CMAKE_SOURCE_DIR}/ui/icon.ico")
    set(CPACK_NSIS_EXTRA_INSTALL_COMMANDS "CreateShortCut \\\"$DESKTOP\\\\Beam Wallet.lnk\\\" \\\"$INSTDIR\\\\Beam Wallet.exe\\\"")
    set(CPACK_NSIS_CREATE_ICONS_EXTRA "CreateShortCut \\\"$SMPROGRAMS\\\\$STARTMENU_FOLDER\\\\Beam Wallet.lnk\\\" \\\"$INSTDIR\\\\Beam Wallet.exe\\\"")
    set(CPACK_NSIS_EXTRA_UNINSTALL_COMMANDS "Delete \\\"$DESKTOP\\\\Beam Wallet.lnk\\\"")
    set(CPACK_NSIS_DELETE_ICONS_EXTRA "Delete \\\"$SMPROGRAMS\\\\$MUI_TEMP\\\\Beam Wallet.lnk\\\"")

    set(CPACK_NSIS_EXECUTABLES_DIRECTORY .)
    set(CPACK_NSIS_MUI_FINISHPAGE_RUN "Beam Wallet.exe") 
    set(CPACK_NSIS_PACKAGE_NAME "Beam Wallet")

elseif (APPLE)
    set(CPACK_GENERATOR "DragNDrop")
elseif (LINUX)
    set(CPACK_GENERATOR "DEB")
    set(CPACK_DEBIAN_PACKAGE_NAME "beamwallet")
    set(CPACK_DEBIAN_PACKAGE_VERSION ${PROJECT_VERSION})
    set(CPACK_DEBIAN_PACKAGE_MAINTAINER "Beam <mail@beam-mw.com>")
    set(CPACK_DEBIAN_PACKAGE_SECTION "Network")

endif ()


set(CPACK_PACKAGE_NAME "BeamWallet")
set(CPACK_PACKAGE_VENDOR "Beam Vendor")
set(CPACK_PACKAGE_DESCRIPTION_SUMMARY "Scalable confidential cryptocurrency")
set(CPACK_PACKAGE_VERSION_MAJOR "0")
set(CPACK_PACKAGE_VERSION_MINOR "0")
set(CPACK_PACKAGE_VERSION_PATCH "1")
set(CPACK_PACKAGE_VERSION "${CPACK_PACKAGE_VERSION_MAJOR}.${CPACK_PACKAGE_VERSION_MINOR}.${CPACK_PACKAGE_VERSION_PATCH}")
set(CPACK_PACKAGE_INSTALL_DIRECTORY "Beam")

set(CPACK_RESOURCE_FILE_LICENSE "${CMAKE_SOURCE_DIR}/LICENSE")

include(CPack)<|MERGE_RESOLUTION|>--- conflicted
+++ resolved
@@ -147,13 +147,11 @@
 
 else()
     if(NOT ANDROID)
-<<<<<<< HEAD
         if(ARCH_NATIVE)
             set(CMAKE_CXX_FLAGS "${CMAKE_CXX_FLAGS} -march=native")
-        endif()
-=======
-        set(CMAKE_CXX_FLAGS "${CMAKE_CXX_FLAGS} -march=core2")
->>>>>>> dacef114
+        else()
+            set(CMAKE_CXX_FLAGS "${CMAKE_CXX_FLAGS} -march=core2")
+        endif()
     endif()
 
     set(CMAKE_CXX_FLAGS "${CMAKE_CXX_FLAGS} -Wall -Werror -pthread")
