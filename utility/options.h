--- conflicted
+++ resolved
@@ -95,14 +95,8 @@
         extern const char* UTXO;
         extern const char* EXPORT_ADDRESSES;
         extern const char* IMPORT_ADDRESSES;
-<<<<<<< HEAD
-        extern const char* EXPORT_PATH;
-        extern const char* IMPORT_PATH;
-=======
         extern const char* IMPORT_EXPORT_PATH;
         extern const char* NO_FAST_SYNC;
-#if defined(BEAM_USE_GPU)
->>>>>>> 21877ff8
         extern const char* MINER_TYPE;
  // treasury
         extern const char* TR_OPCODE;
