#include "tcpstream.h"
#include "utility/config.h"
#include <assert.h>

#define LOG_VERBOSE_ENABLED 1
#include "utility/logger.h"

namespace beam { namespace io {

TcpStream::~TcpStream() {
    disable_read();
    LOG_VERBOSE() << ".";
}

void TcpStream::alloc_read_buffer() {
    if (!_readBuffer.base) {
        if (_readBuffer.len == 0) {
            _readBuffer.len = config().get_int("io.stream_read_buffer_size", 256*1024, 2048, 1024*1024*16);
        }
        _readBuffer.base = (char*)malloc(_readBuffer.len);
    }
}

void TcpStream::free_read_buffer() {
    if (_readBuffer.base) free(_readBuffer.base);
    _readBuffer.base = 0;
    _readBuffer.len = 0;
}

Result TcpStream::enable_read(const TcpStream::Callback& callback) {
    assert(callback);

    if (!is_connected()) {
        return make_unexpected(EC_ENOTCONN);
    }

    alloc_read_buffer();

    static uv_alloc_cb read_alloc_cb = [](
        uv_handle_t* handle,
        size_t /*suggested_size*/,
        uv_buf_t* buf
    ) {
        TcpStream* self = reinterpret_cast<TcpStream*>(handle->data);
        if (self) {
            *buf = self->_readBuffer;
        }
    };

    ErrorCode errorCode = (ErrorCode)uv_read_start((uv_stream_t*)_handle, read_alloc_cb, on_read);
    if (errorCode != 0) {
        _callback = Callback();
        free_read_buffer();
        return make_unexpected(errorCode);
    }

    _callback = callback;
    return Ok();
}

void TcpStream::disable_read() {
    if (is_connected() && _readBuffer.len != 0) {
        _callback = Callback();
        free_read_buffer();
        int errorCode = uv_read_stop((uv_stream_t*)_handle);
        if (errorCode) {
            LOG_DEBUG() << "uv_read_stop failed,code=" << errorCode;
        }
    }
}

Result TcpStream::write(const SharedBuffer& buf) {
    if (!buf.empty()) {
        if (!is_connected()) return make_unexpected(EC_ENOTCONN);
        _writeBuffer.append(buf);
        return send_write_request();
    }
    return Ok();
}

Result TcpStream::write(const std::vector<SharedBuffer>& fragments) {
    size_t n = fragments.size();
    if (n != 0) {
        if (n == 1) return write(fragments[0]);
        if (!is_connected()) return make_unexpected(EC_ENOTCONN);
        for (const auto& f : fragments) {
            _writeBuffer.append(f);
        }
        return send_write_request();
    }
    return Ok();
}

Result TcpStream::send_write_request() {
    static uv_write_cb write_cb = [](uv_write_t* req, int errorCode) {
        LOG_VERBOSE() << TRACE(errorCode);

        Reactor::WriteRequest* wr = reinterpret_cast<Reactor::WriteRequest*>(req);
        if (errorCode != UV_ECANCELED) {
            // object may be no longer alive if UV_CANCELED

            assert(wr->req.handle);

            TcpStream* self = reinterpret_cast<TcpStream*>(wr->req.handle->data);
            if (self) {
<<<<<<< HEAD

				size_t nSize;
				memcpy(&nSize, req->reserved, sizeof(nSize));

				self->on_data_written(ErrorCode(errorCode), nSize);
=======
                self->on_data_written(ErrorCode(errorCode), wr->n);
>>>>>>> 86649031
            }
        }
        assert(req->data);
        Reactor* reactor = reinterpret_cast<Reactor*>(req->data);
        reactor->release_write_request(wr);
    };

    if (!_writeRequestSent) {
<<<<<<< HEAD
        uv_write_t* req = _reactor->alloc_write_request();

		size_t nSize = _writeBuffer.size();
		static_assert(sizeof(nSize) <= sizeof(req->reserved), "");
		memcpy(req->reserved, &nSize, sizeof(nSize));

        ErrorCode errorCode = (ErrorCode)uv_write(req, (uv_stream_t*)_handle,
=======
        Reactor::WriteRequest* wr = _reactor->alloc_write_request();
        wr->n = _writeBuffer.size();
        ErrorCode errorCode = (ErrorCode)uv_write((uv_write_t*)wr, (uv_stream_t*)_handle,
>>>>>>> 86649031
            (uv_buf_t*)_writeBuffer.fragments(), _writeBuffer.num_fragments(), write_cb
        );

        _state.unsent += wr->n;

        if (errorCode != 0) {
            return make_unexpected(errorCode);
        }
        _writeRequestSent = true;
    }

    return Ok();
}

<<<<<<< HEAD
void TcpStream::on_data_written(ErrorCode errorCode, size_t nSize) {
    if (errorCode != 0) {
        if (_callback) _callback(errorCode, 0, 0);
    } else {
        _writeBuffer.advance(nSize);
        _state.sent += nSize;
=======
void TcpStream::on_data_written(ErrorCode errorCode, size_t n) {
    LOG_VERBOSE() << TRACE(_handle) << TRACE(errorCode) << TRACE(n) << TRACE(_state.unsent) << TRACE(_state.sent) << TRACE(_state.received);

    if (errorCode != 0) {
        if (_callback) _callback(errorCode, 0, 0);
    } else {
        _writeBuffer.advance(n);
        _state.sent += n;
        assert(_state.unsent >= n);
        _state.unsent -= n;
>>>>>>> 86649031
        _writeRequestSent = false;
        if (!_writeBuffer.empty()) {
            send_write_request();
        }
    }
}

bool TcpStream::is_connected() const {
    return _handle != 0;
}

Address TcpStream::address() const {
    if (!is_connected()) return Address();
    sockaddr_in sa;
    int size = sizeof(sockaddr_in);
    uv_tcp_getsockname((const uv_tcp_t*)_handle, (sockaddr*)&sa, &size);
    return Address(sa);
}

Address TcpStream::peer_address() const {
    if (!is_connected()) return Address();
    sockaddr_in sa;
    int size = sizeof(sockaddr_in);
    uv_tcp_getpeername((const uv_tcp_t*)_handle, (sockaddr*)&sa, &size);
    return Address(sa);
}

void TcpStream::on_read(uv_stream_t* handle, ssize_t nread, const uv_buf_t* buf) {
    LOG_VERBOSE() << TRACE(handle) << TRACE(nread);

    TcpStream* self = reinterpret_cast<TcpStream*>(handle->data);

    // self becomes null after async close

    if (self && self->_callback) {
        if (nread > 0) {
            self->_state.received += nread;
            self->_callback(EC_OK, buf->base, (size_t)nread);
        } else if (nread < 0) {
            self->_callback((ErrorCode)nread, 0, 0);
        }
    }
}

}} //namespaces
<|MERGE_RESOLUTION|>--- conflicted
+++ resolved
@@ -73,6 +73,7 @@
     if (!buf.empty()) {
         if (!is_connected()) return make_unexpected(EC_ENOTCONN);
         _writeBuffer.append(buf);
+        _state.unsent = _writeBuffer.size();
         return send_write_request();
     }
     return Ok();
@@ -86,6 +87,7 @@
         for (const auto& f : fragments) {
             _writeBuffer.append(f);
         }
+        _state.unsent = _writeBuffer.size();
         return send_write_request();
     }
     return Ok();
@@ -103,15 +105,7 @@
 
             TcpStream* self = reinterpret_cast<TcpStream*>(wr->req.handle->data);
             if (self) {
-<<<<<<< HEAD
-
-				size_t nSize;
-				memcpy(&nSize, req->reserved, sizeof(nSize));
-
-				self->on_data_written(ErrorCode(errorCode), nSize);
-=======
                 self->on_data_written(ErrorCode(errorCode), wr->n);
->>>>>>> 86649031
             }
         }
         assert(req->data);
@@ -120,19 +114,9 @@
     };
 
     if (!_writeRequestSent) {
-<<<<<<< HEAD
-        uv_write_t* req = _reactor->alloc_write_request();
-
-		size_t nSize = _writeBuffer.size();
-		static_assert(sizeof(nSize) <= sizeof(req->reserved), "");
-		memcpy(req->reserved, &nSize, sizeof(nSize));
-
-        ErrorCode errorCode = (ErrorCode)uv_write(req, (uv_stream_t*)_handle,
-=======
         Reactor::WriteRequest* wr = _reactor->alloc_write_request();
         wr->n = _writeBuffer.size();
         ErrorCode errorCode = (ErrorCode)uv_write((uv_write_t*)wr, (uv_stream_t*)_handle,
->>>>>>> 86649031
             (uv_buf_t*)_writeBuffer.fragments(), _writeBuffer.num_fragments(), write_cb
         );
 
@@ -147,14 +131,6 @@
     return Ok();
 }
 
-<<<<<<< HEAD
-void TcpStream::on_data_written(ErrorCode errorCode, size_t nSize) {
-    if (errorCode != 0) {
-        if (_callback) _callback(errorCode, 0, 0);
-    } else {
-        _writeBuffer.advance(nSize);
-        _state.sent += nSize;
-=======
 void TcpStream::on_data_written(ErrorCode errorCode, size_t n) {
     LOG_VERBOSE() << TRACE(_handle) << TRACE(errorCode) << TRACE(n) << TRACE(_state.unsent) << TRACE(_state.sent) << TRACE(_state.received);
 
@@ -165,7 +141,6 @@
         _state.sent += n;
         assert(_state.unsent >= n);
         _state.unsent -= n;
->>>>>>> 86649031
         _writeRequestSent = false;
         if (!_writeBuffer.empty()) {
             send_write_request();
