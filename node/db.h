--- conflicted
+++ resolved
@@ -154,12 +154,9 @@
 			TxoGetValue,
 			BlockFind,
 			FindHeightBelow,
-<<<<<<< HEAD
 			ShieldedIns,
 			ShieldedDel,
-=======
 			EnumSystemStatesBkwd,
->>>>>>> 5711421b
 
 			Dbg0,
 			Dbg1,
@@ -527,9 +524,9 @@
 	void TestChanged1Row();
 
 	struct Dmmr;
-
-	static const uint32_t s_ShieldedBlob;
-	void ShieldeIO(uint64_t pos, ECC::Point::Storage*, uint64_t nCount, bool bWrite);
+
+	static const uint32_t s_ShieldedBlob;
+	void ShieldeIO(uint64_t pos, ECC::Point::Storage*, uint64_t nCount, bool bWrite);
 };
 
 
