// Copyright 2018 The Beam Team
//
// Licensed under the Apache License, Version 2.0 (the "License");
// you may not use this file except in compliance with the License.
// You may obtain a copy of the License at
//
//    http://www.apache.org/licenses/LICENSE-2.0
//
// Unless required by applicable law or agreed to in writing, software
// distributed under the License is distributed on an "AS IS" BASIS,
// WITHOUT WARRANTIES OR CONDITIONS OF ANY KIND, either express or implied.
// See the License for the specific language governing permissions and
// limitations under the License.

#include "wallet/wallet_network.h"
#include "core/common.h"

#include "wallet/wallet.h"
#include "wallet/wallet_db.h"
#include "wallet/wallet_network.h"
#include "wallet/secstring.h"

#include "wallet/strings_resources.h"
#include "wallet/bitcoin/bitcoin.h"
#include "wallet/litecoin/litecoin.h"
#include "wallet/qtum/qtum.h"

#include "wallet/swaps/common.h"
<<<<<<< HEAD
#include "wallet/swaps/utils.h"
=======
#include "wallet/swaps/swap_transaction.h"
#include "wallet/local_private_key_keeper.h"
>>>>>>> b8613cac
#include "core/ecc_native.h"
#include "core/serialization_adapters.h"
#include "core/treasury.h"
#include "core/block_rw.h"
#include "unittests/util.h"
#include "mnemonic/mnemonic.h"
#include "utility/string_helpers.h"
#include "version.h"

#ifndef LOG_VERBOSE_ENABLED
    #define LOG_VERBOSE_ENABLED 0
#endif

#include "utility/cli/options.h"
#include "utility/log_rotation.h"
#include "utility/helpers.h"

#include <boost/assert.hpp> 
#include <boost/program_options.hpp>
#include <boost/filesystem.hpp>
#include <boost/format.hpp>
#include <boost/algorithm/string/trim.hpp>

#include <iomanip>
#include <iterator>
#include <future>

using namespace std;
using namespace beam;
using namespace beam::wallet;
using namespace ECC;

namespace beam
{
    string getCoinStatus(Coin::Status s)
    {
        stringstream ss;
        ss << "[";
        switch (s)
        {
        case Coin::Available: ss << kCoinStatusAvailable; break;
        case Coin::Unavailable: ss << kCoinStatusUnavailable; break;
        case Coin::Spent: ss << kCoinStatusSpent; break;
        case Coin::Maturing: ss << kCoinStatusMaturing; break;
        case Coin::Outgoing: ss << kCoinStatusOutgoing; break;
        case Coin::Incoming: ss << kCoinStatusIncoming; break;
        default:
            BOOST_ASSERT_MSG(false, kErrorUnknownCoinStatus);
        }
        ss << "]";
        string str = ss.str();
        BOOST_ASSERT(str.length() <= 30);
        return str;
    }

    const char* getTxStatus(const TxDescription& tx)
    {
        switch (tx.m_status)
        {
        case TxStatus::Pending: return kTxStatusPending;
        case TxStatus::InProgress: return tx.m_sender ? kTxStatusWaitingForReceiver : kTxStatusWaitingForSender;
        case TxStatus::Registering: return tx.m_sender ? kTxStatusSending : kTxStatusReceiving;
        case TxStatus::Cancelled: return kTxStatusCancelled;
        case TxStatus::Completed:
        {
            if (tx.m_selfTx)
            {
                return kTxStatusCompleted;
            }
            return tx.m_sender ? kTxStatusSent : kTxStatusReceived;
        }
        case TxStatus::Failed: return TxFailureReason::TransactionExpired == tx.m_failureReason
            ? kTxStatusExpired : kTxStatusFailed;
        default:
            BOOST_ASSERT_MSG(false, kErrorUnknowmTxStatus);
        }

        return "";
    }

    const char* getSwapTxStatus(const IWalletDB::Ptr& walletDB, const TxDescription& tx)
    {
        wallet::AtomicSwapTransaction::State state = wallet::AtomicSwapTransaction::State::CompleteSwap;
        storage::getTxParameter(*walletDB, tx.m_txId, wallet::TxParameterID::State, state);

        return wallet::getSwapTxStatus(state);
    }

    const char* getAtomicSwapCoinText(AtomicSwapCoin swapCoin)
    {
        switch (swapCoin)
        {
        case AtomicSwapCoin::Bitcoin:
            return kSwapCoinBTC;
        case AtomicSwapCoin::Litecoin:
            return kSwapCoinLTC;
        case AtomicSwapCoin::Qtum:
            return kSwapCoinQTUM;
        default:
            BOOST_ASSERT_MSG(false, kErrorUnknownSwapCoin);
        }
        return "";
    }

    const char* getSwapSecondSideChainTypeText(SwapSecondSideChainType chainType)
    {
        switch (chainType)
        {
        case SwapSecondSideChainType::Mainnet:
            return "mainnet";
        case SwapSecondSideChainType::Testnet:
            return "testnet";
        default:
            assert(false && "Unknow chain type.");
            return "";
        }
    }
}
namespace
{
    void ResolveWID(PeerID& res, const std::string& s)
    {
        bool bValid = true;
        ByteBuffer bb = from_hex(s, &bValid);

        if ((bb.size() != res.nBytes) || !bValid)
            throw std::runtime_error(kErrorInvalidWID);

        memcpy(res.m_pData, &bb.front(), res.nBytes);
    }

    template <typename T>
    bool FLoad(T& x, const std::string& sPath, bool bStrict = true)
    {
        std::FStream f;
        if (!f.Open(sPath.c_str(), true, bStrict))
            return false;

        yas::binary_iarchive<std::FStream, SERIALIZE_OPTIONS> arc(f);
        arc & x;
        return true;
    }

    template <typename T>
    void FSave(const T& x, const std::string& sPath)
    {
        std::FStream f;
        f.Open(sPath.c_str(), false, true);

        yas::binary_oarchive<std::FStream, SERIALIZE_OPTIONS> arc(f);
        arc & x;
    }

    int HandleTreasury(const po::variables_map& vm, Key::IKdf& kdf)
    {
        PeerID wid;
        Scalar::Native sk;
        Treasury::get_ID(kdf, wid, sk);

        char szID[PeerID::nTxtLen + 1];
        wid.Print(szID);

        static const char* szPlans = "treasury_plans.bin";
        static const char* szRequest = "-plan.bin";
        static const char* szResponse = "-response.bin";
        static const char* szData = "treasury_data.bin";

        Treasury tres;
        FLoad(tres, szPlans, false);


        auto nCode = vm[cli::TR_OPCODE].as<uint32_t>();
        switch (nCode)
        {
        default:
            cout << boost::format(kTreasuryID) % szID << std::endl;
            break;

        case 1:
        {
            // generate plan
            std::string sID = vm[cli::TR_WID].as<std::string>();
            ResolveWID(wid, sID);

            auto perc = vm[cli::TR_PERC].as<double>();

            bool bConsumeRemaining = (perc <= 0.);
            if (bConsumeRemaining)
                perc = vm[cli::TR_PERC_TOTAL].as<double>();

            perc *= 0.01;

            Amount val = static_cast<Amount>(Rules::get().Emission.Value0 * perc); // rounded down

            Treasury::Parameters pars; // default

            uint32_t m = vm[cli::TR_M].as<uint32_t>();
            uint32_t n = vm[cli::TR_N].as<uint32_t>();

            if (m >= n)
                throw std::runtime_error(kErrorTreasuryBadM);

            BOOST_ASSERT(n);
            if (pars.m_Bursts % n)
                throw std::runtime_error(kErrorTreasuryBadN);

            pars.m_Bursts /= n;
            pars.m_Maturity0 = pars.m_MaturityStep * pars.m_Bursts * m;

            Treasury::Entry* pE = tres.CreatePlan(wid, val, pars);

            if (bConsumeRemaining)
            {
                // special case - consume the remaining
                for (size_t iG = 0; iG < pE->m_Request.m_vGroups.size(); iG++)
                {
                    Treasury::Request::Group& g = pE->m_Request.m_vGroups[iG];
                    Treasury::Request::Group::Coin& c = g.m_vCoins[0];

                    AmountBig::Type valInBurst = Zero;

                    for (Treasury::EntryMap::const_iterator it = tres.m_Entries.begin(); tres.m_Entries.end() != it; it++)
                    {
                        if (&it->second == pE)
                            continue;

                        const Treasury::Request& r2 = it->second.m_Request;
                        for (size_t iG2 = 0; iG2 < r2.m_vGroups.size(); iG2++)
                        {
                            const Treasury::Request::Group& g2 = r2.m_vGroups[iG2];
                            if (g2.m_vCoins[0].m_Incubation != c.m_Incubation)
                                continue;

                            for (size_t i = 0; i < g2.m_vCoins.size(); i++)
                                valInBurst += uintBigFrom(g2.m_vCoins[i].m_Value);
                        }
                    }

                    Amount vL = AmountBig::get_Lo(valInBurst);
                    if (AmountBig::get_Hi(valInBurst) || (vL >= c.m_Value))
                        throw std::runtime_error(kErrorTreasuryNothingRemains);

                    cout << boost::format(kTreasuryConsumeRemaining) % c.m_Incubation % vL % c.m_Value << std::endl;
                    c.m_Value -= vL;
                }

            }

            FSave(pE->m_Request, sID + szRequest);
            FSave(tres, szPlans);
        }
        break;

        case 2:
        {
            // generate response
            Treasury::Request treq;
            FLoad(treq, std::string(szID) + szRequest);

            Treasury::Response tresp;
            uint64_t nIndex = 1;
            tresp.Create(treq, kdf, nIndex);

            FSave(tresp, std::string(szID) + szResponse);
        }
        break;

        case 3:
        {
            // verify & import reponse
            std::string sID = vm[cli::TR_WID].as<std::string>();
            ResolveWID(wid, sID);

            Treasury::EntryMap::iterator it = tres.m_Entries.find(wid);
            if (tres.m_Entries.end() == it)
                throw std::runtime_error(kErrorTreasuryPlanNotFound);

            Treasury::Entry& e = it->second;
            e.m_pResponse.reset(new Treasury::Response);
            FLoad(*e.m_pResponse, sID + szResponse);

            if (!e.m_pResponse->IsValid(e.m_Request))
                throw std::runtime_error(kErrorTreasuryInvalidResponse);

            FSave(tres, szPlans);
        }
        break;

        case 4:
        {
            // Finally generate treasury
            Treasury::Data data;
            data.m_sCustomMsg = vm[cli::TR_COMMENT].as<std::string>();
            tres.Build(data);

            FSave(data, szData);

            Serializer ser;
            ser & data;

            ByteBuffer bb;
            ser.swap_buf(bb);

            Hash::Value hv;
            Hash::Processor() << Blob(bb) >> hv;

            char szHash[Hash::Value::nTxtLen + 1];
            hv.Print(szHash);

            cout << boost::format(kTreasuryDataHash) % szHash << std::endl;

        }
        break;

        case 5:
        {
            // recover and print
            Treasury::Data data;
            FLoad(data, szData);

            std::vector<Treasury::Data::Coin> vCoins;
            data.Recover(kdf, vCoins);

            cout << boost::format(kTreasuryRecoveredCoinsTitle) % vCoins.size() << std::endl;

            for (size_t i = 0; i < vCoins.size(); i++)
            {
                const Treasury::Data::Coin& coin = vCoins[i];
                cout << boost::format(kTreasuryRecoveredCoin) % coin.m_Kidv % coin.m_Incubation << std::endl;

            }
        }
        break;

        case 6:
        {
            // bursts
            Treasury::Data data;
            FLoad(data, szData);

            auto vBursts = data.get_Bursts();

            cout << boost::format(kTreasuryBurstsTitle) % vBursts.size() << std::endl;

            for (size_t i = 0; i < vBursts.size(); i++)
            {
                const Treasury::Data::Burst& b = vBursts[i];
                cout << boost::format(kTreasuryBurst) % b.m_Height % b.m_Value << std::endl;
            }
        }
        break;
        }

        return 0;
    }

    void printHelp(const po::options_description& options)
    {
        cout << options << std::endl;
    }

    int ChangeAddressExpiration(const po::variables_map& vm, const IWalletDB::Ptr& walletDB)
    {
        string address = vm[cli::WALLET_ADDR].as<string>();
        string expiration = vm[cli::EXPIRATION_TIME].as<string>();
        WalletID walletID(Zero);
        bool allAddresses = address == "*";

        if (!allAddresses)
        {
            walletID.FromHex(address);
        }

        WalletAddress::ExpirationStatus expirationStatus;
        if (expiration == cli::EXPIRATION_TIME_24H)
        {
            expirationStatus = WalletAddress::ExpirationStatus::OneDay;
        }
        else if (expiration == cli::EXPIRATION_TIME_NEVER)
        {
            expirationStatus = WalletAddress::ExpirationStatus::Never;
        }
        else if (expiration == cli::EXPIRATION_TIME_NOW)
        {
            expirationStatus = WalletAddress::ExpirationStatus::Expired;
        }
        else
        {
            LOG_ERROR() << boost::format(kErrorAddrExprTimeInvalid)
                        % cli::EXPIRATION_TIME
                        % expiration;
            return -1;
        }

        if (storage::changeAddressExpiration(*walletDB, walletID, expirationStatus))
        {
            if (allAddresses)
            {
                LOG_INFO() << boost::format(kAllAddrExprChanged) % expiration;
            }
            else
            {
                LOG_INFO() << boost::format(kAddrExprChanged) % to_string(walletID) % expiration;
            }
            return 0;
        }
        return -1;
    }

    WalletAddress GenerateNewAddress(
        const IWalletDB::Ptr& walletDB,
        const std::string& label,
        IPrivateKeyKeeper::Ptr keyKeeper,
        WalletAddress::ExpirationStatus expirationStatus = WalletAddress::ExpirationStatus::OneDay)
    {
        WalletAddress address = storage::createAddress(*walletDB, keyKeeper);

        address.setExpiration(expirationStatus);
        address.m_label = label;
        walletDB->saveAddress(address);

        LOG_INFO() << boost::format(kAddrNewGenerated) % std::to_string(address.m_walletID);
        if (!label.empty()) {
            LOG_INFO() << boost::format(kAddrNewGeneratedLabel) % label;
        }
        return address;
    }

    int CreateNewAddress(const po::variables_map& vm, const IWalletDB::Ptr& walletDB, IPrivateKeyKeeper::Ptr keyKeeper)
    {
        auto comment = vm[cli::NEW_ADDRESS_COMMENT].as<string>();
        auto expiration = vm[cli::EXPIRATION_TIME].as<string>();

        WalletAddress::ExpirationStatus expirationStatus;
        if (expiration == cli::EXPIRATION_TIME_24H)
        {
            expirationStatus = WalletAddress::ExpirationStatus::OneDay;
        }
        else if (expiration == cli::EXPIRATION_TIME_NEVER)
        {
            expirationStatus = WalletAddress::ExpirationStatus::Never;
        }
        else
        {
            LOG_ERROR() << boost::format(kErrorAddrExprTimeInvalid) 
                        % cli::EXPIRATION_TIME
                        % expiration;
            return -1;
        }
        
        GenerateNewAddress(walletDB, comment, keyKeeper, expirationStatus);
        return 0;
    }

    WordList GeneratePhrase()
    {
        auto phrase = createMnemonic(getEntropy(), language::en);
        BOOST_ASSERT(phrase.size() == 12);
        cout << kSeedPhraseGeneratedTitle;
        for (const auto& word : phrase)
        {
            cout << word << ';';
        }
        cout << kSeedPhraseGeneratedMessage << endl;
        return phrase;
    }

    bool ReadWalletSeed(NoLeak<uintBig>& walletSeed, const po::variables_map& vm, bool generateNew)
    {
        SecString seed;
        WordList phrase;
        if (generateNew)
        {
            LOG_INFO() << kSeedPhraseReadTitle;
            phrase = GeneratePhrase();
        }
        else if (vm.count(cli::SEED_PHRASE))
        {
            auto tempPhrase = vm[cli::SEED_PHRASE].as<string>();
            boost::algorithm::trim_if(tempPhrase, [](char ch) { return ch == ';'; });
            phrase = string_helpers::split(tempPhrase, ';');

            if (phrase.size() != WORD_COUNT
                || (vm.count(cli::IGNORE_DICTIONARY) == 0 && !isValidMnemonic(phrase, language::en)))
            {
                LOG_ERROR() << boost::format(kErrorSeedPhraseInvalid) % tempPhrase;
                return false;
            }
        }
        else
        {
            LOG_ERROR() << kErrorSeedPhraseNotProvided;
            return false;
        }

        auto buf = decodeMnemonic(phrase);
        seed.assign(buf.data(), buf.size());

        walletSeed.V = seed.hash().V;
        return true;
    }

    int ShowAddressList(const IWalletDB::Ptr& walletDB)
    {
        auto addresses = walletDB->getAddresses(true);
        array<uint8_t, 5> columnWidths{ { 20, 70, 8, 20, 21 } };

        // Comment | Address | Active | Expiration date | Created |
        cout << boost::format(kAddrListTableHead)
             % boost::io::group(left, setw(columnWidths[0]), kAddrListColumnComment)
             % boost::io::group(left, setw(columnWidths[1]), kAddrListColumnAddress)
             % boost::io::group(left, setw(columnWidths[2]), kAddrListColumnActive)
             % boost::io::group(left, setw(columnWidths[3]), kAddrListColumnExprDate)
             % boost::io::group(left, setw(columnWidths[4]), kAddrListColumnCreated)
             << std::endl;

        for (const auto& address : addresses)
        {
            auto comment = address.m_label;

            if (comment.length() > columnWidths[0])
            {
                comment = comment.substr(0, columnWidths[0] - 3) + "...";
            }

            auto expirationDateText = (address.m_duration == 0)
                ? cli::EXPIRATION_TIME_NEVER
                : format_timestamp(kTimeStampFormat3x3, address.getExpirationTime() * 1000, false);
            auto creationDateText = format_timestamp(kTimeStampFormat3x3, address.getCreateTime() * 1000, false);

            cout << boost::format(kAddrListTableBody)
             % boost::io::group(left, setw(columnWidths[0]), comment)
             % boost::io::group(left, setw(columnWidths[1]), std::to_string(address.m_walletID))
             % boost::io::group(left, boolalpha, setw(columnWidths[2]), !address.isExpired())
             % boost::io::group(left, setw(columnWidths[3]), expirationDateText)
             % boost::io::group(left, setw(columnWidths[4]), creationDateText)
             << std::endl;
        }

        return 0;
    }

    int ShowWalletInfo(const IWalletDB::Ptr& walletDB, const po::variables_map& vm)
    {
        Block::SystemState::ID stateID = {};
        walletDB->getSystemStateID(stateID);

        storage::Totals totals(*walletDB);

        const unsigned kWidth = 26; 
        cout << boost::format(kWalletSummaryFormat)

             % boost::io::group(left, setfill('.'), setw(kWidth), kWalletSummaryFieldCurHeight) % stateID.m_Height
             % boost::io::group(left, setfill('.'), setw(kWidth), kWalletSummaryFieldCurStateID) % stateID.m_Hash

             % boost::io::group(left, setfill('.'), setw(kWidth), kWalletSummaryFieldAvailable) % to_string(PrintableAmount(totals.Avail))
             % boost::io::group(left, setfill('.'), setw(kWidth), kWalletSummaryFieldMaturing) % to_string(PrintableAmount(totals.Maturing))
             % boost::io::group(left, setfill('.'), setw(kWidth), kWalletSummaryFieldInProgress) % to_string(PrintableAmount(totals.Incoming))
             % boost::io::group(left, setfill('.'), setw(kWidth), kWalletSummaryFieldUnavailable) % to_string(PrintableAmount(totals.Unavail))
             % boost::io::group(left, setfill('.'), setw(kWidth), kWalletSummaryFieldAvailableCoinbase) % to_string(PrintableAmount(totals.AvailCoinbase))
             % boost::io::group(left, setfill('.'), setw(kWidth), kWalletSummaryFieldTotalCoinbase) % to_string(PrintableAmount(totals.Coinbase))
             % boost::io::group(left, setfill('.'), setw(kWidth), kWalletSummaryFieldAvaliableFee) % to_string(PrintableAmount(totals.AvailFee))
             % boost::io::group(left, setfill('.'), setw(kWidth), kWalletSummaryFieldTotalFee) % to_string(PrintableAmount(totals.Fee))
             % boost::io::group(left, setfill('.'), setw(kWidth), kWalletSummaryFieldTotalUnspent) % to_string(PrintableAmount(totals.Unspent));

        if (vm.count(cli::TX_HISTORY))
        {
            auto txHistory = walletDB->getTxHistory();
            if (txHistory.empty())
            {
                cout << kTxHistoryEmpty << endl;
                return 0;
            }

            const array<uint8_t, 6> columnWidths{ { 20, 17, 26, 21, 33, 65} };

            cout << boost::format(kTxHistoryTableHead)
                 % boost::io::group(left, setw(columnWidths[0]), kTxHistoryColumnDatetTime)
                 % boost::io::group(left, setw(columnWidths[1]), kTxHistoryColumnDirection)
                 % boost::io::group(right, setw(columnWidths[2]), kTxHistoryColumnAmount)
                 % boost::io::group(left, setw(columnWidths[3]), kTxHistoryColumnStatus)
                 % boost::io::group(left, setw(columnWidths[4]), kTxHistoryColumnId)
                 % boost::io::group(left, setw(columnWidths[5]), kTxHistoryColumnKernelId)
                 << std::endl;

            for (auto& tx : txHistory)
            {
                cout << boost::format(kTxHistoryTableFormat)
                     % boost::io::group(left, setw(columnWidths[0]), format_timestamp(kTimeStampFormat3x3, tx.m_createTime * 1000, false))
                     % boost::io::group(left, setw(columnWidths[1]), (tx.m_selfTx ? kTxDirectionSelf : (tx.m_sender ? kTxDirectionOut : kTxDirectionIn)))
                     % boost::io::group(right, setw(columnWidths[2]), to_string(PrintableAmount(tx.m_amount, true)))
                     % boost::io::group(left, setw(columnWidths[3]), getTxStatus(tx))
                     % boost::io::group(left, setw(columnWidths[4]), to_hex(tx.m_txId.data(), tx.m_txId.size()))
                     % boost::io::group(left, setw(columnWidths[5]), to_string(tx.m_kernelID))
                     << std::endl;
            }
            return 0;
        }

        if (vm.count(cli::SWAP_TX_HISTORY))
        {
            auto txHistory = walletDB->getTxHistory(wallet::TxType::AtomicSwap);
            if (txHistory.empty())
            {
                cout << kSwapTxHistoryEmpty << endl;
                return 0;
            }

            const array<uint8_t, 6> columnWidths{ { 20, 26, 18, 15, 23, 33} };

            cout << boost::format(kTxHistoryTableHead)
                 % boost::io::group(left, setw(columnWidths[0]), kTxHistoryColumnDatetTime)
                 % boost::io::group(right, setw(columnWidths[1]), kTxHistoryColumnAmount)
                 % boost::io::group(right, setw(columnWidths[2]), kTxHistoryColumnSwapAmount)
                 % boost::io::group(left, setw(columnWidths[3]), kTxHistoryColumnSwapType)
                 % boost::io::group(left, setw(columnWidths[4]), kTxHistoryColumnStatus)
                 % boost::io::group(left, setw(columnWidths[5]), kTxHistoryColumnId)
                 << std::endl;

            for (auto& tx : txHistory)
            {
                Amount swapAmount = 0;
                storage::getTxParameter(*walletDB, tx.m_txId, wallet::kDefaultSubTxID, wallet::TxParameterID::AtomicSwapAmount, swapAmount);
                bool isBeamSide = false;
                storage::getTxParameter(*walletDB, tx.m_txId, wallet::kDefaultSubTxID, wallet::TxParameterID::AtomicSwapIsBeamSide, isBeamSide);

                AtomicSwapCoin swapCoin = AtomicSwapCoin::Unknown;
                storage::getTxParameter(*walletDB, tx.m_txId, wallet::kDefaultSubTxID, wallet::TxParameterID::AtomicSwapCoin, swapCoin);

                stringstream ss;
                ss << (isBeamSide ? kBEAM : getAtomicSwapCoinText(swapCoin)) << " <--> " << (!isBeamSide ? kBEAM : getAtomicSwapCoinText(swapCoin));

                cout << boost::format(kSwapTxHistoryTableFormat)
                     % boost::io::group(left, setw(columnWidths[0]), format_timestamp(kTimeStampFormat3x3, tx.m_createTime * 1000, false))
                     % boost::io::group(right, setw(columnWidths[1]), to_string(PrintableAmount(tx.m_amount, true)))
                     % boost::io::group(right, setw(columnWidths[2]), swapAmount)
                     % boost::io::group(right, setw(columnWidths[3]), ss.str())
                     % boost::io::group(left, setw(columnWidths[4]), getSwapTxStatus(walletDB, tx))
                     % boost::io::group(left, setw(columnWidths[5]), to_hex(tx.m_txId.data(), tx.m_txId.size()))
                     << std::endl;
            }
            return 0;
        }

        const array<uint8_t, 6> columnWidths{ { 49, 14, 14, 18, 30, 8} };
        cout << boost::format(kCoinsTableHeadFormat)
                 % boost::io::group(left, setw(columnWidths[0]), kCoinColumnId)
                 % boost::io::group(right, setw(columnWidths[1]), kBEAM)
                 % boost::io::group(right, setw(columnWidths[2]), kGROTH)
                 % boost::io::group(left, setw(columnWidths[3]), kCoinColumnMaturity)
                 % boost::io::group(left, setw(columnWidths[4]), kCoinColumnStatus)
                 % boost::io::group(left, setw(columnWidths[5]), kCoinColumnType)
                 << std::endl;
        
        walletDB->visitCoins([&columnWidths](const Coin& c)->bool
        {
            cout << boost::format(kCoinsTableFormat)
                 % boost::io::group(left, setw(columnWidths[0]), c.toStringID())
                 % boost::io::group(right, setw(columnWidths[1]), c.m_ID.m_Value / Rules::Coin)
                 % boost::io::group(right, setw(columnWidths[2]), c.m_ID.m_Value % Rules::Coin)
                 % boost::io::group(left, setw(columnWidths[3]), (c.IsMaturityValid() ? std::to_string(static_cast<int64_t>(c.m_maturity)) : "-"))
                 % boost::io::group(left, setw(columnWidths[4]), getCoinStatus(c.m_status))
                 % boost::io::group(left, setw(columnWidths[5]), c.m_ID.m_Type)
                 << std::endl;
            return true;
        });
        return 0;
    }

    int TxDetails(const IWalletDB::Ptr& walletDB, const po::variables_map& vm)
    {
        auto txIdStr = vm[cli::TX_ID].as<string>();
        if (txIdStr.empty()) {
            LOG_ERROR() << kErrorTxIdParamReqired;
            return -1;
        }
        auto txIdVec = from_hex(txIdStr);
        TxID txId;
        if (txIdVec.size() >= 16)
            std::copy_n(txIdVec.begin(), 16, txId.begin());

        auto tx = walletDB->getTx(txId);
        if (!tx)
        {
            LOG_ERROR() << boost::format(kErrorTxWithIdNotFound) % txIdStr;
            return -1;
        }

        LOG_INFO()
            << boost::format(kTxDetailsFormat)
                % storage::TxDetailsInfo(walletDB, txId) % getTxStatus(*tx) 
            << (tx->m_status == TxStatus::Failed
                    ? boost::format(kTxDetailsFailReason) % GetFailureMessage(tx->m_failureReason)
                    : boost::format(""));

        return 0;
    }

    int ExportPaymentProof(const IWalletDB::Ptr& walletDB, const po::variables_map& vm)
    {
        auto txIdVec = from_hex(vm[cli::TX_ID].as<string>());
        TxID txId;
        if (txIdVec.size() >= 16)
            std::copy_n(txIdVec.begin(), 16, txId.begin());

        auto tx = walletDB->getTx(txId);
        if (!tx)
        {
            LOG_ERROR() << kErrorPpExportFailed;
            return -1;
        }
        if (!tx->m_sender || tx->m_selfTx)
        {
            LOG_ERROR() << kErrorPpCannotExportForReceiver;
            return -1;
        }
        if (tx->m_status != TxStatus::Completed)
        {
            LOG_ERROR() << kErrorPpExportFailedTxNotCompleted;
            return -1;
        }

        auto res = storage::ExportPaymentProof(*walletDB, txId);
        if (!res.empty())
        {
            std::string sTxt;
            sTxt.resize(res.size() * 2);

            beam::to_hex(&sTxt.front(), res.data(), res.size());
            LOG_INFO() << boost::format(kPpExportedFrom) % sTxt;
        }

        return 0;
    }

    int VerifyPaymentProof(const po::variables_map& vm)
    {
        const auto& pprofData = vm[cli::PAYMENT_PROOF_DATA];
        if (pprofData.empty())
        {
            throw std::runtime_error(kErrorPpNotProvided);
        }
        ByteBuffer buf = from_hex(pprofData.as<string>());

        if (!storage::VerifyPaymentProof(buf))
            throw std::runtime_error(kErrorPpInvalid);

        return 0;
    }

    int ExportMinerKey(const po::variables_map& vm, const IWalletDB::Ptr& walletDB, const beam::SecString& pass)
    {
        uint32_t subKey = vm[cli::KEY_SUBKEY].as<Nonnegative<uint32_t>>().value;
        if (subKey < 1)
        {
            cout << kErrorSubkeyNotSpecified << endl;
            return -1;
        }
		Key::IKdf::Ptr pKey = MasterKey::get_Child(*walletDB->get_MasterKdf(), subKey);
        const ECC::HKdf& kdf = static_cast<ECC::HKdf&>(*pKey);

        KeyString ks;
        ks.SetPassword(Blob(pass.data(), static_cast<uint32_t>(pass.size())));
        ks.m_sMeta = std::to_string(subKey);

        ks.Export(kdf);
        cout << boost::format(kSubKeyInfo) % subKey % ks.m_sRes << std::endl;

        return 0;
    }

    int ExportOwnerKey(const IWalletDB::Ptr& walletDB, const beam::SecString& pass)
    {
        Key::IKdf::Ptr pKey = walletDB->get_MasterKdf();
        const ECC::HKdf& kdf = static_cast<ECC::HKdf&>(*pKey);

        KeyString ks;
        ks.SetPassword(Blob(pass.data(), static_cast<uint32_t>(pass.size())));
        ks.m_sMeta = std::to_string(0);

        ECC::HKdfPub pkdf;
        pkdf.GenerateFrom(kdf);

        ks.Export(pkdf);
        cout << boost::format(kOwnerKeyInfo) % ks.m_sRes << std::endl;

        return 0;
    }

    bool LoadDataToImport(const std::string& path, ByteBuffer& data)
    {
        FStream f;
        if (f.Open(path.c_str(), true))
        {
            size_t size = static_cast<size_t>(f.get_Remaining());
            if (size > 0)
            {
                data.resize(size);
                return f.read(data.data(), data.size()) == size;
            }
        }
        return false;
    }

    bool SaveExportedData(const ByteBuffer& data, const std::string& path)
    {
        size_t dotPos = path.find_last_of('.');
        stringstream ss;
        ss << path.substr(0, dotPos);
        ss << getTimestamp();
        if (dotPos != string::npos)
        {
            ss << path.substr(dotPos);
        }
        string timestampedPath = ss.str();
        FStream f;
        if (f.Open(timestampedPath.c_str(), false) && f.write(data.data(), data.size()) == data.size())
        {
            LOG_INFO() << kDataExportedMessage;
            return true;
        }
        LOG_ERROR() << kErrorExportDataFail;
        return false;
    }

    int ExportWalletData(const po::variables_map& vm, const IWalletDB::Ptr& walletDB)
    {
        auto s = storage::ExportDataToJson(*walletDB);
        return SaveExportedData(ByteBuffer(s.begin(), s.end()), vm[cli::IMPORT_EXPORT_PATH].as<string>()) ? 0 : -1;
    }

    int ImportWalletData(const po::variables_map& vm, const IWalletDB::Ptr& walletDB)
    {
        ByteBuffer buffer;
        if (!LoadDataToImport(vm[cli::IMPORT_EXPORT_PATH].as<string>(), buffer))
        {
            return -1;
        }
        const char* p = (char*)(&buffer[0]);
        auto keyKeeper = std::make_shared<LocalPrivateKeyKeeper>(walletDB);
        return storage::ImportDataFromJson(*walletDB, keyKeeper, p, buffer.size()) ? 0 : -1;
    }

    CoinIDList GetPreselectedCoinIDs(const po::variables_map& vm)
    {
        CoinIDList coinIDs;
        if (vm.count(cli::UTXO))
        {
            auto tempCoins = vm[cli::UTXO].as<vector<string>>();
            for (const auto& s : tempCoins)
            {
                auto csv = string_helpers::split(s, ',');
                for (const auto& v : csv)
                {
                    auto coinID = Coin::FromString(v);
                    if (coinID)
                    {
                        coinIDs.push_back(*coinID);
                    }
                }
            }
        }
        return coinIDs;
    }

    bool LoadBaseParamsForTX(const po::variables_map& vm, Amount& amount, Amount& fee, WalletID& receiverWalletID, bool checkFee, bool skipReceiverWalletID=false)
    {
        if (!skipReceiverWalletID)
        {

            if (vm.count(cli::RECEIVER_ADDR) == 0)
            {
                LOG_ERROR() << kErrorReceiverAddrMissing;
                return false;
            }
            receiverWalletID.FromHex(vm[cli::RECEIVER_ADDR].as<string>());
        }

        if (vm.count(cli::AMOUNT) == 0)
        {
            LOG_ERROR() << kErrorAmountMissing;
            return false;
        }

        auto signedAmount = vm[cli::AMOUNT].as<Positive<double>>().value;
        if (signedAmount < 0)
        {
            LOG_ERROR() << kErrorNegativeAmount;
            return false;
        }

        signedAmount *= Rules::Coin; // convert beams to groths

        amount = static_cast<ECC::Amount>(std::round(signedAmount));
        if (amount == 0)
        {
            LOG_ERROR() << kErrorZeroAmount;
            return false;
        }

        fee = vm[cli::FEE].as<Nonnegative<Amount>>().value;
        if (checkFee && fee < cli::kMinimumFee)
        {
            LOG_ERROR() << kErrorFeeToLow;
            return false;
        }

        return true;
    }

    SwapSecondSideChainType ParseSwapSecondSideChainType(const po::variables_map& vm)
    {
        SwapSecondSideChainType swapSecondSideChainType = SwapSecondSideChainType::Unknown;
        if (vm.count(cli::SWAP_NETWORK) > 0)
        {
            swapSecondSideChainType = SwapSecondSideChainTypeFromString(vm[cli::SWAP_NETWORK].as<string>());
            if (swapSecondSideChainType == SwapSecondSideChainType::Unknown)
            {
                throw std::runtime_error(kErrorUnknownSecondSideChainForSwap);
            }
        }
        return swapSecondSideChainType;
    }

    std::shared_ptr<bitcoin::Settings> ParseBitcoinSettings(const po::variables_map& vm)
    {
        if (vm.count(cli::BTC_NODE_ADDR) > 0 || vm.count(cli::BTC_USER_NAME) > 0 || vm.count(cli::BTC_PASS) > 0)
        {
            bitcoin::BitcoinCoreSettings bitcoindSettings;

            string btcNodeUri = vm[cli::BTC_NODE_ADDR].as<string>();
            if (!bitcoindSettings.m_address.resolve(btcNodeUri.c_str()))
            {
                throw std::runtime_error((boost::format(kErrorBTCNodeAddrNotResolved) % btcNodeUri).str());
            }

            if (vm.count(cli::BTC_USER_NAME) == 0)
            {
                throw std::runtime_error(kErrorBTCNodeUserNameUnspecified);
            }

            bitcoindSettings.m_userName = vm[cli::BTC_USER_NAME].as<string>();

            // TODO roman.strilets: use SecString instead of std::string
            if (vm.count(cli::BTC_PASS) == 0)
            {
                throw std::runtime_error(kErrorBTCNodePwdNotProvided);
            }

            bitcoindSettings.m_pass = vm[cli::BTC_PASS].as<string>();

            if (vm.count(cli::SWAP_FEERATE) == 0)
            {
                throw std::runtime_error(kErrorSwapFeeRateMissing);
            }

            auto btcSettings = std::make_shared<bitcoin::Settings>();
            btcSettings->SetConnectionOptions(bitcoindSettings);
            btcSettings->SetFeeRate(vm[cli::SWAP_FEERATE].as<Positive<Amount>>().value);

            auto swapSecondSideChainType = ParseSwapSecondSideChainType(vm);
            if (swapSecondSideChainType != SwapSecondSideChainType::Unknown)
            {
                btcSettings->SetChainType(swapSecondSideChainType);
            }

            return btcSettings;
        }

        return nullptr;
    }

    std::shared_ptr<bitcoin::Settings> ParseBitcoinElectrumSettings(const po::variables_map& vm)
    {
        if (vm.count(cli::BTC_ELECTRUM_SEED) || vm.count(cli::BTC_ELECTRUM_ADDR) || vm.count(cli::BTC_GENERATE_SEED))
        {
            bitcoin::ElectrumSettings electrumSettings;

            string electrumAddr = vm[cli::BTC_ELECTRUM_ADDR].as<string>();
            if (!electrumSettings.m_address.resolve(electrumAddr.c_str()))
            {
                throw std::runtime_error("unable to resolve litecoin electrum address: " + electrumAddr);
            }

            if (vm.count(cli::BTC_ELECTRUM_SEED))
            {
                auto tempPhrase = vm[cli::BTC_ELECTRUM_SEED].as<string>();
                boost::algorithm::trim_if(tempPhrase, [](char ch) { return ch == ';'; });
                electrumSettings.m_secretWords = string_helpers::split(tempPhrase, ';');

                if (!libbitcoin::wallet::electrum::validate_mnemonic(electrumSettings.m_secretWords, libbitcoin::wallet::language::electrum::en))
                {
                    throw std::runtime_error("seed is not valid");
                }
            }
            else if (vm.count(cli::BTC_GENERATE_SEED))
            {
                electrumSettings.m_secretWords = libbitcoin::wallet::electrum::create_mnemonic(getEntropy());

                auto strSeed = std::accumulate(
                    std::next(electrumSettings.m_secretWords.begin()), electrumSettings.m_secretWords.end(), *electrumSettings.m_secretWords.begin(),
                    [](std::string a, std::string b)
                {
                    return a + ";" + b;
                });

                LOG_INFO() << "seed = " << strSeed;
            }
            else
            {
                throw std::runtime_error("bitcoin electrum seed should be specified");
            }

            if (vm.count(cli::SWAP_FEERATE) == 0)
            {
                throw std::runtime_error("swap fee rate is missing");
            }

            auto swapSecondSideChainType = ParseSwapSecondSideChainType(vm);
            electrumSettings.m_isMainnet = swapSecondSideChainType == SwapSecondSideChainType::Mainnet;
            electrumSettings.m_addressVersion = bitcoin::getAddressVersion(electrumSettings.m_isMainnet);

            auto btcSettings = std::make_shared<bitcoin::Settings>();
            btcSettings->SetElectrumConnectionOptions(electrumSettings);
            btcSettings->SetFeeRate(vm[cli::SWAP_FEERATE].as<Positive<Amount>>().value);

            if (swapSecondSideChainType != SwapSecondSideChainType::Unknown)
            {
                btcSettings->SetChainType(swapSecondSideChainType);
            }

            return btcSettings;
        }

        return nullptr;
    }

    std::shared_ptr<litecoin::Settings> ParseLitecoinSettings(const po::variables_map& vm)
    {
        if (vm.count(cli::LTC_NODE_ADDR) > 0 || vm.count(cli::LTC_USER_NAME) > 0 || vm.count(cli::LTC_PASS) > 0)
        {
            litecoin::LitecoinCoreSettings litecoindSettings;

            string ltcNodeUri = vm[cli::LTC_NODE_ADDR].as<string>();
            if (!litecoindSettings.m_address.resolve(ltcNodeUri.c_str()))
            {
                throw std::runtime_error((boost::format(kErrorLTCNodeAddrNotResolved) % ltcNodeUri).str());
            }

            if (vm.count(cli::LTC_USER_NAME) == 0)
            {
                throw std::runtime_error(kErrorLTCNodeUserNameUnspecified);
            }

            litecoindSettings.m_userName = vm[cli::LTC_USER_NAME].as<string>();

            // TODO roman.strilets: use SecString instead of std::string
            if (vm.count(cli::LTC_PASS) == 0)
            {
                throw std::runtime_error(kErrorLTCNodePwdNotProvided);
            }

            litecoindSettings.m_pass = vm[cli::LTC_PASS].as<string>();

            if (vm.count(cli::SWAP_FEERATE) == 0)
            {
                throw std::runtime_error(kErrorSwapFeeRateMissing);
            }

            auto ltcSettings = std::make_shared<litecoin::Settings>();
            ltcSettings->SetConnectionOptions(litecoindSettings);
            ltcSettings->SetFeeRate(vm[cli::SWAP_FEERATE].as<Positive<Amount>>().value);

            auto swapSecondSideChainType = ParseSwapSecondSideChainType(vm);
            if (swapSecondSideChainType != SwapSecondSideChainType::Unknown)
            {
                ltcSettings->SetChainType(swapSecondSideChainType);
            }

            return ltcSettings;
        }

        return nullptr;
    }

    std::shared_ptr<litecoin::Settings> ParseLitecoinElectrumSettings(const po::variables_map& vm)
    {
        if (vm.count(cli::LTC_ELECTRUM_SEED) || vm.count(cli::LTC_ELECTRUM_ADDR) || vm.count(cli::LTC_GENERATE_SEED))
        {
            litecoin::ElectrumSettings electrumSettings;

            string electrumAddr = vm[cli::LTC_ELECTRUM_ADDR].as<string>();
            if (!electrumSettings.m_address.resolve(electrumAddr.c_str()))
            {
                throw std::runtime_error("unable to resolve litecoin electrum address: " + electrumAddr);
            }

            if (vm.count(cli::LTC_ELECTRUM_SEED))
            {
                auto tempPhrase = vm[cli::LTC_ELECTRUM_SEED].as<string>();
                boost::algorithm::trim_if(tempPhrase, [](char ch) { return ch == ';'; });
                electrumSettings.m_secretWords = string_helpers::split(tempPhrase, ';');

                if (!libbitcoin::wallet::electrum::validate_mnemonic(electrumSettings.m_secretWords, libbitcoin::wallet::language::electrum::en))
                {
                    throw std::runtime_error("seed is not valid");
                }
            }
            else if (vm.count(cli::LTC_GENERATE_SEED))
            {
                electrumSettings.m_secretWords = libbitcoin::wallet::electrum::create_mnemonic(getEntropy());

                auto strSeed = std::accumulate(
                    std::next(electrumSettings.m_secretWords.begin()), electrumSettings.m_secretWords.end(), *electrumSettings.m_secretWords.begin(),
                    [](std::string a, std::string b) 
                {
                    return a + ";" + b;
                });

                LOG_INFO() << "seed = " << strSeed;
            }
            else
            {
                throw std::runtime_error("litectoin electrum seed should be specified");
            }

            if (vm.count(cli::SWAP_FEERATE) == 0)
            {
                throw std::runtime_error("swap fee rate is missing");
            }

            auto swapSecondSideChainType = ParseSwapSecondSideChainType(vm);
            electrumSettings.m_isMainnet = swapSecondSideChainType == SwapSecondSideChainType::Mainnet;
            electrumSettings.m_addressVersion = litecoin::getAddressVersion(electrumSettings.m_isMainnet);

            auto ltcSettings = std::make_shared<litecoin::Settings>();
            ltcSettings->SetElectrumConnectionOptions(electrumSettings);
            ltcSettings->SetFeeRate(vm[cli::SWAP_FEERATE].as<Positive<Amount>>().value);

            if (swapSecondSideChainType != SwapSecondSideChainType::Unknown)
            {
                ltcSettings->SetChainType(swapSecondSideChainType);
            }

            return ltcSettings;
        }

        return nullptr;
    }

    std::shared_ptr<qtum::Settings> ParseQtumSettings(const po::variables_map& vm)
    {
        if (vm.count(cli::QTUM_NODE_ADDR) > 0 || vm.count(cli::QTUM_USER_NAME) > 0 || vm.count(cli::QTUM_PASS) > 0)
        {
            qtum::QtumCoreSettings qtumdSettings;

            string qtumNodeUri = vm[cli::QTUM_NODE_ADDR].as<string>();
            if (!qtumdSettings.m_address.resolve(qtumNodeUri.c_str()))
            {
                throw std::runtime_error((boost::format(kErrorQTUMNodeAddrNotResolved) % qtumNodeUri).str());
            }

            if (vm.count(cli::QTUM_USER_NAME) == 0)
            {
                throw std::runtime_error(kErrorQTUMNodeUserNameUnspecified);
            }

            qtumdSettings.m_userName = vm[cli::QTUM_USER_NAME].as<string>();

            // TODO roman.strilets: use SecString instead of std::string
            if (vm.count(cli::QTUM_PASS) == 0)
            {
                throw std::runtime_error(kErrorQTUMNodePwdNotProvided);
            }

            qtumdSettings.m_pass = vm[cli::QTUM_PASS].as<string>();

            if (vm.count(cli::SWAP_FEERATE) == 0)
            {
                throw std::runtime_error("swap fee rate is missing");
            }

            auto qtumSettings = std::make_shared<qtum::Settings>();
            qtumSettings->SetConnectionOptions(qtumdSettings);
            qtumSettings->SetFeeRate(vm[cli::SWAP_FEERATE].as<Positive<Amount>>().value);

            auto swapSecondSideChainType = ParseSwapSecondSideChainType(vm);
            if (swapSecondSideChainType != SwapSecondSideChainType::Unknown)
            {
                qtumSettings->SetChainType(swapSecondSideChainType);
            }

            return qtumSettings;
        }

        return nullptr;
    }

    std::shared_ptr<qtum::Settings> ParseQtumElectrumSettings(const po::variables_map& vm)
    {
        if (vm.count(cli::QTUM_ELECTRUM_SEED) || vm.count(cli::QTUM_ELECTRUM_ADDR) || vm.count(cli::QTUM_GENERATE_SEED))
        {
            qtum::ElectrumSettings electrumSettings;

            string electrumAddr = vm[cli::QTUM_ELECTRUM_ADDR].as<string>();
            if (!electrumSettings.m_address.resolve(electrumAddr.c_str()))
            {
                throw std::runtime_error("unable to resolve qtum electrum address: " + electrumAddr);
            }

            if (vm.count(cli::QTUM_ELECTRUM_SEED))
            {
                auto tempPhrase = vm[cli::QTUM_ELECTRUM_SEED].as<string>();
                boost::algorithm::trim_if(tempPhrase, [](char ch) { return ch == ';'; });
                electrumSettings.m_secretWords = string_helpers::split(tempPhrase, ';');

                if (!libbitcoin::wallet::electrum::validate_mnemonic(electrumSettings.m_secretWords, libbitcoin::wallet::language::electrum::en))
                {
                    throw std::runtime_error("seed is not valid");
                }
            }
            else if (vm.count(cli::QTUM_GENERATE_SEED))
            {
                electrumSettings.m_secretWords = libbitcoin::wallet::electrum::create_mnemonic(getEntropy());

                auto strSeed = std::accumulate(
                    std::next(electrumSettings.m_secretWords.begin()), electrumSettings.m_secretWords.end(), *electrumSettings.m_secretWords.begin(),
                    [](std::string a, std::string b)
                {
                    return a + ";" + b;
                });

                LOG_INFO() << "seed = " << strSeed;
            }
            else
            {
                throw std::runtime_error("qtum electrum seed should be specified");
            }

            if (vm.count(cli::SWAP_FEERATE) == 0)
            {
                throw std::runtime_error(kErrorSwapFeeRateMissing);
            }

            auto swapSecondSideChainType = ParseSwapSecondSideChainType(vm);
            electrumSettings.m_isMainnet = swapSecondSideChainType == SwapSecondSideChainType::Mainnet;
            electrumSettings.m_addressVersion = qtum::getAddressVersion(electrumSettings.m_isMainnet);

            auto qtumSettings = std::make_shared<qtum::Settings>();
            qtumSettings->SetElectrumConnectionOptions(electrumSettings);
            qtumSettings->SetFeeRate(vm[cli::SWAP_FEERATE].as<Positive<Amount>>().value);

            if (swapSecondSideChainType != SwapSecondSideChainType::Unknown)
            {
                qtumSettings->SetChainType(swapSecondSideChainType);
            }

            return qtumSettings;
        }

        return nullptr;
    }

    int HandleBTC(const po::variables_map& vm, const IWalletDB::Ptr& walletDB)
    {
        bitcoin::SettingsProvider settingsProvider{ walletDB };
        settingsProvider.Initialize();

        if (vm.count(cli::ALTCOIN_SETTINGS_RESET))
        {
            settingsProvider.ResetSettings();
            return 0;
        }
        else if (vm.count(cli::ALTCOIN_SETTINGS_SHOW))
        {
            auto settings = settingsProvider.GetSettings();

            if (settings.GetConnectionOptions().IsInitialized())
            {
                cout << "BTC settings" << '\n'
                    << "RPC user: " << settings.GetConnectionOptions().m_userName << '\n'
                    << "RPC node: " << settings.GetConnectionOptions().m_address.str() << '\n'
                    << "Fee rate: " << settings.GetFeeRate() << '\n'
                    << "Chain type: " << getSwapSecondSideChainTypeText(settings.GetChainType()) << '\n';
                return 0;
            }

            if (settings.GetElectrumConnectionOptions().IsInitialized())
            {
                cout << "BTC settings" << '\n'
                    << "Electrum node: " << settings.GetElectrumConnectionOptions().m_address.str() << '\n'
                    << "Fee rate: " << settings.GetFeeRate() << '\n'
                    << "Chain type: " << getSwapSecondSideChainTypeText(settings.GetChainType()) << '\n';
                return 0;
            }

            LOG_INFO() << "BTC settings are not initialized.";
            return 0;
        }
        else if (vm.count(cli::ALTCOIN_SETTINGS_SET))
        {
            auto settings = ParseBitcoinSettings(vm);
            if (!settings)
            {
                settings = ParseBitcoinElectrumSettings(vm);
            }

            if (!settings)
            {
                LOG_INFO() << "settings should be specified.";
                return -1;
            }

            settingsProvider.SetSettings(*settings);
            return 0;
        }

        LOG_INFO() << "subcommand didn't support or unspecified.";
        return -1;
    }

    int HandleLTC(const po::variables_map& vm, const IWalletDB::Ptr& walletDB)
    {
        litecoin::SettingsProvider settingsProvider{ walletDB };
        settingsProvider.Initialize();

        if (vm.count(cli::ALTCOIN_SETTINGS_RESET))
        {
            settingsProvider.ResetSettings();
            return 0;
        }
        else if (vm.count(cli::ALTCOIN_SETTINGS_SHOW))
        {
            auto settings = settingsProvider.GetSettings();

            if (settings.GetConnectionOptions().IsInitialized())
            {
                cout << "LTC settings" << '\n'
                    << "RPC user: " << settings.GetConnectionOptions().m_userName << '\n'
                    << "RPC node: " << settings.GetConnectionOptions().m_address.str() << '\n'
                    << "Fee rate: " << settings.GetFeeRate() << '\n'
                    << "Chain type: " << getSwapSecondSideChainTypeText(settings.GetChainType()) << '\n';
                return 0;
            }

            if (settings.GetElectrumConnectionOptions().IsInitialized())
            {
                cout << "LTC settings" << '\n'
                    << "Electrum node: " << settings.GetElectrumConnectionOptions().m_address.str() << '\n'
                    << "Fee rate: " << settings.GetFeeRate() << '\n'
                    << "Chain type: " << getSwapSecondSideChainTypeText(settings.GetChainType()) << '\n';
                return 0;
            }
            
            LOG_INFO() << "LTC settings are not initialized.";
            return 0;
        }
        else if (vm.count(cli::ALTCOIN_SETTINGS_SET))
        {
            auto settings = ParseLitecoinSettings(vm);
            if (!settings)
            {
                settings = ParseLitecoinElectrumSettings(vm);
            }

            if (!settings)
            {
                LOG_INFO() << "settings should be specified.";
                return -1;
            }

            settingsProvider.SetSettings(*settings);
            return 0;
        }

        LOG_INFO() << "subcommand didn't support or unspecified.";
        return -1;
    }


    int HandleQtum(const po::variables_map& vm, const IWalletDB::Ptr& walletDB)
    {
        qtum::SettingsProvider settingsProvider{ walletDB };
        settingsProvider.Initialize();

        if (vm.count(cli::ALTCOIN_SETTINGS_RESET))
        {
            settingsProvider.ResetSettings();
            return 0;
        }
        else if (vm.count(cli::ALTCOIN_SETTINGS_SHOW))
        {
            auto settings = settingsProvider.GetSettings();

            if (settings.GetConnectionOptions().IsInitialized())
            {
                cout << "QTUM settings" << '\n'
                    << "RPC user: " << settings.GetConnectionOptions().m_userName << '\n'
                    << "RPC node: " << settings.GetConnectionOptions().m_address.str() << '\n'
                    << "Fee rate: " << settings.GetFeeRate() << '\n'
                    << "Chain type: " << getSwapSecondSideChainTypeText(settings.GetChainType()) << '\n';
                return 0;
            }

            if (settings.GetElectrumConnectionOptions().IsInitialized())
            {
                cout << "QTUM settings" << '\n'
                    << "Electrum node: " << settings.GetElectrumConnectionOptions().m_address.str() << '\n'
                    << "Fee rate: " << settings.GetFeeRate() << '\n'
                    << "Chain type: " << getSwapSecondSideChainTypeText(settings.GetChainType()) << '\n';
                return 0;
            }

            LOG_INFO() << "LTC settings are not initialized.";

            return 0;
        }
        else if (vm.count(cli::ALTCOIN_SETTINGS_SET))
        {
            auto settings = ParseQtumSettings(vm);
            if (!settings)
            {
                settings = ParseQtumElectrumSettings(vm);
            }

            if (!settings)
            {
                LOG_INFO() << "settings should be specified.";
                return -1;
            }

            settingsProvider.SetSettings(*settings);
            return 0;
        }

        LOG_INFO() << "subcommand not supported or not specified.";
        return -1;
    }

    boost::optional<TxID> InitSwap(const po::variables_map& vm, const IWalletDB::Ptr& walletDB, Wallet& wallet, bool checkFee)
    {
        if (vm.count(cli::SWAP_AMOUNT) == 0)
        {
            throw std::runtime_error(kErrorSwapAmountMissing);
        }

        Amount swapAmount = vm[cli::SWAP_AMOUNT].as<Positive<Amount>>().value;
        SwapSecondSideChainType secondSideChainType = SwapSecondSideChainType::Mainnet;
        wallet::AtomicSwapCoin swapCoin = wallet::AtomicSwapCoin::Bitcoin;

        if (vm.count(cli::SWAP_COIN) > 0)
        {
            swapCoin = wallet::from_string(vm[cli::SWAP_COIN].as<string>());
        }

        switch (swapCoin)
        {
            case beam::wallet::AtomicSwapCoin::Bitcoin:
            {
                auto btcSettingsProvider = std::make_shared<bitcoin::SettingsProvider>(walletDB);
                btcSettingsProvider->Initialize();

                auto btcSettings = btcSettingsProvider->GetSettings();
                if (!btcSettings.IsInitialized())
                {
                    throw std::runtime_error("BTC settings should be initialized.");
                }

                if (!BitcoinSide::CheckAmount(swapAmount, btcSettings.GetFeeRate()))
                {
                    throw std::runtime_error("The swap amount must be greater than the redemption fee.");
                }
                secondSideChainType = btcSettings.GetChainType();
                break;
            }
            case beam::wallet::AtomicSwapCoin::Litecoin:
            {
                auto ltcSettingsProvider = std::make_shared<litecoin::SettingsProvider>(walletDB);
                ltcSettingsProvider->Initialize();

                auto ltcSettings = ltcSettingsProvider->GetSettings();
                if (!ltcSettings.IsInitialized())
                {
                    throw std::runtime_error("LTC settings should be initialized.");
                }
                if (!LitecoinSide::CheckAmount(swapAmount, ltcSettings.GetFeeRate()))
                {
                    throw std::runtime_error("The swap amount must be greater than the redemption fee.");
                }
                secondSideChainType = ltcSettings.GetChainType();
                break;
            }
            case beam::wallet::AtomicSwapCoin::Qtum:
            {
                auto qtumSettingsProvider = std::make_shared<qtum::SettingsProvider>(walletDB);
                qtumSettingsProvider->Initialize();

                auto qtumSettings = qtumSettingsProvider->GetSettings();
                if (!qtumSettings.IsInitialized())
                {
                    throw std::runtime_error("Qtum settings should be initialized.");
                }
                if (!QtumSide::CheckAmount(swapAmount, qtumSettings.GetFeeRate()))
                {
                    throw std::runtime_error("The swap amount must be greater than the redemption fee.");
                }
                secondSideChainType = qtumSettings.GetChainType();
                break;
            }
            default:
            {
                throw std::runtime_error("Unsupported coin for swap");
                break;
            }
        }

        bool isBeamSide = (vm.count(cli::SWAP_BEAM_SIDE) != 0);

        Amount amount = 0;
        Amount fee = 0;
        WalletID receiverWalletID(Zero);

        if (!LoadBaseParamsForTX(vm, amount, fee, receiverWalletID, checkFee, true))
        {
            return boost::none;
        }

        if (vm.count(cli::SWAP_AMOUNT) == 0)
        {
            throw std::runtime_error(kErrorSwapAmountMissing);
        }

        if (amount <= kMinFeeInGroth)
        {
            throw std::runtime_error(kErrorSwapAmountTooLow);
        }

        WalletAddress senderAddress = GenerateNewAddress(walletDB, "");

        auto swapTxParameters = InitNewSwap(senderAddress.m_walletID, amount, fee, swapCoin, swapAmount, secondSideChainType, isBeamSide);

        boost::optional<TxID> currentTxID = wallet.StartTransaction(swapTxParameters);

        // print swap tx token
        {
            // auto token = SwapTxParametersToToken(swapParameters);
            isBeamSide = !*swapTxParameters.GetParameter<bool>(TxParameterID::AtomicSwapIsBeamSide);
            swapTxParameters.SetParameter(TxParameterID::IsInitiator, !*swapTxParameters.GetParameter<bool>(TxParameterID::IsInitiator));
            swapTxParameters.SetParameter(TxParameterID::PeerID, *swapTxParameters.GetParameter<WalletID>(TxParameterID::MyID));
            swapTxParameters.SetParameter(TxParameterID::AtomicSwapIsBeamSide, isBeamSide);
            swapTxParameters.SetParameter(TxParameterID::IsSender, isBeamSide);
            swapTxParameters.DeleteParameter(TxParameterID::MyID);

            auto swapTxToken = std::to_string(swapTxParameters);
            LOG_INFO() << "Swap token: " << swapTxToken;
            // TODO: exit after print and new start with listen command?
        }
        return currentTxID;
    }

    boost::optional<TxID> AcceptSwap(const po::variables_map& vm, const IWalletDB::Ptr& walletDB, Wallet& wallet, bool checkFee)
    {
        if (vm.count(cli::SWAP_TOKEN) == 0)
        {
            throw std::runtime_error("swap transaction token should be specified");
        }

        auto swapTxToken = vm[cli::SWAP_TOKEN].as<std::string>();
        auto swapTxParameters = beam::wallet::ParseParameters(swapTxToken);

        // validate TxType and parameters
        auto transactionType = swapTxParameters->GetParameter<TxType>(TxParameterID::TransactionType);
        auto isBeamSide = swapTxParameters->GetParameter<bool>(TxParameterID::AtomicSwapIsBeamSide);
        auto swapCoin = swapTxParameters->GetParameter<AtomicSwapCoin>(TxParameterID::AtomicSwapCoin);
        auto beamAmount = swapTxParameters->GetParameter<Amount>(TxParameterID::Amount);
        auto swapAmount = swapTxParameters->GetParameter<Amount>(TxParameterID::AtomicSwapAmount);
        auto chainType = swapTxParameters->GetParameter<SwapSecondSideChainType>(TxParameterID::AtomicSwapSecondSideChainType);
        auto peerID = swapTxParameters->GetParameter<WalletID>(TxParameterID::PeerID);
        auto peerResponseHeight = swapTxParameters->GetParameter<Height>(TxParameterID::PeerResponseHeight);

        bool isValidToken = isBeamSide && swapCoin && beamAmount && swapAmount && chainType && peerID && peerResponseHeight;

        if (!transactionType || *transactionType != TxType::AtomicSwap || !isValidToken)
        {
            throw std::runtime_error("swap transaction token is invalid.");
        }

        SwapSecondSideChainType ownSecondSideChainType = SwapSecondSideChainType::Mainnet;
        Amount swapFeeRate = 0;

        if (swapCoin == wallet::AtomicSwapCoin::Bitcoin)
        {
            auto btcSettingsProvider = std::make_shared<bitcoin::SettingsProvider>(walletDB);
            btcSettingsProvider->Initialize();
            auto btcSettings = btcSettingsProvider->GetSettings();
            if (!btcSettings.IsInitialized())
            {
                throw std::runtime_error("BTC settings should be initialized.");
            }

            if (!BitcoinSide::CheckAmount(*swapAmount, btcSettings.GetFeeRate()))
            {
                throw std::runtime_error("The swap amount must be greater than the redemption fee.");
            }
            ownSecondSideChainType = btcSettings.GetChainType();
            swapFeeRate = btcSettings.GetFeeRate();
        }
        else if (swapCoin == wallet::AtomicSwapCoin::Litecoin)
        {
            auto ltcSettingsProvider = std::make_shared<litecoin::SettingsProvider>(walletDB);
            ltcSettingsProvider->Initialize();
            auto ltcSettings = ltcSettingsProvider->GetSettings();
            if (!ltcSettings.IsInitialized())
            {
                throw std::runtime_error("LTC settings should be initialized.");
            }

            if (!LitecoinSide::CheckAmount(*swapAmount, ltcSettings.GetFeeRate()))
            {
                throw std::runtime_error("The swap amount must be greater than the redemption fee.");
            }
            ownSecondSideChainType = ltcSettings.GetChainType();
            swapFeeRate = ltcSettings.GetFeeRate();
        }
        else if (swapCoin == wallet::AtomicSwapCoin::Qtum)
        {
            auto qtumSettingsProvider = std::make_shared<qtum::SettingsProvider>(walletDB);
            qtumSettingsProvider->Initialize();
            auto qtumSettings = qtumSettingsProvider->GetSettings();
            if (!qtumSettings.IsInitialized())
            {
                throw std::runtime_error("Qtum settings should be initialized.");
            }

            if (!QtumSide::CheckAmount(*swapAmount, qtumSettings.GetFeeRate()))
            {
                throw std::runtime_error("The swap amount must be greater than the redemption fee.");
            }
            ownSecondSideChainType = qtumSettings.GetChainType();
            swapFeeRate = qtumSettings.GetFeeRate();
        }
        else
        {
            throw std::runtime_error("Unsupported swap coin.");
        }

        // validate chain types
        if (ownSecondSideChainType != *chainType)
        {
            stringstream msg;
            msg << "Incompatible options! Your sidechain type: "
                << getSwapSecondSideChainTypeText(ownSecondSideChainType)
                << " Token's sidechain type: " << getSwapSecondSideChainTypeText(*chainType);
            throw std::runtime_error(msg.str());
        }

        // display swap details to user
        cout << " Swap conditions: " << "\n"
            << " Beam side:    " << *isBeamSide << "\n"
            << " Swap coin:    " << getAtomicSwapCoinText(*swapCoin) << "\n"
            << " Beam amount:  " << PrintableAmount(*beamAmount) << "\n"
            << " Swap amount:  " << *swapAmount << "\n"
            << " Chain type:   " << getSwapSecondSideChainTypeText(*chainType) << "\n"
            << " Peer ID:      " << to_string(*peerID) << "\n";

        // get accepting
        // TODO: Refactor
        bool isAccepted = false;
        while (true)
        {
            std::string result;
            cout << "Do you agree to these conditions? (y/n): ";
            cin >> result;

            if (result == "y" || result == "n")
            {
                isAccepted = (result == "y");
                break;
            }
        }

        if (!isAccepted)
        {
            LOG_INFO() << "Swap rejected!";
            return boost::none;
        }

        // on accepting
        WalletAddress senderAddress = GenerateNewAddress(walletDB, "");

        swapTxParameters->SetParameter(TxParameterID::MyID, senderAddress.m_walletID);

        // TODO: check fee
        swapTxParameters->SetParameter(beam::wallet::TxParameterID::Fee, beam::Amount(cli::kMinimumFee));
        auto subTxID = isBeamSide ? beam::wallet::SubTxIndex::REDEEM_TX : beam::wallet::SubTxIndex::LOCK_TX;
        swapTxParameters->SetParameter(beam::wallet::TxParameterID::Fee, swapFeeRate, subTxID);

        return wallet.StartTransaction(*swapTxParameters);
    }

    void TryToRegisterSwapTxCreators(Wallet& wallet, IWalletDB::Ptr walletDB)
    {
        auto swapTransactionCreator = std::make_shared<AtomicSwapTransaction::Creator>();
        wallet.RegisterTransactionType(TxType::AtomicSwap, std::static_pointer_cast<BaseTransaction::Creator>(swapTransactionCreator));

        {
            auto btcSettingsProvider = std::make_shared<bitcoin::SettingsProvider>(walletDB);
            btcSettingsProvider->Initialize();

            if (btcSettingsProvider->GetSettings().GetElectrumConnectionOptions().IsInitialized())
            {
                auto bitcoinBridge = std::make_shared<bitcoin::Electrum>(io::Reactor::get_Current(), btcSettingsProvider);
                auto btcSecondSideFactory = wallet::MakeSecondSideFactory<BitcoinSide, bitcoin::Electrum, bitcoin::ISettingsProvider>(bitcoinBridge, btcSettingsProvider);
                swapTransactionCreator->RegisterFactory(AtomicSwapCoin::Bitcoin, btcSecondSideFactory);
            }
            else if (btcSettingsProvider->GetSettings().GetConnectionOptions().IsInitialized())
            {
                auto bitcoinBridge = std::make_shared<bitcoin::BitcoinCore017>(io::Reactor::get_Current(), btcSettingsProvider);
                auto btcSecondSideFactory = wallet::MakeSecondSideFactory<BitcoinSide, bitcoin::BitcoinCore017, bitcoin::ISettingsProvider>(bitcoinBridge, btcSettingsProvider);
                swapTransactionCreator->RegisterFactory(AtomicSwapCoin::Bitcoin, btcSecondSideFactory);
            }
        }

        {
            auto ltcSettingsProvider = std::make_shared<litecoin::SettingsProvider>(walletDB);
            ltcSettingsProvider->Initialize();

            if (ltcSettingsProvider->GetSettings().GetElectrumConnectionOptions().IsInitialized())
            {
                auto litecoinBridge = std::make_shared<litecoin::Electrum>(io::Reactor::get_Current(), ltcSettingsProvider);
                auto ltcSecondSideFactory = wallet::MakeSecondSideFactory<LitecoinSide, litecoin::Electrum, litecoin::ISettingsProvider>(litecoinBridge, ltcSettingsProvider);
                swapTransactionCreator->RegisterFactory(AtomicSwapCoin::Litecoin, ltcSecondSideFactory);
            }
            else if (ltcSettingsProvider->GetSettings().GetConnectionOptions().IsInitialized())
            {
                auto litecoinBridge = std::make_shared<litecoin::LitecoinCore017>(io::Reactor::get_Current(), ltcSettingsProvider);
                auto ltcSecondSideFactory = wallet::MakeSecondSideFactory<LitecoinSide, litecoin::LitecoinCore017, litecoin::ISettingsProvider>(litecoinBridge, ltcSettingsProvider);
                swapTransactionCreator->RegisterFactory(AtomicSwapCoin::Litecoin, ltcSecondSideFactory);
            }
        }

        {
            auto qtumSettingsProvider = std::make_shared<qtum::SettingsProvider>(walletDB);
            qtumSettingsProvider->Initialize();

            if (qtumSettingsProvider->GetSettings().GetElectrumConnectionOptions().IsInitialized())
            {
                auto qtumBridge = std::make_shared<qtum::Electrum>(io::Reactor::get_Current(), qtumSettingsProvider);
                auto qtumSecondSideFactory = wallet::MakeSecondSideFactory<QtumSide, qtum::Electrum, qtum::ISettingsProvider>(qtumBridge, qtumSettingsProvider);
                swapTransactionCreator->RegisterFactory(AtomicSwapCoin::Qtum, qtumSecondSideFactory);
            }
            else if (qtumSettingsProvider->GetSettings().GetConnectionOptions().IsInitialized())
            {
                auto qtumBridge = std::make_shared<qtum::QtumCore017>(io::Reactor::get_Current(), qtumSettingsProvider);
                auto qtumSecondSideFactory = wallet::MakeSecondSideFactory<QtumSide, qtum::QtumCore017, qtum::ISettingsProvider>(qtumBridge, qtumSettingsProvider);
                swapTransactionCreator->RegisterFactory(AtomicSwapCoin::Qtum, qtumSecondSideFactory);
            }
        }
    }
}

io::Reactor::Ptr reactor;

static const unsigned LOG_ROTATION_PERIOD_SEC = 3*60*60; // 3 hours

int main_impl(int argc, char* argv[])
{
    beam::Crash::InstallHandler(NULL);

    try
    {
        auto [options, visibleOptions] = createOptionsDescription(GENERAL_OPTIONS | WALLET_OPTIONS);

        po::variables_map vm;
        try
        {
            vm = getOptions(argc, argv, kDefaultConfigFile, options, true);
        }
        catch (const po::invalid_option_value& e)
        {
            cout << e.what() << std::endl;
            return 0;
        }
        catch (const NonnegativeOptionException& e)
        {
            cout << e.what() << std::endl;
            return 0;
        }
        catch (const PositiveOptionException& e)
        {
            cout << e.what() << std::endl;
            return 0;
        }
        catch (const po::error& e)
        {
            cout << e.what() << std::endl;
            printHelp(visibleOptions);

            return 0;
        }

        if (vm.count(cli::HELP))
        {
            printHelp(visibleOptions);

            return 0;
        }

        if (vm.count(cli::VERSION))
        {
            cout << PROJECT_VERSION << endl;
            return 0;
        }

        if (vm.count(cli::GIT_COMMIT_HASH))
        {
            cout << GIT_COMMIT_HASH << endl;
            return 0;
        }

        int logLevel = getLogLevel(cli::LOG_LEVEL, vm, LOG_LEVEL_DEBUG);
        int fileLogLevel = getLogLevel(cli::FILE_LOG_LEVEL, vm, LOG_LEVEL_DEBUG);

#define LOG_FILES_DIR "logs"
#define LOG_FILES_PREFIX "wallet_"

        const auto path = boost::filesystem::system_complete(LOG_FILES_DIR);
        auto logger = beam::Logger::create(logLevel, logLevel, fileLogLevel, LOG_FILES_PREFIX, path.string());

        try
        {
            po::notify(vm);

            unsigned logCleanupPeriod = vm[cli::LOG_CLEANUP_DAYS].as<uint32_t>() * 24 * 3600;

            clean_old_logfiles(LOG_FILES_DIR, LOG_FILES_PREFIX, logCleanupPeriod);

            Rules::get().UpdateChecksum();

            {
                reactor = io::Reactor::create();
                io::Reactor::Scope scope(*reactor);

                io::Reactor::GracefulIntHandler gih(*reactor);

                LogRotation logRotation(*reactor, LOG_ROTATION_PERIOD_SEC, logCleanupPeriod);

                {
                    if (vm.count(cli::COMMAND) == 0)
                    {
                        LOG_ERROR() << kErrorCommandNotSpecified;
                        printHelp(visibleOptions);
                        return 0;
                    }

                    auto command = vm[cli::COMMAND].as<string>();

                    {
                        const string commands[] =
                        {
                            cli::INIT,
                            cli::RESTORE,
                            cli::SEND,
                            cli::LISTEN,
                            cli::TREASURY,
                            cli::INFO,
                            cli::EXPORT_MINER_KEY,
                            cli::EXPORT_OWNER_KEY,
                            cli::NEW_ADDRESS,
                            cli::CANCEL_TX,
                            cli::DELETE_TX,
                            cli::CHANGE_ADDRESS_EXPIRATION,
                            cli::TX_DETAILS,
                            cli::PAYMENT_PROOF_EXPORT,
                            cli::PAYMENT_PROOF_VERIFY,
                            cli::GENERATE_PHRASE,
                            cli::WALLET_ADDRESS_LIST,
                            cli::WALLET_RESCAN,
                            cli::IMPORT_DATA,
                            cli::EXPORT_DATA,
                            cli::SWAP_INIT,
                            cli::SWAP_ACCEPT,
                            cli::BTC_SETTINGS,
                            cli::LTC_SETTINGS,
                            cli::QTUM_SETTINGS
                        };

                        if (find(begin(commands), end(commands), command) == end(commands))
                        {
                            LOG_ERROR() << boost::format(kErrorCommandUnknown) % command;
                            return -1;
                        }
                    }

                    if (command == cli::GENERATE_PHRASE)
                    {
                        GeneratePhrase();
                        return 0;
                    }

                    LOG_INFO() << boost::format(kVersionInfo) % PROJECT_VERSION % BRANCH_NAME;
                    LOG_INFO() << boost::format(kRulesSignatureInfo) % Rules::get().get_SignatureStr();

                    bool coldWallet = vm.count(cli::COLD_WALLET) > 0;

                    if (coldWallet && command == cli::RESTORE)
                    {
                        LOG_ERROR() << kErrorCantRestoreColdWallet;
                        return -1;
                    }

                    BOOST_ASSERT(vm.count(cli::WALLET_STORAGE) > 0);
                    auto walletPath = vm[cli::WALLET_STORAGE].as<string>();

                    if (!WalletDB::isInitialized(walletPath) && (command != cli::INIT && command != cli::RESTORE))
                    {
                        LOG_ERROR() << kErrorWalletNotInitialized;
                        return -1;
                    }
                    else if (WalletDB::isInitialized(walletPath) && (command == cli::INIT || command == cli::RESTORE))
                    {
                        bool isDirectory = false;
                        #ifdef WIN32
                                isDirectory = boost::filesystem::is_directory(Utf8toUtf16(walletPath.c_str()));
                        #else
                                isDirectory = boost::filesystem::is_directory(walletPath);
                        #endif

                        if (isDirectory)
                        {
                            walletPath.append("/wallet.db");
                        }
                        else
                        {
                            LOG_ERROR() << kErrorWalletAlreadyInitialized;
                            return -1;
                        }                  
                    }

                    LOG_INFO() << kStartMessage;

                    SecString pass;
                    if (!beam::read_wallet_pass(pass, vm))
                    {
                        LOG_ERROR() << kErrorWalletPwdNotProvided;
                        return -1;
                    }

                    if ((command == cli::INIT || command == cli::RESTORE) && vm.count(cli::PASS) == 0)
                    {
                        if (!beam::confirm_wallet_pass(pass))
                        {
                            LOG_ERROR() << kErrorWalletPwdNotMatch;
                            return -1;
                        }
                    }

                    if (command == cli::INIT || command == cli::RESTORE)
                    {
                        NoLeak<uintBig> walletSeed;
                        walletSeed.V = Zero;
                        if (!ReadWalletSeed(walletSeed, vm, command == cli::INIT))
                        {
                            LOG_ERROR() << kErrorSeedPhraseFail;
                            return -1;
                        }
                        auto walletDB = WalletDB::init(walletPath, pass, walletSeed, reactor, coldWallet);
                        IPrivateKeyKeeper::Ptr keyKeeper = make_shared<LocalPrivateKeyKeeper>(walletDB);
                        if (walletDB)
                        {
                            LOG_INFO() << kWalletCreatedMessage;
                            CreateNewAddress(vm, walletDB, keyKeeper);
                            return 0;
                        }
                        else
                        {
                            LOG_ERROR() << kErrorWalletNotCreated;
                            return -1;
                        }
                    }

                    auto walletDB = WalletDB::open(walletPath, pass, reactor);
                    if (!walletDB)
                    {
                        LOG_ERROR() << kErrorCantOpenWallet;
                        return -1;
                    }

                    IPrivateKeyKeeper::Ptr keyKeeper = make_shared<LocalPrivateKeyKeeper>(walletDB);

                    const auto& currHeight = walletDB->getCurrentHeight();
                    const auto& fork1Height = Rules::get().pForks[1].m_Height;
                    const bool isFork1 = currHeight >= fork1Height;

                    if (command == cli::CHANGE_ADDRESS_EXPIRATION)
                    {
                        return ChangeAddressExpiration(vm, walletDB);
                    }

                    if (command == cli::EXPORT_MINER_KEY)
                    {
                        return ExportMinerKey(vm, walletDB, pass);
                    }

                    if (command == cli::EXPORT_OWNER_KEY)
                    {
                        return ExportOwnerKey(walletDB, pass);
                    }

                    if (command == cli::EXPORT_DATA)
                    {
                        return ExportWalletData(vm, walletDB);
                    }

                    if (command == cli::IMPORT_DATA)
                    {
                        return ImportWalletData(vm, walletDB);
                    }

                    {
                        const auto& var = vm[cli::PAYMENT_PROOF_REQUIRED];
                        if (!var.empty())
                        {
                            bool b = var.as<bool>();
                            uint8_t n = b ? 1 : 0;
                            storage::setVar(*walletDB, storage::g_szPaymentProofRequired, n);

                            cout << boost::format(kPpRequired) % static_cast<uint32_t>(n) << std::endl;
                            return 0;
                        }
                    }

                    if (command == cli::NEW_ADDRESS)
                    {
                        if (!CreateNewAddress(vm, walletDB, keyKeeper))
                        {
                            return -1;
                        }

                        if (!vm.count(cli::LISTEN))
                        {
                            return 0;
                        }
                    }

                    LOG_INFO() << kWalletOpenedMessage;

                    if (command == cli::TREASURY)
                    {
                        return HandleTreasury(vm, *walletDB->get_MasterKdf());
                    }

                    if (command == cli::INFO)
                    {
                        return ShowWalletInfo(walletDB, vm);
                    }

                    if (command == cli::TX_DETAILS)
                    {
                        return TxDetails(walletDB, vm);
                    }

                    if (command == cli::PAYMENT_PROOF_EXPORT)
                    {
                        return ExportPaymentProof(walletDB, vm);
                    }

                    if (command == cli::PAYMENT_PROOF_VERIFY)
                    {
                        return VerifyPaymentProof(vm);
                    }

                    if (command == cli::WALLET_ADDRESS_LIST)
                    {
                        return ShowAddressList(walletDB);
                    }

                    if (command == cli::BTC_SETTINGS)
                    {
                        return HandleBTC(vm, walletDB);
                    }

                    if (command == cli::LTC_SETTINGS)
                    {
                        return HandleLTC(vm, walletDB);
                    }

                    if (command == cli::QTUM_SETTINGS)
                    {
                        return HandleQtum(vm, walletDB);
                    }

                    /// HERE!!
                    io::Address receiverAddr;
                    Amount amount = 0;
                    Amount fee = 0;
                    WalletID receiverWalletID(Zero);
                    bool isTxInitiator = (command == cli::SEND);
                    if (isTxInitiator && !LoadBaseParamsForTX(vm, amount, fee, receiverWalletID, isFork1))
                    {
                        return -1;
                    }

                    bool is_server = command == cli::LISTEN || vm.count(cli::LISTEN);

                    boost::optional<TxID> currentTxID;
                    auto txCompleteAction = [&currentTxID](const TxID& txID)
                    {
                        if (currentTxID.is_initialized() && currentTxID.get() != txID)
                        {
                            return;
                        }
                        io::Reactor::get_Current().stop();
                    };

                    Wallet wallet{ walletDB, keyKeeper, is_server ? Wallet::TxCompletedAction() : txCompleteAction,
                                            !coldWallet ? Wallet::UpdateCompletedAction() : []() {io::Reactor::get_Current().stop(); } };
                    {
                        wallet::AsyncContextHolder holder(wallet);
                        if (!coldWallet)
                        {
                            if (vm.count(cli::NODE_ADDR) == 0)
                            {
                                LOG_ERROR() << kErrorNodeAddrNotSpecified;
                                return -1;
                            }

                            string nodeURI = vm[cli::NODE_ADDR].as<string>();
                            io::Address nodeAddress;
                            if (!nodeAddress.resolve(nodeURI.c_str()))
                            {
                                LOG_ERROR() << boost::format(kErrorNodeAddrUnresolved) % nodeURI;
                                return -1;
                            }

                            auto nnet = make_shared<proto::FlyClient::NetworkStd>(wallet);
                            nnet->m_Cfg.m_PollPeriod_ms = vm[cli::NODE_POLL_PERIOD].as<Nonnegative<uint32_t>>().value;
                            if (nnet->m_Cfg.m_PollPeriod_ms)
                            {
                                LOG_INFO() << boost::format(kNodePoolPeriod) % nnet->m_Cfg.m_PollPeriod_ms;
                                uint32_t timeout_ms = std::max(Rules::get().DA.Target_s * 1000, nnet->m_Cfg.m_PollPeriod_ms);
                                if (timeout_ms != nnet->m_Cfg.m_PollPeriod_ms)
                                {
                                    LOG_INFO() << boost::format(kNodePoolPeriodRounded) % timeout_ms;
                                }
                            }
                            uint32_t responceTime_s = Rules::get().DA.Target_s * wallet::kDefaultTxResponseTime;
                            if (nnet->m_Cfg.m_PollPeriod_ms >= responceTime_s * 1000)
                            {
                                LOG_WARNING() << boost::format(kErrorNodePoolPeriodTooMuch) % uint32_t(responceTime_s / 3600);
                            }
                            nnet->m_Cfg.m_vNodes.push_back(nodeAddress);
                            nnet->Connect();
                            wallet.AddMessageEndpoint(make_shared<WalletNetworkViaBbs>(wallet, nnet, walletDB, keyKeeper));
                            wallet.SetNodeEndpoint(nnet);
                        }
                        else
                        {
                            wallet.AddMessageEndpoint(make_shared<ColdWalletMessageEndpoint>(wallet, walletDB, keyKeeper));
                        }

                        TryToRegisterSwapTxCreators(wallet, walletDB);

                        if (command == cli::SWAP_INIT)
                        {
                            currentTxID = InitSwap(vm, walletDB, wallet, isFork1);
                            if (!currentTxID)
                            {
                                return -1;
                            }
                        }

<<<<<<< HEAD
                        if (command == cli::SWAP_ACCEPT)
                        {
                            currentTxID = AcceptSwap(vm, walletDB, wallet, isFork1);
                            if (!currentTxID)
=======
                            Amount swapAmount = vm[cli::SWAP_AMOUNT].as<Positive<Amount>>().value;

                            SwapSecondSideChainType secondSideChainType = SwapSecondSideChainType::Mainnet;
                            wallet::AtomicSwapCoin swapCoin = wallet::AtomicSwapCoin::Bitcoin;

                            if (vm.count(cli::SWAP_COIN) > 0)
                            {
                                swapCoin = wallet::from_string(vm[cli::SWAP_COIN].as<string>());

                                if (swapCoin == wallet::AtomicSwapCoin::Unknown)
                                {
                                    LOG_ERROR() << kErrorSwapCoinUnknown;
                                    return -1;
                                }
                            }

                            if (swapCoin == wallet::AtomicSwapCoin::Bitcoin)
                            {
                                if (!btcOptions.is_initialized() || btcOptions->m_userName.empty() || btcOptions->m_pass.empty() || btcOptions->m_address.empty())
                                {
                                    LOG_ERROR() << kErrorNoBTCNodeCredentials;
                                    return -1;
                                }

                                if (!BitcoinSide::CheckAmount(swapAmount, btcOptions->m_feeRate))
                                {
                                    LOG_ERROR() << kErrorSwapAmountTooLow;
                                    return -1;
                                }
                                secondSideChainType = btcOptions->m_chainType;
                            }
                            else if (swapCoin == wallet::AtomicSwapCoin::Litecoin)
                            {
                                if (!ltcOptions.is_initialized() || ltcOptions->m_userName.empty() || ltcOptions->m_pass.empty() || ltcOptions->m_address.empty())
                                {
                                    LOG_ERROR() << kErrorNoLTCNodeCredentials;
                                    return -1;
                                }
                                if (!LitecoinSide::CheckAmount(swapAmount, ltcOptions->m_feeRate))
                                {
                                    LOG_ERROR() << kErrorSwapAmountTooLow;
                                    return -1;
                                }
                                secondSideChainType = ltcOptions->m_chainType;
                            }
                            else
                            {
                                if (!qtumOptions.is_initialized() || qtumOptions->m_userName.empty() || qtumOptions->m_pass.empty() || qtumOptions->m_address.empty())
                                {
                                    LOG_ERROR() << kErrorNoQTUMNodeCredentials;
                                    return -1;
                                }
                                if (!QtumSide::CheckAmount(swapAmount, qtumOptions->m_feeRate))
                                {
                                    LOG_ERROR() << kErrorSwapAmountTooLow;
                                    return -1;
                                }
                                secondSideChainType = qtumOptions->m_chainType;
                            }
                            
                            bool isBeamSide = (vm.count(cli::SWAP_BEAM_SIDE) != 0);

                            if (command == cli::SWAP_INIT)
                            {
                                if (!LoadBaseParamsForTX(vm, amount, fee, receiverWalletID, isFork1))
                                {
                                    return -1;
                                }

                                if (vm.count(cli::SWAP_AMOUNT) == 0)
                                {
                                    LOG_ERROR() << kErrorSwapAmountMissing;
                                    return -1;
                                }

                                if (amount <= kMinFeeInGroth)
                                {
                                    LOG_ERROR() << kErrorSwapAmountTooLow;
                                    return -1;
                                }

                                WalletAddress senderAddress = GenerateNewAddress(walletDB, "", keyKeeper);

                                currentTxID = wallet.swap_coins(senderAddress.m_walletID, receiverWalletID, 
                                    move(amount), move(fee), swapCoin, swapAmount, secondSideChainType, isBeamSide);
                            }

                            if (command == cli::SWAP_LISTEN)
>>>>>>> b8613cac
                            {
                                return -1;
                            }
                        }

                        if (isTxInitiator)
                        {
<<<<<<< HEAD
                            WalletAddress senderAddress = GenerateNewAddress(walletDB, "");
                            currentTxID = wallet.StartTransaction(CreateSimpleTransactionParameters()
                                .SetParameter(TxParameterID::MyID, senderAddress.m_walletID)
                                .SetParameter(TxParameterID::PeerID, receiverWalletID)
                                .SetParameter(TxParameterID::Amount, amount)
                                .SetParameter(TxParameterID::Fee, fee)
                                .SetParameter(TxParameterID::PreselectedCoins, GetPreselectedCoinIDs(vm)));
=======
                            WalletAddress senderAddress = GenerateNewAddress(walletDB, "", keyKeeper);
                            CoinIDList coinIDs = GetPreselectedCoinIDs(vm);
                            currentTxID = wallet.transfer_money(senderAddress.m_walletID, receiverWalletID, move(amount), move(fee), coinIDs, command == cli::SEND, kDefaultTxLifetime, kDefaultTxResponseTime, {}, true);
>>>>>>> b8613cac
                        }

                        bool deleteTx = (command == cli::DELETE_TX);
                        if (command == cli::CANCEL_TX || deleteTx)
                        {
                            auto txIdVec = from_hex(vm[cli::TX_ID].as<string>());
                            TxID txId;
                            std::copy_n(txIdVec.begin(), 16, txId.begin());
                            auto tx = walletDB->getTx(txId);

                            if (tx)
                            {
                                if (deleteTx)
                                {
                                    if (tx->canDelete())
                                    {
                                        wallet.DeleteTransaction(txId);
                                        return 0;
                                    }
                                    else
                                    {
                                        LOG_ERROR() << kErrorTxStatusInvalid;
                                        return -1;
                                    }
                                }
                                else
                                {
                                    if (tx->canCancel())
                                    {
                                        currentTxID = txId;
                                        wallet.CancelTransaction(txId);
                                    }
                                    else
                                    {
                                        LOG_ERROR() << kErrorTxStatusInvalid;
                                        return -1;
                                    }
                                }
                            }
                            else
                            {
                                LOG_ERROR() << kErrorTxIdUnknown;
                                return -1;
                            }
                        }

                        if (command == cli::WALLET_RESCAN)
                        {
                            wallet.Refresh();
                        }
                    }
                    io::Reactor::get_Current().run();
                }
            }
        }
        catch (const AddressExpiredException&)
        {
        }
        catch (const FailToStartSwapException&)
        {
        }
        catch (const po::invalid_option_value& e)
        {
            cout << e.what() << std::endl;
            return 0;
        }
        catch (const NonnegativeOptionException& e)
        {
            cout << e.what() << std::endl;
            return 0;
        }
        catch (const PositiveOptionException& e)
        {
            cout << e.what() << std::endl;
            return 0;
        }
        catch (const po::error& e)
        {
            LOG_ERROR() << e.what();
            printHelp(visibleOptions);
        }
        catch (const std::runtime_error& e)
        {
            LOG_ERROR() << e.what();
        }
    }
    catch (const std::exception& e)
    {
        std::cout << e.what() << std::endl;
    }

    return 0;
}

int main(int argc, char* argv[]) {
#ifdef _WIN32
    return main_impl(argc, argv);
#else
    block_sigpipe();
    auto f = std::async(
        std::launch::async,
        [argc, argv]() -> int {
            // TODO: this hungs app on OSX
            //lock_signals_in_this_thread();
            int ret = main_impl(argc, argv);
            kill(0, SIGINT);
            return ret;
        }
    );

    wait_for_termination(0);

    if (reactor) reactor->stop();

    return f.get();
#endif
}<|MERGE_RESOLUTION|>--- conflicted
+++ resolved
@@ -26,12 +26,8 @@
 #include "wallet/qtum/qtum.h"
 
 #include "wallet/swaps/common.h"
-<<<<<<< HEAD
 #include "wallet/swaps/utils.h"
-=======
-#include "wallet/swaps/swap_transaction.h"
 #include "wallet/local_private_key_keeper.h"
->>>>>>> b8613cac
 #include "core/ecc_native.h"
 #include "core/serialization_adapters.h"
 #include "core/treasury.h"
@@ -1471,7 +1467,7 @@
         return -1;
     }
 
-    boost::optional<TxID> InitSwap(const po::variables_map& vm, const IWalletDB::Ptr& walletDB, Wallet& wallet, bool checkFee)
+    boost::optional<TxID> InitSwap(const po::variables_map& vm, const IWalletDB::Ptr& walletDB, IPrivateKeyKeeper::Ptr keyKeeper, Wallet& wallet, bool checkFee)
     {
         if (vm.count(cli::SWAP_AMOUNT) == 0)
         {
@@ -1487,10 +1483,10 @@
             swapCoin = wallet::from_string(vm[cli::SWAP_COIN].as<string>());
         }
 
-        switch (swapCoin)
-        {
-            case beam::wallet::AtomicSwapCoin::Bitcoin:
-            {
+        switch (swapCoin)
+        {
+            case beam::wallet::AtomicSwapCoin::Bitcoin:
+            {
                 auto btcSettingsProvider = std::make_shared<bitcoin::SettingsProvider>(walletDB);
                 btcSettingsProvider->Initialize();
 
@@ -1504,11 +1500,11 @@
                 {
                     throw std::runtime_error("The swap amount must be greater than the redemption fee.");
                 }
-                secondSideChainType = btcSettings.GetChainType();
-                break;
-            }
-            case beam::wallet::AtomicSwapCoin::Litecoin:
-            {
+                secondSideChainType = btcSettings.GetChainType();
+                break;
+            }
+            case beam::wallet::AtomicSwapCoin::Litecoin:
+            {
                 auto ltcSettingsProvider = std::make_shared<litecoin::SettingsProvider>(walletDB);
                 ltcSettingsProvider->Initialize();
 
@@ -1521,11 +1517,11 @@
                 {
                     throw std::runtime_error("The swap amount must be greater than the redemption fee.");
                 }
-                secondSideChainType = ltcSettings.GetChainType();
-                break;
-            }
-            case beam::wallet::AtomicSwapCoin::Qtum:
-            {
+                secondSideChainType = ltcSettings.GetChainType();
+                break;
+            }
+            case beam::wallet::AtomicSwapCoin::Qtum:
+            {
                 auto qtumSettingsProvider = std::make_shared<qtum::SettingsProvider>(walletDB);
                 qtumSettingsProvider->Initialize();
 
@@ -1538,14 +1534,14 @@
                 {
                     throw std::runtime_error("The swap amount must be greater than the redemption fee.");
                 }
-                secondSideChainType = qtumSettings.GetChainType();
-                break;
-            }
-            default:
-            {
-                throw std::runtime_error("Unsupported coin for swap");
-                break;
-            }
+                secondSideChainType = qtumSettings.GetChainType();
+                break;
+            }
+            default:
+            {
+                throw std::runtime_error("Unsupported coin for swap");
+                break;
+            }
         }
 
         bool isBeamSide = (vm.count(cli::SWAP_BEAM_SIDE) != 0);
@@ -1569,7 +1565,7 @@
             throw std::runtime_error(kErrorSwapAmountTooLow);
         }
 
-        WalletAddress senderAddress = GenerateNewAddress(walletDB, "");
+        WalletAddress senderAddress = GenerateNewAddress(walletDB, "", keyKeeper);
 
         auto swapTxParameters = InitNewSwap(senderAddress.m_walletID, amount, fee, swapCoin, swapAmount, secondSideChainType, isBeamSide);
 
@@ -1592,7 +1588,7 @@
         return currentTxID;
     }
 
-    boost::optional<TxID> AcceptSwap(const po::variables_map& vm, const IWalletDB::Ptr& walletDB, Wallet& wallet, bool checkFee)
+    boost::optional<TxID> AcceptSwap(const po::variables_map& vm, const IWalletDB::Ptr& walletDB, IPrivateKeyKeeper::Ptr keyKeeper, Wallet& wallet, bool checkFee)
     {
         if (vm.count(cli::SWAP_TOKEN) == 0)
         {
@@ -1720,7 +1716,7 @@
         }
 
         // on accepting
-        WalletAddress senderAddress = GenerateNewAddress(walletDB, "");
+        WalletAddress senderAddress = GenerateNewAddress(walletDB, "", keyKeeper);
 
         swapTxParameters->SetParameter(TxParameterID::MyID, senderAddress.m_walletID);
 
@@ -2197,108 +2193,17 @@
 
                         if (command == cli::SWAP_INIT)
                         {
-                            currentTxID = InitSwap(vm, walletDB, wallet, isFork1);
+                            currentTxID = InitSwap(vm, walletDB, keyKeeper, wallet, isFork1);
                             if (!currentTxID)
                             {
                                 return -1;
                             }
                         }
 
-<<<<<<< HEAD
                         if (command == cli::SWAP_ACCEPT)
                         {
-                            currentTxID = AcceptSwap(vm, walletDB, wallet, isFork1);
+                            currentTxID = AcceptSwap(vm, walletDB, keyKeeper, wallet, isFork1);
                             if (!currentTxID)
-=======
-                            Amount swapAmount = vm[cli::SWAP_AMOUNT].as<Positive<Amount>>().value;
-
-                            SwapSecondSideChainType secondSideChainType = SwapSecondSideChainType::Mainnet;
-                            wallet::AtomicSwapCoin swapCoin = wallet::AtomicSwapCoin::Bitcoin;
-
-                            if (vm.count(cli::SWAP_COIN) > 0)
-                            {
-                                swapCoin = wallet::from_string(vm[cli::SWAP_COIN].as<string>());
-
-                                if (swapCoin == wallet::AtomicSwapCoin::Unknown)
-                                {
-                                    LOG_ERROR() << kErrorSwapCoinUnknown;
-                                    return -1;
-                                }
-                            }
-
-                            if (swapCoin == wallet::AtomicSwapCoin::Bitcoin)
-                            {
-                                if (!btcOptions.is_initialized() || btcOptions->m_userName.empty() || btcOptions->m_pass.empty() || btcOptions->m_address.empty())
-                                {
-                                    LOG_ERROR() << kErrorNoBTCNodeCredentials;
-                                    return -1;
-                                }
-
-                                if (!BitcoinSide::CheckAmount(swapAmount, btcOptions->m_feeRate))
-                                {
-                                    LOG_ERROR() << kErrorSwapAmountTooLow;
-                                    return -1;
-                                }
-                                secondSideChainType = btcOptions->m_chainType;
-                            }
-                            else if (swapCoin == wallet::AtomicSwapCoin::Litecoin)
-                            {
-                                if (!ltcOptions.is_initialized() || ltcOptions->m_userName.empty() || ltcOptions->m_pass.empty() || ltcOptions->m_address.empty())
-                                {
-                                    LOG_ERROR() << kErrorNoLTCNodeCredentials;
-                                    return -1;
-                                }
-                                if (!LitecoinSide::CheckAmount(swapAmount, ltcOptions->m_feeRate))
-                                {
-                                    LOG_ERROR() << kErrorSwapAmountTooLow;
-                                    return -1;
-                                }
-                                secondSideChainType = ltcOptions->m_chainType;
-                            }
-                            else
-                            {
-                                if (!qtumOptions.is_initialized() || qtumOptions->m_userName.empty() || qtumOptions->m_pass.empty() || qtumOptions->m_address.empty())
-                                {
-                                    LOG_ERROR() << kErrorNoQTUMNodeCredentials;
-                                    return -1;
-                                }
-                                if (!QtumSide::CheckAmount(swapAmount, qtumOptions->m_feeRate))
-                                {
-                                    LOG_ERROR() << kErrorSwapAmountTooLow;
-                                    return -1;
-                                }
-                                secondSideChainType = qtumOptions->m_chainType;
-                            }
-                            
-                            bool isBeamSide = (vm.count(cli::SWAP_BEAM_SIDE) != 0);
-
-                            if (command == cli::SWAP_INIT)
-                            {
-                                if (!LoadBaseParamsForTX(vm, amount, fee, receiverWalletID, isFork1))
-                                {
-                                    return -1;
-                                }
-
-                                if (vm.count(cli::SWAP_AMOUNT) == 0)
-                                {
-                                    LOG_ERROR() << kErrorSwapAmountMissing;
-                                    return -1;
-                                }
-
-                                if (amount <= kMinFeeInGroth)
-                                {
-                                    LOG_ERROR() << kErrorSwapAmountTooLow;
-                                    return -1;
-                                }
-
-                                WalletAddress senderAddress = GenerateNewAddress(walletDB, "", keyKeeper);
-
-                                currentTxID = wallet.swap_coins(senderAddress.m_walletID, receiverWalletID, 
-                                    move(amount), move(fee), swapCoin, swapAmount, secondSideChainType, isBeamSide);
-                            }
-
-                            if (command == cli::SWAP_LISTEN)
->>>>>>> b8613cac
                             {
                                 return -1;
                             }
@@ -2306,19 +2211,13 @@
 
                         if (isTxInitiator)
                         {
-<<<<<<< HEAD
-                            WalletAddress senderAddress = GenerateNewAddress(walletDB, "");
+                            WalletAddress senderAddress = GenerateNewAddress(walletDB, "", keyKeeper);
                             currentTxID = wallet.StartTransaction(CreateSimpleTransactionParameters()
                                 .SetParameter(TxParameterID::MyID, senderAddress.m_walletID)
                                 .SetParameter(TxParameterID::PeerID, receiverWalletID)
                                 .SetParameter(TxParameterID::Amount, amount)
                                 .SetParameter(TxParameterID::Fee, fee)
                                 .SetParameter(TxParameterID::PreselectedCoins, GetPreselectedCoinIDs(vm)));
-=======
-                            WalletAddress senderAddress = GenerateNewAddress(walletDB, "", keyKeeper);
-                            CoinIDList coinIDs = GetPreselectedCoinIDs(vm);
-                            currentTxID = wallet.transfer_money(senderAddress.m_walletID, receiverWalletID, move(amount), move(fee), coinIDs, command == cli::SEND, kDefaultTxLifetime, kDefaultTxResponseTime, {}, true);
->>>>>>> b8613cac
                         }
 
                         bool deleteTx = (command == cli::DELETE_TX);
