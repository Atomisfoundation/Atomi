--- conflicted
+++ resolved
@@ -1,4 +1,3 @@
-<<<<<<< HEAD
 // Copyright 2019 The Beam Team
 //
 // Licensed under the Apache License, Version 2.0 (the "License");
@@ -31,44 +30,10 @@
         {
             constexpr double kLTCBlocksPerHour = 24;
             constexpr uint32_t kLTCDefaultLockTimeInBlocks = 12 * 24;  // 12h
-=======
-// Copyright 2019 The Beam Team
-//
-// Licensed under the Apache License, Version 2.0 (the "License");
-// you may not use this file except in compliance with the License.
-// You may obtain a copy of the License at
-//
-//    http://www.apache.org/licenses/LICENSE-2.0
-//
-// Unless required by applicable law or agreed to in writing, software
-// distributed under the License is distributed on an "AS IS" BASIS,
-// WITHOUT WARRANTIES OR CONDITIONS OF ANY KIND, either express or implied.
-// See the License for the specific language governing permissions and
-// limitations under the License.
-
-#pragma once
-
-#include "wallet/bitcoin/settings.h"
-#include "common.h"
-
-namespace beam::litecoin
-{
-    using LitecoinCoreSettings = bitcoin::BitcoinCoreSettings;
-    using ElectrumSettings = bitcoin::ElectrumSettings;
-
-    class Settings : public bitcoin::Settings
-    {
-    public:
-        Settings()
-            : bitcoin::Settings()
-        {
-            constexpr double kLTCBlocksPerHour = 24;
-            constexpr uint32_t kLTCDefaultLockTimeInBlocks = 12 * 24;  // 12h
->>>>>>> 3b4514be
-            constexpr Amount kLtcMinFeeRate = 90000;
-
-            SetLockTimeInBlocks(kLTCDefaultLockTimeInBlocks);
-            SetFeeRate(kLtcMinFeeRate);
+            constexpr Amount kLtcMinFeeRate = 90000;
+
+            SetLockTimeInBlocks(kLTCDefaultLockTimeInBlocks);
+            SetFeeRate(kLtcMinFeeRate);
             SetBlocksPerHour(kLTCBlocksPerHour);
             SetAddressVersion(getAddressVersion());
             SetGenesisBlockHashes(getGenesisBlockHashes());
