// Copyright 2018 The Beam Team
//
// Licensed under the Apache License, Version 2.0 (the "License");
// you may not use this file except in compliance with the License.
// You may obtain a copy of the License at
//
//    http://www.apache.org/licenses/LICENSE-2.0
//
// Unless required by applicable law or agreed to in writing, software
// distributed under the License is distributed on an "AS IS" BASIS,
// WITHOUT WARRANTIES OR CONDITIONS OF ANY KIND, either express or implied.
// See the License for the specific language governing permissions and
// limitations under the License.

#include "wallet_network.h"

// protocol version
#define WALLET_MAJOR 0
#define WALLET_MINOR 0
#define WALLET_REV   1

using namespace std;

namespace beam {

    WalletNetworkIO::WalletNetworkIO(io::Address node_address
                                   , IKeyChain::Ptr keychain
                                   , IKeyStore::Ptr keyStore
                                   , io::Reactor::Ptr reactor
                                   , unsigned reconnect_ms
                                   , unsigned sync_period_ms
                                   , uint64_t start_tag)
        : m_protocol{ WALLET_MAJOR, WALLET_MINOR, WALLET_REV, 150, *this, 20000 }
        , m_msgReader{ m_protocol, 1, 20000 }
        , m_node_address{node_address}
        , m_reactor{ !reactor ? io::Reactor::create() : reactor }
        , m_wallet{ nullptr }
        , m_keychain{keychain}
        , m_is_node_connected{false}
        , m_reactor_scope{*m_reactor }
        , m_reconnect_ms{ reconnect_ms }
        , m_sync_period_ms{ sync_period_ms }
        , m_sync_timer{io::Timer::create(m_reactor)}
        , m_keystore(keyStore)
        , m_lastReceiver(0)
    {
        if (!m_keystore || m_keystore->size() == 0) {
            throw std::runtime_error("WalletNetworkIO: empty keystore");
        }

        m_protocol.add_message_handler<WalletNetworkIO, wallet::Invite,             &WalletNetworkIO::on_message>(senderInvitationCode, this, 1, 20000);
        m_protocol.add_message_handler<WalletNetworkIO, wallet::ConfirmTransaction, &WalletNetworkIO::on_message>(senderConfirmationCode, this, 1, 20000);
        m_protocol.add_message_handler<WalletNetworkIO, wallet::ConfirmInvitation,  &WalletNetworkIO::on_message>(receiverConfirmationCode, this, 1, 20000);
        m_protocol.add_message_handler<WalletNetworkIO, wallet::TxRegistered,       &WalletNetworkIO::on_message>(receiverRegisteredCode, this, 1, 20000);
        m_protocol.add_message_handler<WalletNetworkIO, wallet::TxFailed,           &WalletNetworkIO::on_message>(failedCode, this, 1, 20000);
<<<<<<< HEAD
=======

        m_keystore->get_enabled_keys(m_myPubKeys);
        assert(!m_myPubKeys.empty());
        for (const auto& k : m_myPubKeys) {
            uint32_t channel = channel_from_wallet_id(k);
            LOG_INFO() << "Pubkey: " << k << " channel:" << channel;
            listen_to_bbs_channel(channel);
        }
>>>>>>> fa3f8cb9
    }

    WalletNetworkIO::~WalletNetworkIO()
    {
        //assert(m_connections.empty());
        //assert(m_connectionWalletsIndex.empty());
    }

    void WalletNetworkIO::start()
    {
        m_reactor->run();
    }

    void WalletNetworkIO::stop()
    {
        m_reactor->stop();
    }

    void WalletNetworkIO::add_wallet(const WalletID& walletID)
    {
        m_wallets.insert(walletID);
    }

    void WalletNetworkIO::add_key_pair(const util::PubKey& pubKey, const util::PrivKey& privKey)
    {
        m_bbs_keys.push_back(make_pair(pubKey, privKey));
        LOG_INFO() << "Pubkey: " << to_string(pubKey);
        listen_to_bbs_channel(util::channel_from_wallet_id(pubKey));
    }

    void WalletNetworkIO::send_tx_message(const WalletID& to, wallet::Invite&& msg)
    {
        send(to, senderInvitationCode, move(msg));
    }

    void WalletNetworkIO::send_tx_message(const WalletID& to, wallet::ConfirmTransaction&& msg)
    {
        send(to, senderConfirmationCode, move(msg));
    }

    void WalletNetworkIO::send_tx_message(const WalletID& to, wallet::ConfirmInvitation&& msg)
    {
        send(to, receiverConfirmationCode, move(msg));
    }

    void WalletNetworkIO::send_tx_message(const WalletID& to, wallet::TxRegistered&& msg)
    {
        send(to, receiverRegisteredCode, move(msg));
    }

    void WalletNetworkIO::send_tx_message(const WalletID& to, wallet::TxFailed&& msg)
    {
        send(to, failedCode, move(msg));
    }

    void WalletNetworkIO::send_node_message(proto::NewTransaction&& msg)
    {
        send_to_node(move(msg));
    }

    void WalletNetworkIO::send_node_message(proto::GetProofUtxo&& msg)
    {
        send_to_node(move(msg));
    }

	void WalletNetworkIO::send_node_message(proto::GetHdr&& msg)
	{
		send_to_node(move(msg));
	}

    void WalletNetworkIO::send_node_message(proto::GetMined&& msg)
    {
        send_to_node(move(msg));
    }

    void WalletNetworkIO::send_node_message(proto::GetProofState&& msg)
    {
        send_to_node(move(msg));
    }

    void WalletNetworkIO::close_node_connection()
    {
        LOG_DEBUG() << "Close node connection";
        m_is_node_connected = false;
        m_node_connection.reset();
        start_sync_timer();
    }

    bool WalletNetworkIO::on_message(uint64_t, wallet::Invite&& msg)
    {
<<<<<<< HEAD
        get_wallet().handle_tx_message(m_bbs_keys[0].first, move(msg));
=======
        assert(m_lastReceiver);
        get_wallet().handle_tx_message(*m_lastReceiver, move(msg));
>>>>>>> fa3f8cb9
        return true;
    }

    bool WalletNetworkIO::on_message(uint64_t, wallet::ConfirmTransaction&& msg)
    {
        assert(m_lastReceiver);
        get_wallet().handle_tx_message(*m_lastReceiver, move(msg));
        return true;
    }

    bool WalletNetworkIO::on_message(uint64_t, wallet::ConfirmInvitation&& msg)
    {
        assert(m_lastReceiver);
        get_wallet().handle_tx_message(*m_lastReceiver, move(msg));
        return true;
    }

    bool WalletNetworkIO::on_message(uint64_t, wallet::TxRegistered&& msg)
    {
        assert(m_lastReceiver);
        get_wallet().handle_tx_message(*m_lastReceiver, move(msg));
        return true;
    }

    bool WalletNetworkIO::on_message(uint64_t, wallet::TxFailed&& msg)
    {
        assert(m_lastReceiver);
        get_wallet().handle_tx_message(*m_lastReceiver, move(msg));
        return true;
    }

    void WalletNetworkIO::connect_node()
    {
        if (m_is_node_connected == false && !m_node_connection)
        {
			m_sync_timer->cancel();

            create_node_connection();
            m_node_connection->connect(BIND_THIS_MEMFN(on_node_connected));
        }
    }

    void WalletNetworkIO::start_sync_timer()
    {
        m_sync_timer->start(m_sync_period_ms, false, BIND_THIS_MEMFN(on_sync_timer));
    }

    void WalletNetworkIO::on_sync_timer()
    {
        if (!m_is_node_connected)
        {
            connect_node();
        }
    }

    void WalletNetworkIO::on_node_connected()
    {
        m_is_node_connected = true;
        for (auto k : m_myPubKeys)
        {
            listen_to_bbs_channel(channel_from_wallet_id(k));
        }

        vector<ConnectCallback> t;
        t.swap(m_node_connect_callbacks);
        for (auto& cb : t)
        {
            cb();
        }
    }

    void WalletNetworkIO::on_protocol_error(uint64_t, ProtocolError error)
    {
        LOG_ERROR() << "Wallet protocol error: " << error;
        m_msgReader.reset();

        //get_wallet().handle_connection_error(from);
//         if (m_connections.empty())
//         {
//             stop();
//             return;
//         }
    }

    void WalletNetworkIO::on_connection_error(uint64_t, io::ErrorCode errorCode)
    {
        LOG_ERROR() << "Wallet connection error: " << io::error_str(errorCode);
        m_msgReader.reset();
//         if (m_connections.empty())
//         {
//             stop();
//             return;
//         }
        //get_wallet().handle_connection_error(from);
    }

    void WalletNetworkIO::create_node_connection()
    {
        assert(!m_node_connection && !m_is_node_connected);
        m_node_connection = make_unique<WalletNodeConnection>(m_node_address, get_wallet(), m_reactor, m_reconnect_ms, *this);
    }

<<<<<<< HEAD
    /*
    void WalletNetworkIO::test_io_result(const io::Result res)
    {
        if (!res)
        {
            throw runtime_error(io::error_descr(res.error()));
        }
    }
    */

=======
>>>>>>> fa3f8cb9
    void WalletNetworkIO::update_wallets(const WalletID& walletID)
    {
        auto p = m_keychain->getPeer(walletID);
        if (p.is_initialized())
        {
            add_wallet(p->m_walletID);
        }
    }

    bool WalletNetworkIO::handle_decrypted_message(uint64_t timestamp, const void* buf, size_t size)
    {
        assert(m_lastReceiver);
        m_bbs_timestamps[channel_from_wallet_id(*m_lastReceiver)] = timestamp;
        m_msgReader.new_data_from_stream(io::EC_OK, buf, size);
        return true;
    }

    void WalletNetworkIO::listen_to_bbs_channel(uint32_t channel)
    {
        auto it = m_bbs_timestamps.find(channel);
        if (it == m_bbs_timestamps.end()) it->second = 0;
        if (m_is_node_connected)
        {
            LOG_DEBUG() << "Listen BBS channel=" << channel;
            proto::BbsSubscribe msg;
            msg.m_Channel = channel;
            msg.m_TimeFrom = m_bbs_timestamps[channel];
            msg.m_On = true;
            send_to_node(move(msg));
        }
    }

    bool WalletNetworkIO::handle_bbs_message(proto::BbsMsg&& msg)
    {
<<<<<<< HEAD
        for (const auto& p : m_bbs_keys)
        {
            uint32_t channel = util::channel_from_wallet_id(p.first);

            LOG_DEBUG() << "BBS message form channel=" << msg.m_Channel << ". Listen channel=" << channel << " pubkey=" << to_string(p.first);
=======
//        uint32_t channel = channel_from_wallet_id(msg.m_Channel);
//       LOG_DEBUG() << "BBS message form channel=" << msg.m_Channel << ". Listen channel=" << channel << " pubkey=" << to_string(m_bbs_keys->first);
>>>>>>> fa3f8cb9

            uint8_t* out = 0;
            uint32_t size = 0;

<<<<<<< HEAD
            if (msg.m_Channel == channel)
            {
                if (util::decrypt(out, size, msg.m_Message, p.second))
                {
                    LOG_DEBUG() << "Succedded to decrypt BBS message form channel=" << msg.m_Channel;
                    return handle_decrypted_message(msg.m_TimePosted, out, size);
                }
                else
                {
                    LOG_DEBUG() << "failed to decrypt BBS message form channel=" << msg.m_Channel;
                }
=======
        for (const auto& k : m_myPubKeys) {
            uint32_t channel = channel_from_wallet_id(k);
            if (channel != msg.m_Channel) continue;
            if (m_keystore->decrypt(out, size, msg.m_Message, k)) {
                LOG_DEBUG() << "Succeeded to decrypt BBS message from channel=" << msg.m_Channel;
                m_lastReceiver = &k;
                return handle_decrypted_message(msg.m_TimePosted, out, size);
            } else {
                LOG_DEBUG() << "failed to decrypt BBS message from channel=" << msg.m_Channel;
>>>>>>> fa3f8cb9
            }
        }

        return true;
    }

    WalletNetworkIO::WalletNodeConnection::WalletNodeConnection(const io::Address& address, IWallet& wallet, io::Reactor::Ptr reactor, unsigned reconnectMsec, WalletNetworkIO& io)
        : m_address{address}
        , m_wallet {wallet}
        , m_connecting{false}
        , m_timer{io::Timer::create(reactor)}
        , m_reconnectMsec{reconnectMsec}
        , m_io{io}
    {
    }

    void WalletNetworkIO::WalletNodeConnection::connect(NodeConnectCallback&& cb)
    {
        LOG_DEBUG() << "Connecting to node...";
        m_callbacks.emplace_back(move(cb));
        if (!m_connecting)
        {
            Connect(m_address);
        }
    }

    void WalletNetworkIO::WalletNodeConnection::OnConnected()
    {
        LOG_INFO() << "Wallet connected to node";
        m_connecting = false;
        proto::Config msgCfg;
		ZeroObject(msgCfg);
		msgCfg.m_CfgChecksum = Rules::get().Checksum;
		msgCfg.m_AutoSendHdr = true;
		Send(msgCfg);

        for (auto& cb : m_callbacks)
        {
            cb();
        }
        m_callbacks.clear();
    }

    void WalletNetworkIO::WalletNodeConnection::OnDisconnect(const DisconnectReason& r)
    {
        LOG_INFO() << "Could not connect to node, retrying...";
        LOG_VERBOSE() << "Wallet failed to connect to node, error: " << r;
        m_wallet.abort_sync();
        m_timer->start(m_reconnectMsec, false, [this]() {Connect(m_address); });
    }

    bool WalletNetworkIO::WalletNodeConnection::OnMsg2(proto::Boolean&& msg)
    {
        return m_wallet.handle_node_message(move(msg));
    }

    bool WalletNetworkIO::WalletNodeConnection::OnMsg2(proto::ProofUtxo&& msg)
    {
        return m_wallet.handle_node_message(move(msg));
    }

    bool WalletNetworkIO::WalletNodeConnection::OnMsg2(proto::NewTip&& msg)
	{
		return m_wallet.handle_node_message(move(msg));
	}

    bool WalletNetworkIO::WalletNodeConnection::OnMsg2(proto::Hdr&& msg)
    {
        return m_wallet.handle_node_message(move(msg));
    }

    bool WalletNetworkIO::WalletNodeConnection::OnMsg2(proto::Mined&& msg)
    {
        return m_wallet.handle_node_message(move(msg));
    }

    bool WalletNetworkIO::WalletNodeConnection::OnMsg2(proto::Proof&& msg)
    {
        return m_wallet.handle_node_message(move(msg));
    }

    bool WalletNetworkIO::WalletNodeConnection::OnMsg2(proto::BbsMsg&& msg)
    {
        return m_io.handle_bbs_message(move(msg));
    }
}<|MERGE_RESOLUTION|>--- conflicted
+++ resolved
@@ -41,8 +41,8 @@
         , m_reconnect_ms{ reconnect_ms }
         , m_sync_period_ms{ sync_period_ms }
         , m_sync_timer{io::Timer::create(m_reactor)}
-        , m_keystore(keyStore)
-        , m_lastReceiver(0)
+        , m_last_bbs_message_time(0)
+        , m_bbs_channel(0)
     {
         if (!m_keystore || m_keystore->size() == 0) {
             throw std::runtime_error("WalletNetworkIO: empty keystore");
@@ -53,8 +53,6 @@
         m_protocol.add_message_handler<WalletNetworkIO, wallet::ConfirmInvitation,  &WalletNetworkIO::on_message>(receiverConfirmationCode, this, 1, 20000);
         m_protocol.add_message_handler<WalletNetworkIO, wallet::TxRegistered,       &WalletNetworkIO::on_message>(receiverRegisteredCode, this, 1, 20000);
         m_protocol.add_message_handler<WalletNetworkIO, wallet::TxFailed,           &WalletNetworkIO::on_message>(failedCode, this, 1, 20000);
-<<<<<<< HEAD
-=======
 
         m_keystore->get_enabled_keys(m_myPubKeys);
         assert(!m_myPubKeys.empty());
@@ -63,7 +61,6 @@
             LOG_INFO() << "Pubkey: " << k << " channel:" << channel;
             listen_to_bbs_channel(channel);
         }
->>>>>>> fa3f8cb9
     }
 
     WalletNetworkIO::~WalletNetworkIO()
@@ -85,13 +82,6 @@
     void WalletNetworkIO::add_wallet(const WalletID& walletID)
     {
         m_wallets.insert(walletID);
-    }
-
-    void WalletNetworkIO::add_key_pair(const util::PubKey& pubKey, const util::PrivKey& privKey)
-    {
-        m_bbs_keys.push_back(make_pair(pubKey, privKey));
-        LOG_INFO() << "Pubkey: " << to_string(pubKey);
-        listen_to_bbs_channel(util::channel_from_wallet_id(pubKey));
     }
 
     void WalletNetworkIO::send_tx_message(const WalletID& to, wallet::Invite&& msg)
@@ -154,12 +144,8 @@
 
     bool WalletNetworkIO::on_message(uint64_t, wallet::Invite&& msg)
     {
-<<<<<<< HEAD
-        get_wallet().handle_tx_message(m_bbs_keys[0].first, move(msg));
-=======
-        assert(m_lastReceiver);
-        get_wallet().handle_tx_message(*m_lastReceiver, move(msg));
->>>>>>> fa3f8cb9
+        assert(m_lastReceiver);
+        get_wallet().handle_tx_message(*m_lastReceiver, move(msg));
         return true;
     }
 
@@ -262,19 +248,6 @@
         m_node_connection = make_unique<WalletNodeConnection>(m_node_address, get_wallet(), m_reactor, m_reconnect_ms, *this);
     }
 
-<<<<<<< HEAD
-    /*
-    void WalletNetworkIO::test_io_result(const io::Result res)
-    {
-        if (!res)
-        {
-            throw runtime_error(io::error_descr(res.error()));
-        }
-    }
-    */
-
-=======
->>>>>>> fa3f8cb9
     void WalletNetworkIO::update_wallets(const WalletID& walletID)
     {
         auto p = m_keychain->getPeer(walletID);
@@ -309,33 +282,12 @@
 
     bool WalletNetworkIO::handle_bbs_message(proto::BbsMsg&& msg)
     {
-<<<<<<< HEAD
-        for (const auto& p : m_bbs_keys)
-        {
-            uint32_t channel = util::channel_from_wallet_id(p.first);
-
-            LOG_DEBUG() << "BBS message form channel=" << msg.m_Channel << ". Listen channel=" << channel << " pubkey=" << to_string(p.first);
-=======
 //        uint32_t channel = channel_from_wallet_id(msg.m_Channel);
 //       LOG_DEBUG() << "BBS message form channel=" << msg.m_Channel << ". Listen channel=" << channel << " pubkey=" << to_string(m_bbs_keys->first);
->>>>>>> fa3f8cb9
-
-            uint8_t* out = 0;
-            uint32_t size = 0;
-
-<<<<<<< HEAD
-            if (msg.m_Channel == channel)
-            {
-                if (util::decrypt(out, size, msg.m_Message, p.second))
-                {
-                    LOG_DEBUG() << "Succedded to decrypt BBS message form channel=" << msg.m_Channel;
-                    return handle_decrypted_message(msg.m_TimePosted, out, size);
-                }
-                else
-                {
-                    LOG_DEBUG() << "failed to decrypt BBS message form channel=" << msg.m_Channel;
-                }
-=======
+
+        uint8_t* out = 0;
+        uint32_t size = 0;
+
         for (const auto& k : m_myPubKeys) {
             uint32_t channel = channel_from_wallet_id(k);
             if (channel != msg.m_Channel) continue;
@@ -345,7 +297,6 @@
                 return handle_decrypted_message(msg.m_TimePosted, out, size);
             } else {
                 LOG_DEBUG() << "failed to decrypt BBS message from channel=" << msg.m_Channel;
->>>>>>> fa3f8cb9
             }
         }
 
