// Copyright 2018 The Beam Team
//
// Licensed under the Apache License, Version 2.0 (the "License");
// you may not use this file except in compliance with the License.
// You may obtain a copy of the License at
//
//    http://www.apache.org/licenses/LICENSE-2.0
//
// Unless required by applicable law or agreed to in writing, software
// distributed under the License is distributed on an "AS IS" BASIS,
// WITHOUT WARRANTIES OR CONDITIONS OF ANY KIND, either express or implied.
// See the License for the specific language governing permissions and
// limitations under the License.

#include "wallet_network.h"

// protocol version
#define WALLET_MAJOR 0
#define WALLET_MINOR 0
#define WALLET_REV   1

using namespace std;

namespace beam {

    WalletNetworkIO::WalletNetworkIO(io::Address node_address
                                   , IKeyChain::Ptr keychain
                                   , IKeyStore::Ptr keyStore
                                   , io::Reactor::Ptr reactor
                                   , unsigned reconnect_ms
                                   , unsigned sync_period_ms)

        : m_protocol{ WALLET_MAJOR, WALLET_MINOR, WALLET_REV, 150, *this, 20000 }
        , m_msgReader{ m_protocol, 1, 20000 }
        , m_node_address{node_address}
        , m_reactor{ !reactor ? io::Reactor::create() : reactor }
        , m_wallet{ nullptr }
        , m_keychain{keychain}
        , m_is_node_connected{false}
        , m_reactor_scope{*m_reactor }
        , m_reconnect_ms{ reconnect_ms }
        , m_sync_period_ms{ sync_period_ms }
        , m_close_timeout_ms{5 * 1000}
        , m_sync_timer{io::Timer::create(m_reactor)}
        , m_keystore(keyStore)
        , m_lastReceiver(0)
    {
        if (!m_keystore || m_keystore->size() == 0) {
            throw std::runtime_error("WalletNetworkIO: empty keystore");
        }

        m_protocol.add_message_handler<WalletNetworkIO, wallet::Invite,             &WalletNetworkIO::on_message>(senderInvitationCode, this, 1, 20000);
        m_protocol.add_message_handler<WalletNetworkIO, wallet::ConfirmTransaction, &WalletNetworkIO::on_message>(senderConfirmationCode, this, 1, 20000);
        m_protocol.add_message_handler<WalletNetworkIO, wallet::ConfirmInvitation,  &WalletNetworkIO::on_message>(receiverConfirmationCode, this, 1, 20000);
        m_protocol.add_message_handler<WalletNetworkIO, wallet::TxRegistered,       &WalletNetworkIO::on_message>(receiverRegisteredCode, this, 1, 20000);
        m_protocol.add_message_handler<WalletNetworkIO, wallet::TxFailed,           &WalletNetworkIO::on_message>(failedCode, this, 1, 20000);

        m_keystore->get_enabled_keys(m_myPubKeys);
        assert(!m_myPubKeys.empty());
        for (const auto& k : m_myPubKeys)
        {
<<<<<<< HEAD
            uint32_t channel = channel_from_wallet_id(k);
            LOG_INFO() << "Channel:" << channel << " Pubkey: " << to_string(k);
            listen_to_bbs_channel(channel);
=======
            listen_to_bbs_channel(k);
>>>>>>> 8192aab3
        }
    }

    WalletNetworkIO::~WalletNetworkIO()
    {
    }

    void WalletNetworkIO::start()
    {
        m_reactor->run();
    }

    void WalletNetworkIO::stop()
    {
        m_reactor->stop();
    }

    void WalletNetworkIO::add_wallet(const WalletID& walletID)
    {
        m_wallets.insert(walletID);
    }

    void WalletNetworkIO::send_tx_message(const WalletID& to, wallet::Invite&& msg)
    {
        send(to, senderInvitationCode, move(msg));
    }

    void WalletNetworkIO::send_tx_message(const WalletID& to, wallet::ConfirmTransaction&& msg)
    {
        send(to, senderConfirmationCode, move(msg));
    }

    void WalletNetworkIO::send_tx_message(const WalletID& to, wallet::ConfirmInvitation&& msg)
    {
        send(to, receiverConfirmationCode, move(msg));
    }

    void WalletNetworkIO::send_tx_message(const WalletID& to, wallet::TxRegistered&& msg)
    {
        send(to, receiverRegisteredCode, move(msg));
    }

    void WalletNetworkIO::send_tx_message(const WalletID& to, wallet::TxFailed&& msg)
    {
        send(to, failedCode, move(msg));
    }

    void WalletNetworkIO::send_node_message(proto::NewTransaction&& msg)
    {
        send_to_node(move(msg));
    }

    void WalletNetworkIO::send_node_message(proto::GetProofUtxo&& msg)
    {
        send_to_node(move(msg));
    }

	void WalletNetworkIO::send_node_message(proto::GetHdr&& msg)
	{
		send_to_node(move(msg));
	}

    void WalletNetworkIO::send_node_message(proto::GetMined&& msg)
    {
        send_to_node(move(msg));
    }

    void WalletNetworkIO::send_node_message(proto::GetProofState&& msg)
    {
        send_to_node(move(msg));
    }

<<<<<<< HEAD
=======
    bool WalletNetworkIO::is_own_address(const WalletID& address) {
        return m_myPubKeys.count(address) != 0;
    }

    void WalletNetworkIO::new_own_address(const WalletID& address) {
        auto p = m_myPubKeys.insert(address);
        if (p.second) {
            listen_to_bbs_channel(address);
        }
    }

>>>>>>> 8192aab3
    void WalletNetworkIO::close_node_connection()
    {
        if (m_is_node_connected && !m_close_timer)
        {
            m_close_timer = io::Timer::create(m_reactor);
            m_close_timer->start(m_close_timeout_ms, false, BIND_THIS_MEMFN(on_close_connection_timer));
        }
    }

    void WalletNetworkIO::on_close_connection_timer()
    {
        LOG_DEBUG() << "Close node connection";
        m_close_timer.reset();
        m_is_node_connected = false;
        m_node_connection.reset();
        start_sync_timer();
    }

    void WalletNetworkIO::postpone_close_timer()
    {
        if (m_close_timer)
        {
            m_close_timer->restart(m_close_timeout_ms, false);
        }
    }

    bool WalletNetworkIO::on_message(uint64_t, wallet::Invite&& msg)
    {
        assert(m_lastReceiver);
        get_wallet().handle_tx_message(*m_lastReceiver, move(msg));
        return true;
    }

    bool WalletNetworkIO::on_message(uint64_t, wallet::ConfirmTransaction&& msg)
    {
        assert(m_lastReceiver);
        get_wallet().handle_tx_message(*m_lastReceiver, move(msg));
        return true;
    }

    bool WalletNetworkIO::on_message(uint64_t, wallet::ConfirmInvitation&& msg)
    {
        assert(m_lastReceiver);
        get_wallet().handle_tx_message(*m_lastReceiver, move(msg));
        return true;
    }

    bool WalletNetworkIO::on_message(uint64_t, wallet::TxRegistered&& msg)
    {
        assert(m_lastReceiver);
        get_wallet().handle_tx_message(*m_lastReceiver, move(msg));
        return true;
    }

    bool WalletNetworkIO::on_message(uint64_t, wallet::TxFailed&& msg)
    {
        assert(m_lastReceiver);
        get_wallet().handle_tx_message(*m_lastReceiver, move(msg));
        return true;
    }

    void WalletNetworkIO::connect_node()
    {
        if (m_is_node_connected == false && !m_node_connection)
        {
			m_sync_timer->cancel();

            create_node_connection();
            m_node_connection->connect(BIND_THIS_MEMFN(on_node_connected));
        }
    }

    void WalletNetworkIO::start_sync_timer()
    {
        m_sync_timer->start(m_sync_period_ms, false, BIND_THIS_MEMFN(on_sync_timer));
    }

    void WalletNetworkIO::on_sync_timer()
    {
        if (!m_is_node_connected)
        {
            connect_node();
        }
    }

    void WalletNetworkIO::on_node_connected()
    {
        m_is_node_connected = true;
<<<<<<< HEAD
        for (auto k : m_myPubKeys)
        {
            listen_to_bbs_channel(channel_from_wallet_id(k));
=======
        for (const auto& k : m_myPubKeys)
        {
            listen_to_bbs_channel(k);
>>>>>>> 8192aab3
        }

        vector<ConnectCallback> t;
        t.swap(m_node_connect_callbacks);
        for (auto& cb : t)
        {
            cb();
        }
    }

    void WalletNetworkIO::on_protocol_error(uint64_t, ProtocolError error)
    {
        LOG_ERROR() << "Wallet protocol error: " << error;
        m_msgReader.reset();
    }

    void WalletNetworkIO::on_connection_error(uint64_t, io::ErrorCode errorCode)
    {
        LOG_ERROR() << "Wallet connection error: " << io::error_str(errorCode);
        m_msgReader.reset();
    }

    void WalletNetworkIO::create_node_connection()
    {
        assert(!m_node_connection && !m_is_node_connected);
        m_node_connection = make_unique<WalletNodeConnection>(m_node_address, get_wallet(), m_reactor, m_reconnect_ms, *this);
    }

    void WalletNetworkIO::update_wallets(const WalletID& walletID)
    {
        auto p = m_keychain->getPeer(walletID);
        if (p.is_initialized())
        {
            add_wallet(p->m_walletID);
        }
    }

    bool WalletNetworkIO::handle_decrypted_message(uint64_t timestamp, const void* buf, size_t size)
    {
        assert(m_lastReceiver);
        m_bbs_timestamps[channel_from_wallet_id(*m_lastReceiver)] = timestamp;
        m_msgReader.new_data_from_stream(io::EC_OK, buf, size);
        return true;
    }

<<<<<<< HEAD
    void WalletNetworkIO::listen_to_bbs_channel(uint32_t channel)
    {
        if (m_is_node_connected)
        {
            LOG_DEBUG() << "Listen BBS channel=" << channel;
=======
    void WalletNetworkIO::listen_to_bbs_channel(const WalletID& walletID)
    {
        if (m_is_node_connected)
        {
            uint32_t channel = channel_from_wallet_id(walletID);
            LOG_INFO() << "WalletID " << to_string(walletID) << " subscribes to BBS channel " << channel;
>>>>>>> 8192aab3
            proto::BbsSubscribe msg;
            msg.m_Channel = channel;
            msg.m_TimeFrom = m_bbs_timestamps[channel];
            msg.m_On = true;
            send_to_node(move(msg));
        }
    }

    bool WalletNetworkIO::handle_bbs_message(proto::BbsMsg&& msg)
    {
        postpone_close_timer();
        uint8_t* out = 0;
        uint32_t size = 0;

        for (const auto& k : m_myPubKeys) {
            uint32_t channel = channel_from_wallet_id(k);

            if (channel != msg.m_Channel) continue;
            if (m_keystore->decrypt(out, size, msg.m_Message, k)) {
                LOG_DEBUG() << "Succeeded to decrypt BBS message from channel=" << msg.m_Channel;
                m_lastReceiver = &k;
                return handle_decrypted_message(msg.m_TimePosted, out, size);
            } else {
                LOG_DEBUG() << "failed to decrypt BBS message from channel=" << msg.m_Channel;
            }
        }

        return true;
    }

    WalletNetworkIO::WalletNodeConnection::WalletNodeConnection(const io::Address& address, IWallet& wallet, io::Reactor::Ptr reactor, unsigned reconnectMsec, WalletNetworkIO& io)
        : m_address{address}
        , m_wallet {wallet}
        , m_connecting{false}
        , m_timer{io::Timer::create(reactor)}
        , m_reconnectMsec{reconnectMsec}
        , m_io{io}
    {
    }

    void WalletNetworkIO::WalletNodeConnection::connect(NodeConnectCallback&& cb)
    {
        LOG_DEBUG() << "Connecting to node...";
        m_callbacks.emplace_back(move(cb));
        if (!m_connecting)
        {
            Connect(m_address);
        }
    }

    void WalletNetworkIO::WalletNodeConnection::OnConnectedSecure()
    {
        LOG_INFO() << "Wallet connected to node";
        m_connecting = false;
        proto::Config msgCfg;
		ZeroObject(msgCfg);
		msgCfg.m_CfgChecksum = Rules::get().Checksum;
		msgCfg.m_AutoSendHdr = true;
		Send(msgCfg);

        for (auto& cb : m_callbacks)
        {
            cb();
        }
        m_callbacks.clear();
    }

    void WalletNetworkIO::WalletNodeConnection::OnDisconnect(const DisconnectReason& r)
    {
        LOG_INFO() << "Could not connect to node, retrying...";
        LOG_VERBOSE() << "Wallet failed to connect to node, error: " << r;
        m_wallet.abort_sync();
        m_timer->start(m_reconnectMsec, false, [this]() {Connect(m_address); });
    }

    bool WalletNetworkIO::WalletNodeConnection::OnMsg2(proto::Boolean&& msg)
    {
        return m_wallet.handle_node_message(move(msg));
    }

    bool WalletNetworkIO::WalletNodeConnection::OnMsg2(proto::ProofUtxo&& msg)
    {
        return m_wallet.handle_node_message(move(msg));
    }

    bool WalletNetworkIO::WalletNodeConnection::OnMsg2(proto::NewTip&& msg)
	{
		return m_wallet.handle_node_message(move(msg));
	}

    bool WalletNetworkIO::WalletNodeConnection::OnMsg2(proto::Hdr&& msg)
    {
        return m_wallet.handle_node_message(move(msg));
    }

    bool WalletNetworkIO::WalletNodeConnection::OnMsg2(proto::Mined&& msg)
    {
        return m_wallet.handle_node_message(move(msg));
    }

    bool WalletNetworkIO::WalletNodeConnection::OnMsg2(proto::ProofStateForDummies&& msg)
    {
        return m_wallet.handle_node_message(move(msg));
    }

    bool WalletNetworkIO::WalletNodeConnection::OnMsg2(proto::BbsMsg&& msg)
    {
        return m_io.handle_bbs_message(move(msg));
    }
<<<<<<< HEAD
}
//>>>>>>> master
=======
}
>>>>>>> 8192aab3
<|MERGE_RESOLUTION|>--- conflicted
+++ resolved
@@ -59,13 +59,7 @@
         assert(!m_myPubKeys.empty());
         for (const auto& k : m_myPubKeys)
         {
-<<<<<<< HEAD
-            uint32_t channel = channel_from_wallet_id(k);
-            LOG_INFO() << "Channel:" << channel << " Pubkey: " << to_string(k);
-            listen_to_bbs_channel(channel);
-=======
             listen_to_bbs_channel(k);
->>>>>>> 8192aab3
         }
     }
 
@@ -138,8 +132,6 @@
         send_to_node(move(msg));
     }
 
-<<<<<<< HEAD
-=======
     bool WalletNetworkIO::is_own_address(const WalletID& address) {
         return m_myPubKeys.count(address) != 0;
     }
@@ -151,7 +143,6 @@
         }
     }
 
->>>>>>> 8192aab3
     void WalletNetworkIO::close_node_connection()
     {
         if (m_is_node_connected && !m_close_timer)
@@ -240,15 +231,9 @@
     void WalletNetworkIO::on_node_connected()
     {
         m_is_node_connected = true;
-<<<<<<< HEAD
-        for (auto k : m_myPubKeys)
-        {
-            listen_to_bbs_channel(channel_from_wallet_id(k));
-=======
         for (const auto& k : m_myPubKeys)
         {
             listen_to_bbs_channel(k);
->>>>>>> 8192aab3
         }
 
         vector<ConnectCallback> t;
@@ -294,20 +279,12 @@
         return true;
     }
 
-<<<<<<< HEAD
-    void WalletNetworkIO::listen_to_bbs_channel(uint32_t channel)
-    {
-        if (m_is_node_connected)
-        {
-            LOG_DEBUG() << "Listen BBS channel=" << channel;
-=======
     void WalletNetworkIO::listen_to_bbs_channel(const WalletID& walletID)
     {
         if (m_is_node_connected)
         {
             uint32_t channel = channel_from_wallet_id(walletID);
             LOG_INFO() << "WalletID " << to_string(walletID) << " subscribes to BBS channel " << channel;
->>>>>>> 8192aab3
             proto::BbsSubscribe msg;
             msg.m_Channel = channel;
             msg.m_TimeFrom = m_bbs_timestamps[channel];
@@ -417,9 +394,4 @@
     {
         return m_io.handle_bbs_message(move(msg));
     }
-<<<<<<< HEAD
-}
-//>>>>>>> master
-=======
-}
->>>>>>> 8192aab3
+}