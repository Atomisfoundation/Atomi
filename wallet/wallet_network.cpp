#include "wallet_network.h"

// protocol version
#define WALLET_MAJOR 0
#define WALLET_MINOR 0
#define WALLET_REV   1

using namespace std;

namespace beam {

    WalletNetworkIO::WalletNetworkIO(io::Address address
                                   , io::Address node_address
                                   , bool is_server
                                   , IKeyChain::Ptr keychain
                                   , io::Reactor::Ptr reactor
                                   , unsigned reconnectMsec
                                   , uint64_t start_tag)
        : m_protocol{ WALLET_MAJOR, WALLET_MINOR, WALLET_REV, 150, *this, 20000 }
        , m_address{address}
        , m_reactor{ !reactor ? io::Reactor::create() : reactor }
        , m_server{ is_server ? io::TcpServer::create(m_reactor, m_address, BIND_THIS_MEMFN(on_stream_accepted)) : io::TcpServer::Ptr() }
        , m_wallet{keychain, *this, is_server ? Wallet::TxCompletedAction() : [this](auto a) { this->stop(); } }
        , m_is_node_connected{false}
        , m_connection_tag{ start_tag }
        , m_reactor_scope{*m_reactor }
        , m_node_connection{node_address, m_wallet, m_reactor, reconnectMsec }
    {
<<<<<<< HEAD
        m_protocol.add_message_handler<WalletNetworkIO, wallet::sender::InvitationData,     &WalletNetworkIO::on_message>(senderInvitationCode, this, 1, 20000);
        m_protocol.add_message_handler<WalletNetworkIO, wallet::sender::ConfirmationData,   &WalletNetworkIO::on_message>(senderConfirmationCode, this, 1, 20000);
        m_protocol.add_message_handler<WalletNetworkIO, wallet::receiver::ConfirmationData, &WalletNetworkIO::on_message>(receiverConfirmationCode, this, 1, 20000);
        m_protocol.add_message_handler<WalletNetworkIO, wallet::TxRegisteredData,           &WalletNetworkIO::on_message>(receiverRegisteredCode, this, 1, 20000);

        m_node_connection.connect(m_node_address, [this]() { m_is_node_connected = true; });
=======
        m_protocol.add_message_handler<wallet::sender::InvitationData,     &WalletNetworkIO::on_message>(senderInvitationCode, 1, 2000);
        m_protocol.add_message_handler<wallet::sender::ConfirmationData,   &WalletNetworkIO::on_message>(senderConfirmationCode, 1, 2000);
        m_protocol.add_message_handler<wallet::receiver::ConfirmationData, &WalletNetworkIO::on_message>(receiverConfirmationCode, 1, 2000);
        m_protocol.add_message_handler<wallet::TxRegisteredData,           &WalletNetworkIO::on_message>(receiverRegisteredCode, 1, 2000);
        
        connect_node();
>>>>>>> aa5d740b
    }

    WalletNetworkIO::~WalletNetworkIO()
    {
        assert(m_connections.empty());
        assert(m_connections_callbacks.empty());
    }

    void WalletNetworkIO::start()
    {
        m_reactor->run();
    }

    void WalletNetworkIO::stop()
    {
        m_reactor->stop();
    }

    void WalletNetworkIO::transfer_money(io::Address receiver, Amount&& amount)
    {
        connect_wallet(receiver, [this, amount = move(amount)](uint64_t tag) mutable {m_wallet.transfer_money(tag, move(amount)); });
    }

    void WalletNetworkIO::connect_wallet(io::Address address, ConnectCallback&& callback)
    {
        auto tag = get_connection_tag();
        m_connections_callbacks.emplace(tag, callback);
        m_reactor->tcp_connect(address, tag, BIND_THIS_MEMFN(on_client_connected));
    }

    void WalletNetworkIO::send_tx_message(PeerId to, wallet::sender::InvitationData::Ptr&& data)
    {
        send(to, senderInvitationCode, *data);
    }

    void WalletNetworkIO::send_tx_message(PeerId to, wallet::sender::ConfirmationData::Ptr&& data)
    {
        send(to, senderConfirmationCode, *data);
    }

    void WalletNetworkIO::send_tx_message(PeerId to, wallet::receiver::ConfirmationData::Ptr&& data)
    {
        send(to, receiverConfirmationCode, *data);
    }

    void WalletNetworkIO::send_tx_message(PeerId to, wallet::TxRegisteredData&& data)
    {
        send(to, receiverRegisteredCode, move(data));
    }

    void WalletNetworkIO::send_node_message(proto::NewTransaction&& data)
    {
        send_to_node(move(data));
    }

    void WalletNetworkIO::send_node_message(proto::GetProofUtxo&& data)
    {
        send_to_node(move(data));
    }

	void WalletNetworkIO::send_node_message(proto::GetHdr&& data)
	{
		send_to_node(move(data));
	}

    void WalletNetworkIO::send_node_message(proto::GetMined&& data)
    {
        send_to_node(move(data));
    }

    void WalletNetworkIO::close_connection(uint64_t id)
    {
        m_connections.erase(id);
        if (auto it = m_connections_callbacks.find(id); it != m_connections_callbacks.end())
        {
            m_connections_callbacks.erase(it);
            m_reactor->cancel_tcp_connect(id);
        }
    }

    bool WalletNetworkIO::on_message(uint64_t connectionId, wallet::sender::InvitationData&& data)
    {
        m_wallet.handle_tx_message(connectionId, make_shared<wallet::sender::InvitationData>(move(data)));
        return true;
    }

    bool WalletNetworkIO::on_message(uint64_t connectionId, wallet::sender::ConfirmationData&& data)
    {
        m_wallet.handle_tx_message(connectionId, make_shared<wallet::sender::ConfirmationData>(move(data)));
        return true;
    }

    bool WalletNetworkIO::on_message(uint64_t connectionId, wallet::receiver::ConfirmationData&& data)
    {
        m_wallet.handle_tx_message(connectionId, make_shared<wallet::receiver::ConfirmationData>(move(data)));
        return true;
    }

    bool WalletNetworkIO::on_message(uint64_t connectionId, wallet::TxRegisteredData&& data)
    {
        m_wallet.handle_tx_message(connectionId, move(data));
        return true;
    }

    void WalletNetworkIO::on_stream_accepted(io::TcpStream::Ptr&& newStream, io::ErrorCode errorCode)
    {
        if (errorCode == 0)
        {
            LOG_DEBUG() << "Wallet connected: " << newStream->peer_address();
            auto tag = get_connection_tag();
            m_connections.emplace(tag,
                make_unique<Connection>(
                    m_protocol,
                    tag,
                    Connection::outbound,
                    2000,
                    std::move(newStream)));
        }
        else
        {
            on_connection_error(m_address.u64(), errorCode);
        }
    }

    void WalletNetworkIO::on_client_connected(uint64_t tag, io::TcpStream::Ptr&& newStream, io::ErrorCode status)
    {
        if (register_connection(tag, move(newStream)))
        {
            ConnectCallback callback;
            assert(m_connections_callbacks.count(tag) == 1);
            callback = m_connections_callbacks[tag];
            m_connections_callbacks.erase(tag);
            callback(tag);
        }
        else
        {
            on_connection_error(tag, status);
        }
    }

    bool WalletNetworkIO::register_connection(uint64_t tag, io::TcpStream::Ptr&& newStream)
    {
        auto it = m_connections.find(tag);
        if (it == m_connections.end() && newStream)
        {
            LOG_INFO() << "Connected to remote wallet: " << newStream->peer_address();
            m_connections.emplace(tag, make_unique<Connection>(
                m_protocol,
                tag,
                Connection::outbound,
                2000,
                std::move(newStream)
                ));
            return true;
        }
        return false;
    }

    void WalletNetworkIO::connect_node()
    {
        m_node_connection.connect(BIND_THIS_MEMFN(on_node_connected));
    }

    void WalletNetworkIO::on_node_connected()
    {
         m_is_node_connected = true;
    }

    void WalletNetworkIO::on_protocol_error(uint64_t from, ProtocolError error)
    {
        LOG_ERROR() << __FUNCTION__ << "(" << from << "," << error << ")";
        if (m_connections.empty())
        {
            stop();
            return;
        }
        m_wallet.handle_connection_error(from);
    }

    void WalletNetworkIO::on_connection_error(uint64_t from, int errorCode)
    {
        LOG_ERROR() << __FUNCTION__ << "(" << from << "," << errorCode << ")";
        if (m_connections.empty())
        {
            stop();
            return;
        }
        m_wallet.handle_connection_error(from);
    }

    uint64_t WalletNetworkIO::get_connection_tag()
    {
        return ++m_connection_tag;
    }

    WalletNetworkIO::WalletNodeConnection::WalletNodeConnection(const io::Address& address, IWallet& wallet, io::Reactor::Ptr reactor, unsigned reconnectMsec)
        : m_address{address}
        , m_wallet {wallet}
        , m_connecting{false}
        , m_timer{io::Timer::create(reactor)}
        , m_reconnectMsec{reconnectMsec}
    {
    }

    void WalletNetworkIO::WalletNodeConnection::connect(NodeConnectCallback&& cb)
    {
        m_callbacks.emplace_back(move(cb));
        if (!m_connecting)
        {
            Connect(m_address);
        }
    }

    void WalletNetworkIO::WalletNodeConnection::OnConnected()
    {
        LOG_INFO() << "Wallet connected to node";
        m_connecting = false;
        proto::Config msgCfg = {0};
		msgCfg.m_AutoSendHdr = true;
		Send(msgCfg);

        for (auto& cb : m_callbacks)
        {
            cb();
        }
        m_callbacks.clear();
    }

    void WalletNetworkIO::WalletNodeConnection::OnClosed(int errorCode)
    {
        LOG_INFO() << "Could not connect to node, retrying...";
        LOG_VERBOSE() << "Wallet failed to connect to node, error: " << errorCode;
        m_timer->start(m_reconnectMsec, false, [this]() {Connect(m_address); });
    }

    void WalletNetworkIO::WalletNodeConnection::OnMsg(proto::Boolean&& msg)
    {
        m_wallet.handle_node_message(move(msg));
    }

    void WalletNetworkIO::WalletNodeConnection::OnMsg(proto::ProofUtxo&& msg)
    {
        m_wallet.handle_node_message(move(msg));
    }

	void WalletNetworkIO::WalletNodeConnection::OnMsg(proto::NewTip&& msg)
	{
		m_wallet.handle_node_message(move(msg));
	}

    void WalletNetworkIO::WalletNodeConnection::OnMsg(proto::Hdr&& msg)
    {
        m_wallet.handle_node_message(move(msg));
    }

    void WalletNetworkIO::WalletNodeConnection::OnMsg(proto::Mined&& msg)
    {
        m_wallet.handle_node_message(move(msg));
    }
}<|MERGE_RESOLUTION|>--- conflicted
+++ resolved
@@ -26,21 +26,12 @@
         , m_reactor_scope{*m_reactor }
         , m_node_connection{node_address, m_wallet, m_reactor, reconnectMsec }
     {
-<<<<<<< HEAD
         m_protocol.add_message_handler<WalletNetworkIO, wallet::sender::InvitationData,     &WalletNetworkIO::on_message>(senderInvitationCode, this, 1, 20000);
         m_protocol.add_message_handler<WalletNetworkIO, wallet::sender::ConfirmationData,   &WalletNetworkIO::on_message>(senderConfirmationCode, this, 1, 20000);
         m_protocol.add_message_handler<WalletNetworkIO, wallet::receiver::ConfirmationData, &WalletNetworkIO::on_message>(receiverConfirmationCode, this, 1, 20000);
         m_protocol.add_message_handler<WalletNetworkIO, wallet::TxRegisteredData,           &WalletNetworkIO::on_message>(receiverRegisteredCode, this, 1, 20000);
 
-        m_node_connection.connect(m_node_address, [this]() { m_is_node_connected = true; });
-=======
-        m_protocol.add_message_handler<wallet::sender::InvitationData,     &WalletNetworkIO::on_message>(senderInvitationCode, 1, 2000);
-        m_protocol.add_message_handler<wallet::sender::ConfirmationData,   &WalletNetworkIO::on_message>(senderConfirmationCode, 1, 2000);
-        m_protocol.add_message_handler<wallet::receiver::ConfirmationData, &WalletNetworkIO::on_message>(receiverConfirmationCode, 1, 2000);
-        m_protocol.add_message_handler<wallet::TxRegisteredData,           &WalletNetworkIO::on_message>(receiverRegisteredCode, 1, 2000);
-        
         connect_node();
->>>>>>> aa5d740b
     }
 
     WalletNetworkIO::~WalletNetworkIO()
