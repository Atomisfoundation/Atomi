--- conflicted
+++ resolved
@@ -1628,16 +1628,9 @@
     {
         sqlite::Transaction trans(_db);
 
-<<<<<<< HEAD
-        {
-            // rollback utxos which belongs to transactions
-            vector<TxID> rollbackedTransaction;
-            auto thisPtr = shared_from_this();
-=======
 		// Transactions
 		{
             vector<TxID> rollbackedTransaction;
->>>>>>> fa53f142
             {
                 const char* req = "SELECT * FROM " TX_PARAMS_NAME " WHERE paramID = ?1 ;";
                 sqlite::Statement stm(_db, req);
@@ -1647,11 +1640,7 @@
                     TxID txID = { {0} };
                     stm.get(0, txID);
                     Height kernelHeight = 0;
-<<<<<<< HEAD
-                    if (wallet::getTxParameter(thisPtr, txID, wallet::TxParameterID::KernelProofHeight, kernelHeight) && kernelHeight > minHeight)
-=======
                     if (wallet::getTxParameter(*this, txID, wallet::TxParameterID::KernelProofHeight, kernelHeight) && kernelHeight > minHeight)
->>>>>>> fa53f142
                     {
                         rollbackedTransaction.push_back(txID);
                     }
@@ -1659,43 +1648,6 @@
             }
             for (auto& tx : rollbackedTransaction)
             {
-<<<<<<< HEAD
-                wallet::setTxParameter(thisPtr, tx, wallet::TxParameterID::Status, TxStatus::Registering, true);
-                wallet::setTxParameter(thisPtr, tx, wallet::TxParameterID::KernelProofHeight, Height(0), false);
-                wallet::setTxParameter(thisPtr, tx, wallet::TxParameterID::KernelUnconfirmedHeight, Height(0), false);
-
-                {
-                    const char* req = "UPDATE " STORAGE_NAME " SET status=?1 WHERE spentTxId = ?2 ;";
-                    sqlite::Statement stm(_db, req);
-                    stm.bind(1, Coin::Outgoing);
-                    stm.bind(2, tx);
-                    stm.step();
-                }
-
-                {
-                    const char* req = "UPDATE " STORAGE_NAME " SET status=?1, confirmHeight=?2 WHERE createTxId = ?3 ;";
-                    sqlite::Statement stm(_db, req);
-                    stm.bind(1, Coin::Incoming);
-                    stm.bind(2, MaxHeight);
-                    stm.bind(3, tx);
-                    stm.step();
-                }
-            }
-        }
-
-        // rollback restored utxos or coinbase
-        {
-            const char* req = "UPDATE " STORAGE_NAME " SET status=?1, confirmHeight=?2, lockedHeight=?2 WHERE confirmHeight > ?3 AND createTxId IS NULL ;";
-            sqlite::Statement stm(_db, req);
-            stm.bind(1, Coin::Unavailable);
-            stm.bind(2, MaxHeight);
-            stm.bind(3, minHeight);
-            stm.step();
-        }
-
-        {
-            const char* req = "UPDATE " STORAGE_NAME " SET status=?1, lockedHeight=?2 WHERE lockedHeight > ?3 AND confirmHeight <= ?3 AND spentTxId IS NULL ;";
-=======
                 wallet::setTxParameter(*this, tx, wallet::TxParameterID::Status, TxStatus::Registering, true);
                 wallet::setTxParameter(*this, tx, wallet::TxParameterID::KernelProofHeight, Height(0), false);
                 wallet::setTxParameter(*this, tx, wallet::TxParameterID::KernelUnconfirmedHeight, Height(0), false);
@@ -1705,7 +1657,6 @@
 		// UTXOs
 		{
             const char* req = "UPDATE " STORAGE_NAME " SET confirmHeight=?1 WHERE confirmHeight > ?2;";
->>>>>>> fa53f142
             sqlite::Statement stm(_db, req);
             stm.bind(1, MaxHeight);
             stm.bind(2, minHeight);
@@ -2046,15 +1997,15 @@
 
     bool WalletDB::setTxParameter(const TxID& txID, wallet::TxParameterID paramID, const ByteBuffer& blob, bool shouldNotifyAboutChanges)
     {
-        if (auto it = m_TxParametersCache.find(txID); it != m_TxParametersCache.end())
-        {
-            if (auto pit = it->second.find(paramID); pit != it->second.end())
-            {
-                if (pit->second && blob == *(pit->second))
-                {
-                    return false;
-                }
-            }
+        if (auto it = m_TxParametersCache.find(txID); it != m_TxParametersCache.end())
+        {
+            if (auto pit = it->second.find(paramID); pit != it->second.end())
+            {
+                if (pit->second && blob == *(pit->second))
+                {
+                    return false;
+                }
+            }
         }
 
         bool hasTx = getTx(txID).is_initialized();
@@ -2111,17 +2062,17 @@
 
     bool WalletDB::getTxParameter(const TxID& txID, wallet::TxParameterID paramID, ByteBuffer& blob) const
     {
-        if (auto it = m_TxParametersCache.find(txID); it != m_TxParametersCache.end())
-        {
-            if (auto pit = it->second.find(paramID); pit != it->second.end())
-            {
-                if (pit->second)
-                {
-                    blob = *(pit->second);
-                    return true;
-                }
-                return false;
-            }
+        if (auto it = m_TxParametersCache.find(txID); it != m_TxParametersCache.end())
+        {
+            if (auto pit = it->second.find(paramID); pit != it->second.end())
+            {
+                if (pit->second)
+                {
+                    blob = *(pit->second);
+                    return true;
+                }
+                return false;
+            }
         }
 
         sqlite::Statement stm(_db, "SELECT * FROM " TX_PARAMS_NAME " WHERE txID=?1 AND paramID=?2;");
