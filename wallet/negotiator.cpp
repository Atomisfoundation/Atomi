--- conflicted
+++ resolved
@@ -1,15 +1,15 @@
-// Copyright 2018 The Beam Team
-//
-// Licensed under the Apache License, Version 2.0 (the "License");
-// you may not use this file except in compliance with the License.
-// You may obtain a copy of the License at
-//
-//    http://www.apache.org/licenses/LICENSE-2.0
-//
-// Unless required by applicable law or agreed to in writing, software
-// distributed under the License is distributed on an "AS IS" BASIS,
-// WITHOUT WARRANTIES OR CONDITIONS OF ANY KIND, either express or implied.
-// See the License for the specific language governing permissions and
+// Copyright 2018 The Beam Team
+//
+// Licensed under the Apache License, Version 2.0 (the "License");
+// you may not use this file except in compliance with the License.
+// You may obtain a copy of the License at
+//
+//    http://www.apache.org/licenses/LICENSE-2.0
+//
+// Unless required by applicable law or agreed to in writing, software
+// distributed under the License is distributed on an "AS IS" BASIS,
+// WITHOUT WARRANTIES OR CONDITIONS OF ANY KIND, either express or implied.
+// See the License for the specific language governing permissions and
 // limitations under the License.
 
 #include "negotiator.h"
@@ -44,7 +44,6 @@
         {
             m_txDesc.m_fsmState.clear();
         }
-<<<<<<< HEAD
     }
 
     void Negotiator::saveState()
@@ -60,33 +59,12 @@
             m_txDesc.m_fsmState.clear();
         }
         m_keychain->saveTx(m_txDesc);
-=======
->>>>>>> 02f7b7f4
-    }
-
-    void Negotiator::saveState()
-    {
-<<<<<<< HEAD
-        m_blindingExcess = ECC::Zero;
-=======
-        if (m_txDesc.canResume())
-        {
-            Serializer ser;
-            ser & *this;
-            ser.swap_buf(m_txDesc.m_fsmState);
-        }
-        else
-        {
-            m_txDesc.m_fsmState.clear();
-        }
-        m_keychain->saveTx(m_txDesc);
     }
 
     Negotiator::FSMDefinition::FSMDefinition(Negotiator& parent)
         : m_parent{ parent }
     {
         m_blindingExcess = Zero;
->>>>>>> 02f7b7f4
     }
 
     void Negotiator::FSMDefinition::invitePeer(const events::TxInitiated&)
