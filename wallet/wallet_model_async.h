--- conflicted
+++ resolved
@@ -21,25 +21,9 @@
 namespace beam::wallet
 {
 
-<<<<<<< HEAD
-    virtual void sendMoney(const beam::WalletID& receiver, const std::string& comment, beam::Amount&& amount, beam::Amount&& fee = 0) = 0;
-    virtual void sendMoney(const beam::WalletID& sender, const beam::WalletID& receiver, const std::string& comment, beam::Amount&& amount, beam::Amount&& fee = 0) = 0;
-    virtual void syncWithNode() = 0;
-    virtual void calcChange(beam::Amount&& amount) = 0;
-    virtual void getWalletStatus() = 0;
-    virtual void getUtxosStatus() = 0;
-    virtual void getAddresses(bool own) = 0;
-    virtual void cancelTx(const beam::TxID& id) = 0;
-    virtual void deleteTx(const beam::TxID& id) = 0;
-    virtual void getCoinsByTx(const beam::TxID& txId) = 0;
-    virtual void saveAddress(const beam::WalletAddress& address, bool bOwn) = 0;
-    virtual void generateNewAddress() = 0;
-    virtual void changeCurrentWalletIDs(const beam::WalletID& senderID, const beam::WalletID& receiverID) = 0;
-=======
     struct IWalletModelAsync
     {
         using Ptr = std::shared_ptr<IWalletModelAsync>;
->>>>>>> 64875275
 
         virtual void sendMoney(const WalletID& receiver, const std::string& comment, Amount&& amount, Amount&& fee = 0) = 0;
         virtual void sendMoney(const WalletID& sender, const WalletID& receiver, const std::string& comment, Amount&& amount, Amount&& fee = 0) = 0;
