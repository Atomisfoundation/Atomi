#include "sender.h"

namespace beam::wallet
{
    using namespace ECC;
    using namespace std;

    void Sender::FSMDefinition::init_tx(const msmf::none&)
    {
        LOG_INFO() << "Sending " << PrintableAmount(m_amount);
        // 1. Create transaction Uuid
        InviteReceiver invitationData;
        invitationData.m_txId = m_txId;
        Height currentHeight = m_keychain->getCurrentHeight();
        invitationData.m_height = currentHeight;

        m_coins = m_keychain->getCoins(m_amount); // need to lock 
        if (m_coins.empty())
        {
            LOG_ERROR() << "You only have " << PrintableAmount(get_total());
            throw runtime_error("no money");
        }
        invitationData.m_amount = m_amount;
        m_kernel.m_Fee = 0;
        m_kernel.m_HeightMin = currentHeight;
        m_kernel.m_HeightMax = MaxHeight;
        m_kernel.get_HashForSigning(invitationData.m_message);
        
        // 2. Set lock_height for output (current chain height)
        // 3. Select inputs using desired selection strategy
        {
            m_blindingExcess = Zero;
            for (const auto& coin: m_coins)
            {
                assert(coin.m_status == Coin::Locked);
                Input::Ptr input = make_unique<Input>();

                Scalar::Native key{ m_keychain->calcKey(coin) };
                input->m_Commitment = Commitment(key, coin.m_amount);

                invitationData.m_inputs.push_back(move(input));
                m_blindingExcess += key;
            }
        }
        // 4. Create change_output
        // 5. Select blinding factor for change_output
        {
            Amount change = 0;
            for (const auto &coin : m_coins)
            {
                change += coin.m_amount;
            }

            change -= m_amount;
            if (change > 0)
            {
                m_changeOutput = beam::Coin(change, Coin::Unconfirmed, currentHeight);
                m_keychain->store(*m_changeOutput);
                Output::Ptr output = make_unique<Output>();
                output->m_Coinbase = false;
                Scalar::Native blindingFactor = m_keychain->calcKey(*m_changeOutput);
                output->Create(blindingFactor, change);

                blindingFactor = -blindingFactor;
                m_blindingExcess += blindingFactor;

                invitationData.m_outputs.push_back(move(output));
            }
        }
        // 6. calculate tx_weight
        // 7. calculate fee
        // 8. Calculate total blinding excess for all inputs and outputs xS
        // 9. Select random nonce kS
        Signature::MultiSig msig;
		msig.GenerateNonce(invitationData->m_message, m_blindingExcess);
        // 10. Multiply xS and kS by generator G to create public curve points xSG and kSG
        m_publicBlindingExcess = Context::get().G * m_blindingExcess;
        invitationData.m_publicSenderBlindingExcess = m_publicBlindingExcess;
            
<<<<<<< HEAD
        m_publicNonce = Context::get().G * msig.m_Nonce;
        invitationData->m_publicSenderNonce = m_publicNonce;
=======
        m_publicNonce = Context::get().G * m_nonce;
        invitationData.m_publicSenderNonce = m_publicNonce;
>>>>>>> aa6bd9b3

        m_gateway.send_tx_invitation(invitationData);
    }

    bool Sender::FSMDefinition::is_valid_signature(const TxInitCompleted& event)
    {
        auto& data = event.data;
        // 4. Compute Sender Schnorr signature
        // 1. Calculate message m
        Signature::MultiSig msig;
<<<<<<< HEAD
=======
        msig.m_Nonce = m_nonce;
        msig.m_NoncePub = m_publicNonce + data.m_publicReceiverNonce;
>>>>>>> aa6bd9b3
        Hash::Value message;
        m_kernel.get_HashForSigning(message);

		msig.GenerateNonce(message, m_blindingExcess);
		msig.m_NoncePub = m_publicNonce + data->m_publicReceiverNonce;

		m_kernel.m_Signature.CoSign(m_senderSignature, message, m_blindingExcess, msig);
        
        // 3. Verify recepients Schnorr signature 
		Signature sigPeer;
		sigPeer.m_e = m_kernel.m_Signature.m_e;
		sigPeer.m_k = data.m_receiverSignature;
		return sigPeer.IsValidPartial(data.m_publicReceiverNonce, data.m_publicReceiverBlindingExcess);
    }

    bool Sender::FSMDefinition::is_invalid_signature(const TxInitCompleted& event)
    {
        return !is_valid_signature(event);
    }

    bool Sender::FSMDefinition::has_change(const TxConfirmationCompleted&)
    {
        return m_changeOutput.is_initialized();
    }

    bool Sender::FSMDefinition::has_no_change(const TxConfirmationCompleted&)
    {
        return !m_changeOutput.is_initialized();
    }

    void Sender::FSMDefinition::confirm_tx(const TxInitCompleted& event)
    {
        auto& data = event.data;
        // 4. Compute Sender Schnorr signature
<<<<<<< HEAD
        auto confirmationData = make_shared<sender::ConfirmationData>();
        confirmationData->m_txId = m_txId;
		Hash::Value message;
		m_kernel.get_HashForSigning(message);
		Signature::MultiSig msig;
		msig.GenerateNonce(message, m_blindingExcess);
        msig.m_NoncePub = m_publicNonce + data->m_publicReceiverNonce;
=======
        ConfirmTransaction confirmationData;
        confirmationData.m_txId = m_txId;
        Signature::MultiSig msig;
        msig.m_Nonce = m_nonce;
        msig.m_NoncePub = m_publicNonce + data.m_publicReceiverNonce;
        Hash::Value message;
        m_kernel.get_HashForSigning(message);
>>>>>>> aa6bd9b3
        Scalar::Native senderSignature;
        m_kernel.m_Signature.CoSign(senderSignature, message, m_blindingExcess, msig);
        confirmationData.m_senderSignature = senderSignature;
        m_gateway.send_tx_confirmation(confirmationData);
    }

    void Sender::FSMDefinition::rollback_tx(const TxFailed& )
    {
        rollback_tx();
    }

    void Sender::FSMDefinition::cancel_tx(const TxInitCompleted& )
    {
        rollback_tx();
    }


	void Sender::FSMDefinition::rollback_tx()
	{
        LOG_DEBUG() << "Transaction failed. Rollback...";
        m_gateway.send_tx_failed(m_txId);
		for (auto& c : m_coins)
		{
			c.m_status = Coin::Unspent;
		}
		m_keychain->update(m_coins);
		if (m_changeOutput)
		{
			m_keychain->remove(*m_changeOutput);
		}
	}

    void Sender::FSMDefinition::complete_tx(const TxConfirmationCompleted&)
    {
        complete_tx();
    }


    void Sender::FSMDefinition::complete_tx()
    {
        LOG_DEBUG() << "Transaction completed";
    }

    Amount Sender::FSMDefinition::get_total() const
    {
        auto currentHeight = m_keychain->getCurrentHeight();
        Amount total = 0;
        m_keychain->visit([&total, &currentHeight](const Coin& c)->bool
        {
            if (c.m_status == Coin::Unspent && c.m_maturity <= currentHeight)
            {
                total += c.m_amount;
            }
            return true;
        });
        return total;
    }
}<|MERGE_RESOLUTION|>--- conflicted
+++ resolved
@@ -72,18 +72,13 @@
         // 8. Calculate total blinding excess for all inputs and outputs xS
         // 9. Select random nonce kS
         Signature::MultiSig msig;
-		msig.GenerateNonce(invitationData->m_message, m_blindingExcess);
+		msig.GenerateNonce(invitationData.m_message, m_blindingExcess);
         // 10. Multiply xS and kS by generator G to create public curve points xSG and kSG
         m_publicBlindingExcess = Context::get().G * m_blindingExcess;
         invitationData.m_publicSenderBlindingExcess = m_publicBlindingExcess;
-            
-<<<<<<< HEAD
+
         m_publicNonce = Context::get().G * msig.m_Nonce;
-        invitationData->m_publicSenderNonce = m_publicNonce;
-=======
-        m_publicNonce = Context::get().G * m_nonce;
         invitationData.m_publicSenderNonce = m_publicNonce;
->>>>>>> aa6bd9b3
 
         m_gateway.send_tx_invitation(invitationData);
     }
@@ -94,16 +89,12 @@
         // 4. Compute Sender Schnorr signature
         // 1. Calculate message m
         Signature::MultiSig msig;
-<<<<<<< HEAD
-=======
-        msig.m_Nonce = m_nonce;
-        msig.m_NoncePub = m_publicNonce + data.m_publicReceiverNonce;
->>>>>>> aa6bd9b3
+
         Hash::Value message;
         m_kernel.get_HashForSigning(message);
 
 		msig.GenerateNonce(message, m_blindingExcess);
-		msig.m_NoncePub = m_publicNonce + data->m_publicReceiverNonce;
+		msig.m_NoncePub = m_publicNonce + data.m_publicReceiverNonce;
 
 		m_kernel.m_Signature.CoSign(m_senderSignature, message, m_blindingExcess, msig);
         
@@ -133,23 +124,15 @@
     {
         auto& data = event.data;
         // 4. Compute Sender Schnorr signature
-<<<<<<< HEAD
-        auto confirmationData = make_shared<sender::ConfirmationData>();
-        confirmationData->m_txId = m_txId;
+
+        ConfirmTransaction confirmationData;
+        confirmationData.m_txId = m_txId;
 		Hash::Value message;
 		m_kernel.get_HashForSigning(message);
 		Signature::MultiSig msig;
 		msig.GenerateNonce(message, m_blindingExcess);
-        msig.m_NoncePub = m_publicNonce + data->m_publicReceiverNonce;
-=======
-        ConfirmTransaction confirmationData;
-        confirmationData.m_txId = m_txId;
-        Signature::MultiSig msig;
-        msig.m_Nonce = m_nonce;
         msig.m_NoncePub = m_publicNonce + data.m_publicReceiverNonce;
-        Hash::Value message;
-        m_kernel.get_HashForSigning(message);
->>>>>>> aa6bd9b3
+
         Scalar::Native senderSignature;
         m_kernel.m_Signature.CoSign(senderSignature, message, m_blindingExcess, msig);
         confirmationData.m_senderSignature = senderSignature;
@@ -193,9 +176,9 @@
         LOG_DEBUG() << "Transaction completed";
     }
 
-    Amount Sender::FSMDefinition::get_total() const
-    {
-        auto currentHeight = m_keychain->getCurrentHeight();
+    Amount Sender::FSMDefinition::get_total() const
+    {
+        auto currentHeight = m_keychain->getCurrentHeight();
         Amount total = 0;
         m_keychain->visit([&total, &currentHeight](const Coin& c)->bool
         {
@@ -204,7 +187,7 @@
                 total += c.m_amount;
             }
             return true;
-        });
-        return total;
+        });
+        return total;
     }
 }