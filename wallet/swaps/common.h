// Copyright 2019 The Beam Team
//
// Licensed under the Apache License, Version 2.0 (the "License");
// you may not use this file except in compliance with the License.
// You may obtain a copy of the License at
//
//    http://www.apache.org/licenses/LICENSE-2.0
//
// Unless required by applicable law or agreed to in writing, software
// distributed under the License is distributed on an "AS IS" BASIS,
// WITHOUT WARRANTIES OR CONDITIONS OF ANY KIND, either express or implied.
// See the License for the specific language governing permissions and
// limitations under the License.

#pragma once

#include "wallet/common.h"

namespace beam::wallet
{
<<<<<<< HEAD
    constexpr uint32_t kBeamLockTimeInBlocks = 24 * 60;
    constexpr Height kBeamLockTxLifetimeMax = 12 * 60;
=======
    constexpr Height kBeamLockTimeInBlocks = 6 * 60;  // 6h
    constexpr Height kMaxSentTimeOfBeamRedeemInBlocks = kBeamLockTimeInBlocks - 60;  // 6h - 1h
    constexpr Height kBeamLockTxLifetimeMax = 4 * 60;   // 4h
>>>>>>> 5ae50895
    constexpr Amount kMinFeeInGroth = 100;

    enum SubTxIndex : SubTxID
    {
        BEAM_LOCK_TX = 2,
        BEAM_REFUND_TX = 3,
        BEAM_REDEEM_TX = 4,
        LOCK_TX = 5,
        REFUND_TX = 6,
        REDEEM_TX = 7
    };

    enum class SwapTxState : uint8_t
    {
        Initial,
        CreatingTx,
        SigningTx,
        Constructed
    };

    uint64_t UnitsPerCoin(AtomicSwapCoin swapCoin) noexcept;
}  // namespace beam::wallet<|MERGE_RESOLUTION|>--- conflicted
+++ resolved
@@ -1,15 +1,15 @@
-// Copyright 2019 The Beam Team
-//
-// Licensed under the Apache License, Version 2.0 (the "License");
-// you may not use this file except in compliance with the License.
-// You may obtain a copy of the License at
-//
-//    http://www.apache.org/licenses/LICENSE-2.0
-//
-// Unless required by applicable law or agreed to in writing, software
-// distributed under the License is distributed on an "AS IS" BASIS,
-// WITHOUT WARRANTIES OR CONDITIONS OF ANY KIND, either express or implied.
-// See the License for the specific language governing permissions and
+// Copyright 2019 The Beam Team
+//
+// Licensed under the Apache License, Version 2.0 (the "License");
+// you may not use this file except in compliance with the License.
+// You may obtain a copy of the License at
+//
+//    http://www.apache.org/licenses/LICENSE-2.0
+//
+// Unless required by applicable law or agreed to in writing, software
+// distributed under the License is distributed on an "AS IS" BASIS,
+// WITHOUT WARRANTIES OR CONDITIONS OF ANY KIND, either express or implied.
+// See the License for the specific language governing permissions and
 // limitations under the License.
 
 #pragma once
@@ -17,17 +17,12 @@
 #include "wallet/common.h"
 
 namespace beam::wallet
-{
-<<<<<<< HEAD
-    constexpr uint32_t kBeamLockTimeInBlocks = 24 * 60;
-    constexpr Height kBeamLockTxLifetimeMax = 12 * 60;
-=======
+{
     constexpr Height kBeamLockTimeInBlocks = 6 * 60;  // 6h
     constexpr Height kMaxSentTimeOfBeamRedeemInBlocks = kBeamLockTimeInBlocks - 60;  // 6h - 1h
     constexpr Height kBeamLockTxLifetimeMax = 4 * 60;   // 4h
->>>>>>> 5ae50895
-    constexpr Amount kMinFeeInGroth = 100;
-
+    constexpr Amount kMinFeeInGroth = 100;
+
     enum SubTxIndex : SubTxID
     {
         BEAM_LOCK_TX = 2,
