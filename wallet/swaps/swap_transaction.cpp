//
// Licensed under the Apache License, Version 2.0 (the "License");
// you may not use this file except in compliance with the License.
// You may obtain a copy of the License at
//
//    http://www.apache.org/licenses/LICENSE-2.0
//
// Unless required by applicable law or agreed to in writing, software
// distributed under the License is distributed on an "AS IS" BASIS,
// WITHOUT WARRANTIES OR CONDITIONS OF ANY KIND, either express or implied.
// See the License for the specific language governing permissions and
// limitations under the License.

#include "swap_transaction.h"

#include "bitcoin/bitcoin.hpp"

#include "lock_tx_builder.h"
#include "shared_tx_builder.h"
#include "../bitcoin/bitcoin_side.h"

using namespace ECC;

namespace beam::wallet
{
    namespace
    {
        constexpr Amount kMinFeeInGroth = 10;
    }

    AtomicSwapTransaction::AtomicSwapTransaction(INegotiatorGateway& gateway
                                               , IWalletDB::Ptr walletDB
                                               , IPrivateKeyKeeper::Ptr keyKeeper
                                               , const TxID& txID)
        : BaseTransaction(gateway, walletDB, keyKeeper, txID)
    {
    }

    void AtomicSwapTransaction::Cancel()
    {
        State state = GetState(kDefaultSubTxID);

        switch (state)
        {
        case State::HandlingContractTX:
            if (!IsBeamSide())
            {
                break;
            }
        case State::Initial:
        case State::Invitation:
        case State::BuildingBeamLockTX:
        case State::BuildingBeamRedeemTX:
        case State::BuildingBeamRefundTX:
        {
            SetNextState(State::Cancelled);
            return;
        }
        default:
            break;
        }

        LOG_INFO() << GetTxID() << " You cannot cancel transaction in state: " << static_cast<int>(state);
    }

    bool AtomicSwapTransaction::Rollback(Height height)
    {
        State state = GetState(kDefaultSubTxID);
        Height proofHeight;

        if (IsBeamSide())
        {
            if (GetParameter(TxParameterID::KernelProofHeight, proofHeight, SubTxIndex::BEAM_LOCK_TX)
                && proofHeight > height
                && state != State::SendingBeamLockTX)
            {
                SetState(State::SendingBeamLockTX);
                return true;
            }

            if (GetParameter(TxParameterID::KernelProofHeight, proofHeight, SubTxIndex::BEAM_REFUND_TX)
                && proofHeight > height
                && state != State::SendingBeamRefundTX)
            {
                SetState(State::SendingBeamRefundTX);
                return true;
            }
        }
        else
        {
            if (GetParameter(TxParameterID::KernelProofHeight, proofHeight, SubTxIndex::BEAM_REDEEM_TX) 
                && proofHeight > height 
                && state != State::SendingBeamRedeemTX)
            {
                SetState(State::SendingBeamRedeemTX);
                return true;
            }
        }

        return false;
    }

    void AtomicSwapTransaction::SetNextState(State state)
    {
        SetState(state);
        UpdateAsync();
    }

    TxType AtomicSwapTransaction::GetType() const
    {
        return TxType::AtomicSwap;
    }

    AtomicSwapTransaction::State AtomicSwapTransaction::GetState(SubTxID subTxID) const
    {
        State state = State::Initial;
        GetParameter(TxParameterID::State, state, subTxID);
        return state;
    }

    AtomicSwapTransaction::SubTxState AtomicSwapTransaction::GetSubTxState(SubTxID subTxID) const
    {
        SubTxState state = SubTxState::Initial;
        GetParameter(TxParameterID::State, state, subTxID);
        return state;
    }

    Amount AtomicSwapTransaction::GetWithdrawFee() const
    {
        // TODO(alex.starun): implement fee calculation
        return kMinFeeInGroth;
    }

    void AtomicSwapTransaction::UpdateImpl()
    {
        State state = GetState(kDefaultSubTxID);
        bool isBeamOwner = IsBeamSide();

        if (Height minHeight = 0; (state == State::Initial) && IsInitiator() && !GetParameter(TxParameterID::MinHeight, minHeight))
        {
            // init all heights
            Height currentHeight = m_WalletDB->getCurrentHeight();
            Height responseTime = GetMandatoryParameter<Height>(TxParameterID::PeerResponseHeight);
            SetParameter(TxParameterID::MinHeight, currentHeight, false);
            SetParameter(TxParameterID::PeerResponseHeight, responseTime + currentHeight);
        }

        if (!m_secondSide)
        {
            m_secondSide = m_Gateway.GetSecondSide(GetTxID());

            if (!m_secondSide)
            {
                return;
            }
        }

        CheckSubTxFailures();

        switch (state)
        {
        case State::Initial:
        {
            if (!m_secondSide->Initial())
                break;

            SetNextState(State::Invitation);
            break;
        }
        case State::Invitation:
        {
            if (IsInitiator())
            {
                // init locktime
                if (!m_secondSide->InitLockTime())
                {
                    UpdateAsync();
                    break;
                }
                SendInvitation();
            }
            
            SetNextState(State::BuildingBeamLockTX);
            break;
        }
        case State::BuildingBeamLockTX:
        {
            auto lockTxState = BuildBeamLockTx();
            if (lockTxState != SubTxState::Constructed)
                break;            
            LOG_INFO() << GetTxID() << " Beam LockTX constructed.";
            SetNextState(State::BuildingBeamRefundTX);
            break;
        }
        case State::BuildingBeamRefundTX:
        {
            auto subTxState = BuildBeamWithdrawTx(SubTxIndex::BEAM_REFUND_TX, m_WithdrawTx);
            if (subTxState != SubTxState::Constructed)
                break;

            m_WithdrawTx.reset();
            LOG_INFO() << GetTxID() << " Beam RefundTX constructed.";
            SetNextState(State::BuildingBeamRedeemTX);
            break;
        }
        case State::BuildingBeamRedeemTX:
        {
            auto subTxState = BuildBeamWithdrawTx(SubTxIndex::BEAM_REDEEM_TX, m_WithdrawTx);
            if (subTxState != SubTxState::Constructed)
                break;

            m_WithdrawTx.reset();
            LOG_INFO() << GetTxID() << " Beam RedeemTX constructed.";
            SetNextState(State::HandlingContractTX);
            break;
        }
        case State::HandlingContractTX:
        {
            if (!isBeamOwner)
            {
                if (!m_secondSide->SendLockTx())
                    break;

                SendExternalTxDetails();
            }
            else
            {
                if (!m_secondSide->ConfirmLockTx())
                {
                    UpdateOnNextTip();
                    break;
                }
            }

            LOG_INFO() << GetTxID() << " LockTX completed.";
            SetNextState(State::SendingBeamLockTX);
            break;
        }
        case State::SendingRefundTX:
        {
            assert(!isBeamOwner);

            if (!m_secondSide->IsLockTimeExpired())
            {
                UpdateOnNextTip();
                break;
            }

            if (!m_secondSide->SendRefund())
                break;

            LOG_INFO() << GetTxID() << " RefundTX completed!";
            SetNextState(State::CompleteSwap);
            break;
        }
        case State::SendingRedeemTX:
        {
            assert(isBeamOwner);
            if (!m_secondSide->SendRedeem())
                break;
            
            LOG_INFO() << GetTxID() << " RedeemTX completed!";
            SetNextState(State::CompleteSwap);
            break;
        }
        case State::SendingBeamLockTX:
        {
            if (!m_LockTx && isBeamOwner)
            {
                BuildBeamLockTx();
            }

            if (m_LockTx && !SendSubTx(m_LockTx, SubTxIndex::BEAM_LOCK_TX))
                break;

            if (!isBeamOwner && m_secondSide->IsLockTimeExpired())
            {
                LOG_INFO() << GetTxID() << " Locktime is expired.";
                SetNextState(State::SendingRefundTX);
                break;
            }

            if (!CompleteSubTx(SubTxIndex::BEAM_LOCK_TX))
                break;
            
            LOG_INFO() << GetTxID()<< " Beam LockTX completed.";
            SetNextState(State::SendingBeamRedeemTX);
            break;
        }
        case State::SendingBeamRedeemTX:
        {
            if (isBeamOwner)
            {
                UpdateOnNextTip();

                if (IsBeamLockTimeExpired())
                {
                    LOG_INFO() << GetTxID() << " Beam locktime expired.";
                    SetNextState(State::SendingBeamRefundTX);
                    break;
                }

                // request kernel body for getting secretPrivateKey
                if (!GetKernelFromChain(SubTxIndex::BEAM_REDEEM_TX))
                    break;

                ExtractSecretPrivateKey();

                // Redeem second Coin
                SetNextState(State::SendingRedeemTX);
            }
            else
            {
                if (!CompleteBeamWithdrawTx(SubTxIndex::BEAM_REDEEM_TX))
                    break;

                LOG_INFO() << GetTxID() << " Beam RedeemTX completed!";
                SetNextState(State::CompleteSwap);
            }
            break;
        }
        case State::SendingBeamRefundTX:
        {
            assert(isBeamOwner);
            if (!IsBeamLockTimeExpired())
            {
                UpdateOnNextTip();
                break;
            }

            if (!CompleteBeamWithdrawTx(SubTxIndex::BEAM_REFUND_TX))
                break;

            LOG_INFO() << GetTxID() << " Beam Refund TX completed!";
            SetNextState(State::CompleteSwap);
            break;
        }
        case State::CompleteSwap:
        {
            LOG_INFO() << GetTxID() << " Swap completed.";
            CompleteTx();
            break;
        }
        case State::Cancelled:
        {
            LOG_INFO() << GetTxID() << " Transaction cancelled.";
            // TODO roman.strilec: need to implement notification of counterparty
            UpdateTxDescription(TxStatus::Cancelled);

            RollbackTx();

            m_Gateway.on_tx_completed(GetTxID());
            break;
        }

        default:
            break;
        }
    }

    void AtomicSwapTransaction::RollbackTx()
    {
        LOG_INFO() << GetTxID() << " Rollback...";

        GetWalletDB()->rollbackTx(GetTxID());
    }

    void AtomicSwapTransaction::NotifyFailure(TxFailureReason reason)
    {
        //assert(false && "Not implemented yet.");
        LOG_DEBUG() << GetTxID() << " NotifyFailure not implemented yet.";

        SetTxParameter msg;
        msg.AddParameter(TxParameterID::FailureReason, reason);
        SendTxParameters(std::move(msg));
    }

    void AtomicSwapTransaction::OnFailed(TxFailureReason reason, bool notify)
    {
        LOG_ERROR() << GetTxID() << " Failed. " << GetFailureMessage(reason);

        if (notify)
        {
            NotifyFailure(reason);
        }

        SetParameter(TxParameterID::InternalFailureReason, reason, false);

        State state = GetState(kDefaultSubTxID);
        bool isBeamSide = IsBeamSide();

        switch (state)
        {
        case State::Initial:
        case State::Invitation:
        {
            break;
        }
        case State::BuildingBeamLockTX:
        case State::BuildingBeamRedeemTX:
        case State::BuildingBeamRefundTX:
        {
            RollbackTx();

            break;
        }
        case State::HandlingContractTX:
        {
            RollbackTx();
            
            break;
        }
        case State::SendingBeamLockTX:
        {
            if (isBeamSide)
            {
                RollbackTx();
                break;
            }
            else
            {
                assert(false && "");
                return;
            }
        }
        case State::SendingBeamRedeemTX:
        {
            if (isBeamSide)
            {
                assert(false && "");
                return;
            }
            else
            {
                SetNextState(State::SendingRefundTX);
                return;
            }
        }
        case State::SendingRedeemTX:
        {            
            if (isBeamSide)
            {
                LOG_ERROR() << "";
                return;
            }
            else
            {
                assert(false && "");
                return;
            }
            break;
        }
        default:
            return;
        }

        UpdateTxDescription(TxStatus::Failed);
        m_Gateway.on_tx_completed(GetTxID());
    }

    bool AtomicSwapTransaction::CheckExpired()
    {
        if (IsBeamSide())
        {
			uint8_t nRegistered = proto::TxStatus::Unspecified;
            if (!GetParameter(TxParameterID::TransactionRegistered, nRegistered, SubTxIndex::BEAM_LOCK_TX))
            {
                Block::SystemState::Full state;
                Height lockTxMaxHeight = MaxHeight;

                if (GetParameter(TxParameterID::MaxHeight, lockTxMaxHeight, SubTxIndex::BEAM_LOCK_TX) && GetTip(state) && state.m_Height > lockTxMaxHeight)
                {
                    LOG_INFO() << GetTxID() << " Transaction expired. Current height: " << state.m_Height << ", max kernel height: " << lockTxMaxHeight;
                    OnFailed(TxFailureReason::TransactionExpired, false);
                    return true;
                }
            }
        }
        return false;
    }

    bool AtomicSwapTransaction::CheckExternalFailures()
    {
        TxFailureReason reason = TxFailureReason::Unknown;
        if (GetParameter(TxParameterID::FailureReason, reason))
        {
            State state = GetState(kDefaultSubTxID);

            switch (state)
            {
            case State::Initial:
            case State::Invitation:
            {
                UpdateTxDescription(TxStatus::Failed);
                m_Gateway.on_tx_completed(GetTxID());

                return true;
            }
            case State::BuildingBeamLockTX:
            case State::BuildingBeamRedeemTX:
            case State::BuildingBeamRefundTX:
            {
                RollbackTx();
                UpdateTxDescription(TxStatus::Failed);
                m_Gateway.on_tx_completed(GetTxID());

                return true;
            }
            case State::HandlingContractTX:
            {
                if (IsBeamSide())
                {
                    RollbackTx();
                    UpdateTxDescription(TxStatus::Failed);
                    m_Gateway.on_tx_completed(GetTxID());

                    return true;
                }

                // nothing
                break;
            }
            case State::SendingBeamLockTX:
            {
                // nothing
                break;
            }
            case State::SendingBeamRedeemTX:
            {
                // nothing
                break;
            }
            case State::SendingRedeemTX:
            {
                // nothing
                break;
            }
            default:
                break;
            }
        }
        return false;
    }

    bool AtomicSwapTransaction::CompleteBeamWithdrawTx(SubTxID subTxID)
    {
        if (!m_WithdrawTx)
        {
            BuildBeamWithdrawTx(subTxID, m_WithdrawTx);
        }

        if (m_WithdrawTx && !SendSubTx(m_WithdrawTx, subTxID))
        {
            return false;
        }

        if (!CompleteSubTx(subTxID))
        {
            return false;
        }

        return true;
    }

    AtomicSwapTransaction::SubTxState AtomicSwapTransaction::BuildBeamLockTx()
    {
        // load state
        SubTxState lockTxState = SubTxState::Initial;
        GetParameter(TxParameterID::State, lockTxState, SubTxIndex::BEAM_LOCK_TX);

        bool isBeamOwner = IsBeamSide();
        auto fee = GetMandatoryParameter<Amount>(TxParameterID::Fee);
        auto lockTxBuilder = std::make_unique<LockTxBuilder>(*this, GetAmount(), fee);

        if (!lockTxBuilder->GetInitialTxParams() && lockTxState == SubTxState::Initial)
        {
            // TODO: check expired!

            if (isBeamOwner)
            {
                Height maxResponseHeight = 0;
                if (GetParameter(TxParameterID::PeerResponseHeight, maxResponseHeight))
                {
                    LOG_INFO() << GetTxID() << "[" << static_cast<SubTxID>(SubTxIndex::BEAM_LOCK_TX) << "]"
                        << " Max height for response: " << maxResponseHeight;
                }

                lockTxBuilder->SelectInputs();
                lockTxBuilder->AddChange();
                lockTxBuilder->CreateOutputs();
            }

            if (!lockTxBuilder->FinalizeOutputs())
            {
                // TODO: transaction is too big :(
            }

            UpdateTxDescription(TxStatus::InProgress);

            lockTxBuilder->GenerateOffset();
        }

        lockTxBuilder->CreateInputs();

        lockTxBuilder->GenerateNonce();
        lockTxBuilder->LoadSharedParameters();

        if (!lockTxBuilder->UpdateMaxHeight())
        {
            OnSubTxFailed(TxFailureReason::MaxHeightIsUnacceptable, SubTxIndex::BEAM_LOCK_TX, true);
            return lockTxState;
        }

        if (!lockTxBuilder->GetPeerPublicExcessAndNonce())
        {
            if (lockTxState == SubTxState::Initial && isBeamOwner)
            {
                if (!IsInitiator())
                {
                    // When swap started not from Beam side, we should save MaxHeight
                    SetParameter(TxParameterID::MaxHeight, lockTxBuilder->GetMaxHeight(), false, SubTxIndex::BEAM_LOCK_TX);
                }

                SendLockTxInvitation(*lockTxBuilder);
                SetState(SubTxState::Invitation, SubTxIndex::BEAM_LOCK_TX);
                lockTxState = SubTxState::Invitation;
            }
            return lockTxState;
        }

        lockTxBuilder->CreateKernel();
        lockTxBuilder->SignPartial();

        if (lockTxState == SubTxState::Initial || lockTxState == SubTxState::Invitation)
        {
            if (!lockTxBuilder->SharedUTXOProofPart2(isBeamOwner))
            {
                return lockTxState;
            }
            SendMultiSigProofPart2(*lockTxBuilder, isBeamOwner);
            SetState(SubTxState::SharedUTXOProofPart2, SubTxIndex::BEAM_LOCK_TX);
            lockTxState = SubTxState::SharedUTXOProofPart2;
            return lockTxState;
        }

        if (!lockTxBuilder->GetPeerSignature())
        {
            return lockTxState;
        }

        if (!lockTxBuilder->IsPeerSignatureValid())
        {
            OnSubTxFailed(TxFailureReason::InvalidPeerSignature, SubTxIndex::BEAM_LOCK_TX, true);
            return lockTxState;
        }

        lockTxBuilder->FinalizeSignature();

        if (lockTxState == SubTxState::SharedUTXOProofPart2)
        {
            if (!lockTxBuilder->SharedUTXOProofPart3(isBeamOwner))
            {
                return lockTxState;
            }
            SendMultiSigProofPart3(*lockTxBuilder, isBeamOwner);
            SetState(SubTxState::Constructed, SubTxIndex::BEAM_LOCK_TX);
            lockTxState = SubTxState::Constructed;
        }

        if (isBeamOwner && lockTxState == SubTxState::Constructed)
        {
            // Create TX
            auto transaction = lockTxBuilder->CreateTransaction();
            TxBase::Context::Params pars;
            TxBase::Context context(pars);
            if (!transaction->IsValid(context))
            {
                OnSubTxFailed(TxFailureReason::InvalidTransaction, SubTxIndex::BEAM_LOCK_TX, true);
                return lockTxState;
            }

            // TODO: return
            m_LockTx = transaction;
        }

        return lockTxState;
    }

    AtomicSwapTransaction::SubTxState AtomicSwapTransaction::BuildBeamWithdrawTx(SubTxID subTxID, Transaction::Ptr& resultTx)
    {
        SubTxState subTxState = GetSubTxState(subTxID);

        Amount withdrawFee = 0;
        Amount withdrawAmount = 0;

        if (!GetParameter(TxParameterID::Amount, withdrawAmount, subTxID) ||
            !GetParameter(TxParameterID::Fee, withdrawFee, subTxID))
        {
            withdrawAmount = GetAmount() - withdrawFee;

            SetParameter(TxParameterID::Amount, withdrawAmount, subTxID);
            SetParameter(TxParameterID::Fee, withdrawFee, subTxID);
        }

        bool isTxOwner = (IsBeamSide() && (SubTxIndex::BEAM_REFUND_TX == subTxID)) || (!IsBeamSide() && (SubTxIndex::BEAM_REDEEM_TX == subTxID));
        SharedTxBuilder builder{ *this, subTxID, withdrawAmount, withdrawFee };

        if (!builder.GetSharedParameters())
        {
            return subTxState;
        }

        // send invite to get 
        if (!builder.GetInitialTxParams() && subTxState == SubTxState::Initial)
        {
            builder.InitTx(isTxOwner);
        }

        builder.GenerateNonce();
        builder.CreateKernel();

        if (!builder.GetPeerPublicExcessAndNonce())
        {
            if (subTxState == SubTxState::Initial && isTxOwner)
            {
                SendSharedTxInvitation(builder);
                SetState(SubTxState::Invitation, subTxID);
                subTxState = SubTxState::Invitation;
            }
            return subTxState;
        }

        builder.SignPartial();

        if (!builder.GetPeerSignature())
        {
            if (subTxState == SubTxState::Initial && !isTxOwner)
            {
                // invited participant
                ConfirmSharedTxInvitation(builder);

                if (subTxID == SubTxIndex::BEAM_REFUND_TX)
                {
                    SetState(SubTxState::Constructed, subTxID);
                    subTxState = SubTxState::Constructed;
                }
            }
            return subTxState;
        }

        if (subTxID == SubTxIndex::BEAM_REDEEM_TX)
        {
            if (IsBeamSide())
            {
                // save SecretPublicKey
                {
                    auto peerPublicNonce = GetMandatoryParameter<Point::Native>(TxParameterID::PeerPublicNonce, subTxID);
                    Scalar::Native challenge;
                    {
                        Point::Native publicNonceNative = builder.GetPublicNonce() + peerPublicNonce;
                        Point publicNonce;
                        publicNonceNative.Export(publicNonce);

                        // Signature::get_Challenge(e, m_NoncePub, msg);
                        uintBig message;
                        builder.GetKernel().get_Hash(message);

                        Oracle() << publicNonce << message >> challenge;
                    }

                    Scalar::Native peerSignature = GetMandatoryParameter<Scalar::Native>(TxParameterID::PeerSignature, subTxID);
                    auto peerPublicExcess = GetMandatoryParameter<Point::Native>(TxParameterID::PeerPublicExcess, subTxID);

                    Point::Native pt = Context::get().G * peerSignature;

                    pt += peerPublicExcess * challenge;
                    pt += peerPublicNonce;
                    assert(!(pt == Zero));

                    Point secretPublicKey;
                    pt.Export(secretPublicKey);

                    SetParameter(TxParameterID::AtomicSwapSecretPublicKey, secretPublicKey, subTxID);
                }

                SetState(SubTxState::Constructed, subTxID);
                return SubTxState::Constructed;
            }
            else
            {
                // Send BTC side partial sign with secret
                auto partialSign = builder.GetPartialSignature();
                Scalar secretPrivateKey;
                GetParameter(TxParameterID::AtomicSwapSecretPrivateKey, secretPrivateKey.m_Value, SubTxIndex::BEAM_REDEEM_TX);
                partialSign += secretPrivateKey;

                SetTxParameter msg;
                msg.AddParameter(TxParameterID::SubTxIndex, builder.GetSubTxID())
                    .AddParameter(TxParameterID::PeerSignature, partialSign);
        //.AddParameter(TxParameterID::PeerOffset, builder.GetOffset())

                if (!SendTxParameters(std::move(msg)))
                {
                    OnFailed(TxFailureReason::FailedToSendParameters, false);
                }
            }
        }

        if (!builder.IsPeerSignatureValid())
        {
            OnSubTxFailed(TxFailureReason::InvalidPeerSignature, subTxID, true);
            return subTxState;
        }

        builder.FinalizeSignature();

        SetState(SubTxState::Constructed, subTxID);
        subTxState = SubTxState::Constructed;

        if (isTxOwner)
        {
            auto transaction = builder.CreateTransaction();
            TxBase::Context::Params pars;
            TxBase::Context context(pars);
            if (!transaction->IsValid(context))
            {
                OnSubTxFailed(TxFailureReason::InvalidTransaction, subTxID, true);
                return subTxState;
            }
            resultTx = transaction;
        }

        return subTxState;
    }

    bool AtomicSwapTransaction::SendSubTx(Transaction::Ptr transaction, SubTxID subTxID)
    {
		uint8_t nRegistered = proto::TxStatus::Unspecified;
        if (!GetParameter(TxParameterID::TransactionRegistered, nRegistered, subTxID))
        {
            m_Gateway.register_tx(GetTxID(), transaction, subTxID);
            return (proto::TxStatus::Ok == nRegistered);
        }

        if (proto::TxStatus::Ok != nRegistered)
        {
            OnSubTxFailed(TxFailureReason::FailedToRegister, subTxID, subTxID == SubTxIndex::BEAM_LOCK_TX);
            return false;
        }

        return true;
    }

    bool AtomicSwapTransaction::IsBeamLockTimeExpired() const
    {
        Height lockTimeHeight = MaxHeight;
        GetParameter(TxParameterID::MinHeight, lockTimeHeight);

        Block::SystemState::Full state;

        return GetTip(state) && state.m_Height > (lockTimeHeight + kBeamLockTimeInBlocks);
    }

    bool AtomicSwapTransaction::CompleteSubTx(SubTxID subTxID)
    {
        Height hProof = 0;
        GetParameter(TxParameterID::KernelProofHeight, hProof, subTxID);
        if (!hProof)
        {
            Merkle::Hash kernelID = GetMandatoryParameter<Merkle::Hash>(TxParameterID::KernelID, subTxID);
            m_Gateway.confirm_kernel(GetTxID(), kernelID, subTxID);
            return false;
        }

        if ((SubTxIndex::BEAM_REDEEM_TX == subTxID) || (SubTxIndex::BEAM_REFUND_TX == subTxID))
        {
            // store Coin in DB
            auto amount = GetMandatoryParameter<Amount>(TxParameterID::Amount, subTxID);
            Coin withdrawUtxo(amount);

            withdrawUtxo.m_createTxId = GetTxID();
            withdrawUtxo.m_ID = GetMandatoryParameter<Coin::ID>(TxParameterID::SharedCoinID, subTxID);

            GetWalletDB()->save(withdrawUtxo);
        }

        std::vector<Coin> modified = GetWalletDB()->getCoinsByTx(GetTxID());
        for (auto& coin : modified)
        {
            bool bIn = (coin.m_createTxId == m_ID);
            bool bOut = (coin.m_spentTxId == m_ID);
            if (bIn || bOut)
            {
                if (bIn)
                {
                    coin.m_confirmHeight = std::min(coin.m_confirmHeight, hProof);
                    coin.m_maturity = hProof + Rules::get().Maturity.Std; // so far we don't use incubation for our created outputs
                }
                if (bOut)
                    coin.m_spentHeight = std::min(coin.m_spentHeight, hProof);
            }
        }

        GetWalletDB()->save(modified);

        return true;
    }

    bool AtomicSwapTransaction::GetKernelFromChain(SubTxID subTxID) const
    {
        Height hProof = 0;
        GetParameter(TxParameterID::KernelProofHeight, hProof, subTxID);

        if (!hProof)
        {
            Merkle::Hash kernelID = GetMandatoryParameter<Merkle::Hash>(TxParameterID::KernelID, SubTxIndex::BEAM_REDEEM_TX);
            m_Gateway.get_kernel(GetTxID(), kernelID, subTxID);
            return false;
        }

        return true;
    }

    Amount AtomicSwapTransaction::GetAmount() const
    {
        if (!m_Amount.is_initialized())
        {
            m_Amount = GetMandatoryParameter<Amount>(TxParameterID::Amount);
        }
        return *m_Amount;
    }

    bool AtomicSwapTransaction::IsSender() const
    {
        if (!m_IsSender.is_initialized())
        {
            m_IsSender = GetMandatoryParameter<bool>(TxParameterID::IsSender);
        }
        return *m_IsSender;
    }

    bool AtomicSwapTransaction::IsBeamSide() const
    {
        if (!m_IsBeamSide.is_initialized())
        {
            bool isBeamSide = false;
            GetParameter(TxParameterID::AtomicSwapIsBeamSide, isBeamSide);
            m_IsBeamSide = isBeamSide;
        }
        return *m_IsBeamSide;
    }

    void AtomicSwapTransaction::SendInvitation()
    {
        auto swapAmount = GetMandatoryParameter<Amount>(TxParameterID::AtomicSwapAmount);
        auto swapCoin = GetMandatoryParameter<AtomicSwapCoin>(TxParameterID::AtomicSwapCoin);
        auto swapPublicKey = GetMandatoryParameter<std::string>(TxParameterID::AtomicSwapPublicKey);
        auto swapLockTime = GetMandatoryParameter<Timestamp>(TxParameterID::AtomicSwapExternalLockTime);
        auto minHeight = GetMandatoryParameter<Height>(TxParameterID::MinHeight);
        auto lifetime = GetMandatoryParameter<Height>(TxParameterID::Lifetime);

        // send invitation
        SetTxParameter msg;
        msg.AddParameter(TxParameterID::Amount, GetAmount())
            .AddParameter(TxParameterID::Fee, GetMandatoryParameter<Amount>(TxParameterID::Fee))
            .AddParameter(TxParameterID::IsSender, !IsSender())
            .AddParameter(TxParameterID::MinHeight, minHeight)
            .AddParameter(TxParameterID::Lifetime, lifetime)
            .AddParameter(TxParameterID::AtomicSwapAmount, swapAmount)
            .AddParameter(TxParameterID::AtomicSwapCoin, swapCoin)
            .AddParameter(TxParameterID::AtomicSwapPeerPublicKey, swapPublicKey)
            .AddParameter(TxParameterID::AtomicSwapExternalLockTime, swapLockTime)
            .AddParameter(TxParameterID::AtomicSwapIsBeamSide, !IsBeamSide())
            .AddParameter(TxParameterID::PeerProtoVersion, s_ProtoVersion);

        if (!SendTxParameters(std::move(msg)))
        {
            OnFailed(TxFailureReason::FailedToSendParameters, false);
        }
    }

    void AtomicSwapTransaction::SendExternalTxDetails()
    {
        SetTxParameter msg;
        m_secondSide->AddTxDetails(msg);

        if (!SendTxParameters(std::move(msg)))
        {
            OnFailed(TxFailureReason::FailedToSendParameters, false);
        }
    }

    void AtomicSwapTransaction::SendLockTxInvitation(const LockTxBuilder& lockBuilder)
    {
        auto swapPublicKey = GetMandatoryParameter<std::string>(TxParameterID::AtomicSwapPublicKey);

        SetTxParameter msg;
        msg.AddParameter(TxParameterID::AtomicSwapPeerPublicKey, swapPublicKey)
            .AddParameter(TxParameterID::Fee, lockBuilder.GetFee())
            .AddParameter(TxParameterID::SubTxIndex, SubTxIndex::BEAM_LOCK_TX)
            .AddParameter(TxParameterID::PeerMaxHeight, lockBuilder.GetMaxHeight())
            .AddParameter(TxParameterID::PeerPublicExcess, lockBuilder.GetPublicExcess())
            .AddParameter(TxParameterID::PeerPublicNonce, lockBuilder.GetPublicNonce());

        if (!SendTxParameters(std::move(msg)))
        {
            OnFailed(TxFailureReason::FailedToSendParameters, false);
        }
    }

    void AtomicSwapTransaction::SendMultiSigProofPart2(const LockTxBuilder& lockBuilder, bool isMultiSigProofOwner)
    {
        SetTxParameter msg;
        msg.AddParameter(TxParameterID::SubTxIndex, SubTxIndex::BEAM_LOCK_TX)
            .AddParameter(TxParameterID::PeerSignature, lockBuilder.GetPartialSignature())
            .AddParameter(TxParameterID::PeerOffset, lockBuilder.GetOffset())
            .AddParameter(TxParameterID::PeerPublicSharedBlindingFactor, lockBuilder.GetPublicSharedBlindingFactor());
        if (isMultiSigProofOwner)
        {
            auto proofPartialMultiSig = lockBuilder.GetProofPartialMultiSig();
            msg.AddParameter(TxParameterID::PeerSharedBulletProofMSig, proofPartialMultiSig);
        }
        else
        {
            auto bulletProof = lockBuilder.GetSharedProof();
            msg.AddParameter(TxParameterID::PeerPublicExcess, lockBuilder.GetPublicExcess())
                .AddParameter(TxParameterID::PeerPublicNonce, lockBuilder.GetPublicNonce())
                .AddParameter(TxParameterID::PeerSharedBulletProofPart2, bulletProof.m_Part2)
                .AddParameter(TxParameterID::PeerMaxHeight, lockBuilder.GetMaxHeight());
        }

        if (!SendTxParameters(std::move(msg)))
        {
            OnFailed(TxFailureReason::FailedToSendParameters, false);
        }
    }

    void AtomicSwapTransaction::SendMultiSigProofPart3(const LockTxBuilder& lockBuilder, bool isMultiSigProofOwner)
    {
        if (!isMultiSigProofOwner)
        {
            auto bulletProof = lockBuilder.GetSharedProof();
            SetTxParameter msg;
            msg.AddParameter(TxParameterID::SubTxIndex, SubTxIndex::BEAM_LOCK_TX)
                .AddParameter(TxParameterID::PeerSharedBulletProofPart3, bulletProof.m_Part3);

            if (!SendTxParameters(std::move(msg)))
            {
                OnFailed(TxFailureReason::FailedToSendParameters, false);
            }
        }
    }

    void AtomicSwapTransaction::SendSharedTxInvitation(const BaseTxBuilder& builder)
    {
        SetTxParameter msg;
        msg.AddParameter(TxParameterID::SubTxIndex, builder.GetSubTxID())
            .AddParameter(TxParameterID::Amount, builder.GetAmount())
            .AddParameter(TxParameterID::Fee, builder.GetFee())
            .AddParameter(TxParameterID::MinHeight, builder.GetMinHeight())
            .AddParameter(TxParameterID::PeerPublicExcess, builder.GetPublicExcess())
            .AddParameter(TxParameterID::PeerPublicNonce, builder.GetPublicNonce());
    
        if (!SendTxParameters(std::move(msg)))
        {
            OnFailed(TxFailureReason::FailedToSendParameters, false);
        }
    }

    void AtomicSwapTransaction::ConfirmSharedTxInvitation(const BaseTxBuilder& builder)
    {
        SetTxParameter msg;
        msg.AddParameter(TxParameterID::SubTxIndex, builder.GetSubTxID())
            .AddParameter(TxParameterID::PeerPublicExcess, builder.GetPublicExcess())
            .AddParameter(TxParameterID::PeerSignature, builder.GetPartialSignature())
            .AddParameter(TxParameterID::PeerPublicNonce, builder.GetPublicNonce())
            .AddParameter(TxParameterID::PeerOffset, builder.GetOffset());

        if (!SendTxParameters(std::move(msg)))
        {
            OnFailed(TxFailureReason::FailedToSendParameters, false);
        }
    }

    void AtomicSwapTransaction::OnSubTxFailed(TxFailureReason reason, SubTxID subTxID, bool notify)
    {
        LOG_ERROR() << GetTxID() << "[" << subTxID << "]" << " Failed. " << GetFailureMessage(reason);

        SetParameter(TxParameterID::InternalFailureReason, reason, false, subTxID);
        OnFailed(TxFailureReason::SubTxFailed, notify);
    }

    void AtomicSwapTransaction::CheckSubTxFailures()
    {
        State state = GetState(kDefaultSubTxID);
        TxFailureReason reason = TxFailureReason::Unknown;

        if ((state == State::Initial ||
            state == State::Invitation ||
            state == State::HandlingContractTX) && GetParameter(TxParameterID::InternalFailureReason, reason, SubTxIndex::LOCK_TX))
        {
            OnSubTxFailed(reason, SubTxIndex::LOCK_TX, false);
        }
    }

    void AtomicSwapTransaction::ExtractSecretPrivateKey()
    {
        auto subTxID = SubTxIndex::BEAM_REDEEM_TX;
        TxKernel::Ptr kernel = GetMandatoryParameter<TxKernel::Ptr>(TxParameterID::Kernel, subTxID);

<<<<<<< HEAD
        SharedTxBuilder builder{ *this, subTxID };
        builder.GetInitialTxParams();
        builder.GetPeerPublicExcessAndNonce();
        builder.GenerateNonce();
        builder.CreateKernel();
        builder.SignPartial();
=======
        Scalar::Native peerSignature = GetMandatoryParameter<Scalar::Native>(TxParameterID::PeerSignature, subTxID);
        Scalar::Native partialSignature;

        // create partial signature
        {
            // load Nonce and Excess
            ECC::Signature::MultiSig multiSig;
            {
                NoLeak<Hash::Value> hvRandom;
                GetParameter(TxParameterID::MyNonce, hvRandom.V, subTxID);
                GetWalletDB()->get_MasterKdf()->DeriveKey(multiSig.m_Nonce, hvRandom.V);
            }

            Scalar::Native blindingExcess = GetMandatoryParameter<Scalar::Native>(TxParameterID::BlindingExcess, subTxID);
            blindingExcess = -blindingExcess;
            ECC::Hash::Value message;
            kernel->get_Hash(message);
>>>>>>> edf0bb8a

        Scalar::Native peerSignature = GetMandatoryParameter<Scalar::Native>(TxParameterID::PeerSignature, subTxID);
        Scalar::Native partialSignature = builder.GetPartialSignature();

        Scalar::Native fullSignature;
        fullSignature.Import(kernel->m_Signature.m_k);
        fullSignature = -fullSignature;

        Scalar::Native secretPrivateKeyNative = peerSignature + partialSignature;
        secretPrivateKeyNative += fullSignature;

        Scalar secretPrivateKey;
        secretPrivateKeyNative.Export(secretPrivateKey);

        SetParameter(TxParameterID::AtomicSwapSecretPrivateKey, secretPrivateKey.m_Value, false, BEAM_REDEEM_TX);
    }

} // namespace<|MERGE_RESOLUTION|>--- conflicted
+++ resolved
@@ -1,70 +1,70 @@
-//
-// Licensed under the Apache License, Version 2.0 (the "License");
-// you may not use this file except in compliance with the License.
-// You may obtain a copy of the License at
-//
-//    http://www.apache.org/licenses/LICENSE-2.0
-//
-// Unless required by applicable law or agreed to in writing, software
-// distributed under the License is distributed on an "AS IS" BASIS,
-// WITHOUT WARRANTIES OR CONDITIONS OF ANY KIND, either express or implied.
-// See the License for the specific language governing permissions and
-// limitations under the License.
-
-#include "swap_transaction.h"
-
-#include "bitcoin/bitcoin.hpp"
-
-#include "lock_tx_builder.h"
-#include "shared_tx_builder.h"
-#include "../bitcoin/bitcoin_side.h"
-
-using namespace ECC;
-
-namespace beam::wallet
-{
-    namespace
-    {
-        constexpr Amount kMinFeeInGroth = 10;
-    }
-
-    AtomicSwapTransaction::AtomicSwapTransaction(INegotiatorGateway& gateway
-                                               , IWalletDB::Ptr walletDB
-                                               , IPrivateKeyKeeper::Ptr keyKeeper
-                                               , const TxID& txID)
-        : BaseTransaction(gateway, walletDB, keyKeeper, txID)
-    {
-    }
-
-    void AtomicSwapTransaction::Cancel()
-    {
-        State state = GetState(kDefaultSubTxID);
-
-        switch (state)
-        {
-        case State::HandlingContractTX:
-            if (!IsBeamSide())
-            {
-                break;
-            }
-        case State::Initial:
-        case State::Invitation:
-        case State::BuildingBeamLockTX:
-        case State::BuildingBeamRedeemTX:
-        case State::BuildingBeamRefundTX:
-        {
-            SetNextState(State::Cancelled);
-            return;
-        }
-        default:
-            break;
-        }
-
-        LOG_INFO() << GetTxID() << " You cannot cancel transaction in state: " << static_cast<int>(state);
-    }
-
-    bool AtomicSwapTransaction::Rollback(Height height)
-    {
+//
+// Licensed under the Apache License, Version 2.0 (the "License");
+// you may not use this file except in compliance with the License.
+// You may obtain a copy of the License at
+//
+//    http://www.apache.org/licenses/LICENSE-2.0
+//
+// Unless required by applicable law or agreed to in writing, software
+// distributed under the License is distributed on an "AS IS" BASIS,
+// WITHOUT WARRANTIES OR CONDITIONS OF ANY KIND, either express or implied.
+// See the License for the specific language governing permissions and
+// limitations under the License.
+
+#include "swap_transaction.h"
+
+#include "bitcoin/bitcoin.hpp"
+
+#include "lock_tx_builder.h"
+#include "shared_tx_builder.h"
+#include "../bitcoin/bitcoin_side.h"
+
+using namespace ECC;
+
+namespace beam::wallet
+{
+    namespace
+    {
+        constexpr Amount kMinFeeInGroth = 10;
+    }
+
+    AtomicSwapTransaction::AtomicSwapTransaction(INegotiatorGateway& gateway
+                                               , IWalletDB::Ptr walletDB
+                                               , IPrivateKeyKeeper::Ptr keyKeeper
+                                               , const TxID& txID)
+        : BaseTransaction(gateway, walletDB, keyKeeper, txID)
+    {
+    }
+
+    void AtomicSwapTransaction::Cancel()
+    {
+        State state = GetState(kDefaultSubTxID);
+
+        switch (state)
+        {
+        case State::HandlingContractTX:
+            if (!IsBeamSide())
+            {
+                break;
+            }
+        case State::Initial:
+        case State::Invitation:
+        case State::BuildingBeamLockTX:
+        case State::BuildingBeamRedeemTX:
+        case State::BuildingBeamRefundTX:
+        {
+            SetNextState(State::Cancelled);
+            return;
+        }
+        default:
+            break;
+        }
+
+        LOG_INFO() << GetTxID() << " You cannot cancel transaction in state: " << static_cast<int>(state);
+    }
+
+    bool AtomicSwapTransaction::Rollback(Height height)
+    {
         State state = GetState(kDefaultSubTxID);
         Height proofHeight;
 
@@ -95,125 +95,125 @@
                 SetState(State::SendingBeamRedeemTX);
                 return true;
             }
-        }
-
-        return false;
-    }
-
+        }
+
+        return false;
+    }
+
     void AtomicSwapTransaction::SetNextState(State state)
     {
         SetState(state);
         UpdateAsync();
-    }
-
-    TxType AtomicSwapTransaction::GetType() const
-    {
-        return TxType::AtomicSwap;
-    }
-
-    AtomicSwapTransaction::State AtomicSwapTransaction::GetState(SubTxID subTxID) const
-    {
-        State state = State::Initial;
-        GetParameter(TxParameterID::State, state, subTxID);
-        return state;
-    }
-
-    AtomicSwapTransaction::SubTxState AtomicSwapTransaction::GetSubTxState(SubTxID subTxID) const
-    {
-        SubTxState state = SubTxState::Initial;
-        GetParameter(TxParameterID::State, state, subTxID);
-        return state;
-    }
-
-    Amount AtomicSwapTransaction::GetWithdrawFee() const
-    {
-        // TODO(alex.starun): implement fee calculation
-        return kMinFeeInGroth;
-    }
-
-    void AtomicSwapTransaction::UpdateImpl()
-    {
-        State state = GetState(kDefaultSubTxID);
-        bool isBeamOwner = IsBeamSide();
-
-        if (Height minHeight = 0; (state == State::Initial) && IsInitiator() && !GetParameter(TxParameterID::MinHeight, minHeight))
-        {
-            // init all heights
-            Height currentHeight = m_WalletDB->getCurrentHeight();
-            Height responseTime = GetMandatoryParameter<Height>(TxParameterID::PeerResponseHeight);
-            SetParameter(TxParameterID::MinHeight, currentHeight, false);
-            SetParameter(TxParameterID::PeerResponseHeight, responseTime + currentHeight);
-        }
-
-        if (!m_secondSide)
-        {
-            m_secondSide = m_Gateway.GetSecondSide(GetTxID());
-
-            if (!m_secondSide)
-            {
-                return;
-            }
-        }
-
-        CheckSubTxFailures();
-
-        switch (state)
-        {
-        case State::Initial:
-        {
-            if (!m_secondSide->Initial())
-                break;
-
-            SetNextState(State::Invitation);
-            break;
-        }
-        case State::Invitation:
-        {
-            if (IsInitiator())
-            {
-                // init locktime
-                if (!m_secondSide->InitLockTime())
-                {
-                    UpdateAsync();
-                    break;
-                }
-                SendInvitation();
-            }
-            
-            SetNextState(State::BuildingBeamLockTX);
-            break;
-        }
-        case State::BuildingBeamLockTX:
-        {
-            auto lockTxState = BuildBeamLockTx();
-            if (lockTxState != SubTxState::Constructed)
-                break;            
-            LOG_INFO() << GetTxID() << " Beam LockTX constructed.";
-            SetNextState(State::BuildingBeamRefundTX);
-            break;
-        }
-        case State::BuildingBeamRefundTX:
-        {
-            auto subTxState = BuildBeamWithdrawTx(SubTxIndex::BEAM_REFUND_TX, m_WithdrawTx);
-            if (subTxState != SubTxState::Constructed)
-                break;
-
-            m_WithdrawTx.reset();
-            LOG_INFO() << GetTxID() << " Beam RefundTX constructed.";
-            SetNextState(State::BuildingBeamRedeemTX);
-            break;
-        }
-        case State::BuildingBeamRedeemTX:
-        {
-            auto subTxState = BuildBeamWithdrawTx(SubTxIndex::BEAM_REDEEM_TX, m_WithdrawTx);
-            if (subTxState != SubTxState::Constructed)
-                break;
-
-            m_WithdrawTx.reset();
-            LOG_INFO() << GetTxID() << " Beam RedeemTX constructed.";
-            SetNextState(State::HandlingContractTX);
-            break;
-        }
+    }
+
+    TxType AtomicSwapTransaction::GetType() const
+    {
+        return TxType::AtomicSwap;
+    }
+
+    AtomicSwapTransaction::State AtomicSwapTransaction::GetState(SubTxID subTxID) const
+    {
+        State state = State::Initial;
+        GetParameter(TxParameterID::State, state, subTxID);
+        return state;
+    }
+
+    AtomicSwapTransaction::SubTxState AtomicSwapTransaction::GetSubTxState(SubTxID subTxID) const
+    {
+        SubTxState state = SubTxState::Initial;
+        GetParameter(TxParameterID::State, state, subTxID);
+        return state;
+    }
+
+    Amount AtomicSwapTransaction::GetWithdrawFee() const
+    {
+        // TODO(alex.starun): implement fee calculation
+        return kMinFeeInGroth;
+    }
+
+    void AtomicSwapTransaction::UpdateImpl()
+    {
+        State state = GetState(kDefaultSubTxID);
+        bool isBeamOwner = IsBeamSide();
+
+        if (Height minHeight = 0; (state == State::Initial) && IsInitiator() && !GetParameter(TxParameterID::MinHeight, minHeight))
+        {
+            // init all heights
+            Height currentHeight = m_WalletDB->getCurrentHeight();
+            Height responseTime = GetMandatoryParameter<Height>(TxParameterID::PeerResponseHeight);
+            SetParameter(TxParameterID::MinHeight, currentHeight, false);
+            SetParameter(TxParameterID::PeerResponseHeight, responseTime + currentHeight);
+        }
+
+        if (!m_secondSide)
+        {
+            m_secondSide = m_Gateway.GetSecondSide(GetTxID());
+
+            if (!m_secondSide)
+            {
+                return;
+            }
+        }
+
+        CheckSubTxFailures();
+
+        switch (state)
+        {
+        case State::Initial:
+        {
+            if (!m_secondSide->Initial())
+                break;
+
+            SetNextState(State::Invitation);
+            break;
+        }
+        case State::Invitation:
+        {
+            if (IsInitiator())
+            {
+                // init locktime
+                if (!m_secondSide->InitLockTime())
+                {
+                    UpdateAsync();
+                    break;
+                }
+                SendInvitation();
+            }
+            
+            SetNextState(State::BuildingBeamLockTX);
+            break;
+        }
+        case State::BuildingBeamLockTX:
+        {
+            auto lockTxState = BuildBeamLockTx();
+            if (lockTxState != SubTxState::Constructed)
+                break;            
+            LOG_INFO() << GetTxID() << " Beam LockTX constructed.";
+            SetNextState(State::BuildingBeamRefundTX);
+            break;
+        }
+        case State::BuildingBeamRefundTX:
+        {
+            auto subTxState = BuildBeamWithdrawTx(SubTxIndex::BEAM_REFUND_TX, m_WithdrawTx);
+            if (subTxState != SubTxState::Constructed)
+                break;
+
+            m_WithdrawTx.reset();
+            LOG_INFO() << GetTxID() << " Beam RefundTX constructed.";
+            SetNextState(State::BuildingBeamRedeemTX);
+            break;
+        }
+        case State::BuildingBeamRedeemTX:
+        {
+            auto subTxState = BuildBeamWithdrawTx(SubTxIndex::BEAM_REDEEM_TX, m_WithdrawTx);
+            if (subTxState != SubTxState::Constructed)
+                break;
+
+            m_WithdrawTx.reset();
+            LOG_INFO() << GetTxID() << " Beam RedeemTX constructed.";
+            SetNextState(State::HandlingContractTX);
+            break;
+        }
         case State::HandlingContractTX:
         {
             if (!isBeamOwner)
@@ -237,918 +237,896 @@
             break;
         }
         case State::SendingRefundTX:
-        {
-            assert(!isBeamOwner);
-
-            if (!m_secondSide->IsLockTimeExpired())
-            {
-                UpdateOnNextTip();
-                break;
-            }
-
-            if (!m_secondSide->SendRefund())
-                break;
-
-            LOG_INFO() << GetTxID() << " RefundTX completed!";
-            SetNextState(State::CompleteSwap);
-            break;
+        {
+            assert(!isBeamOwner);
+
+            if (!m_secondSide->IsLockTimeExpired())
+            {
+                UpdateOnNextTip();
+                break;
+            }
+
+            if (!m_secondSide->SendRefund())
+                break;
+
+            LOG_INFO() << GetTxID() << " RefundTX completed!";
+            SetNextState(State::CompleteSwap);
+            break;
         }
-        case State::SendingRedeemTX:
-        {
+        case State::SendingRedeemTX:
+        {
             assert(isBeamOwner);
-            if (!m_secondSide->SendRedeem())
-                break;
-            
-            LOG_INFO() << GetTxID() << " RedeemTX completed!";
-            SetNextState(State::CompleteSwap);
-            break;
-        }
-        case State::SendingBeamLockTX:
-        {
-            if (!m_LockTx && isBeamOwner)
-            {
-                BuildBeamLockTx();
-            }
-
-            if (m_LockTx && !SendSubTx(m_LockTx, SubTxIndex::BEAM_LOCK_TX))
-                break;
-
-            if (!isBeamOwner && m_secondSide->IsLockTimeExpired())
-            {
-                LOG_INFO() << GetTxID() << " Locktime is expired.";
-                SetNextState(State::SendingRefundTX);
-                break;
-            }
-
-            if (!CompleteSubTx(SubTxIndex::BEAM_LOCK_TX))
-                break;
-            
-            LOG_INFO() << GetTxID()<< " Beam LockTX completed.";
-            SetNextState(State::SendingBeamRedeemTX);
-            break;
-        }
-        case State::SendingBeamRedeemTX:
-        {
-            if (isBeamOwner)
-            {
-                UpdateOnNextTip();
-
-                if (IsBeamLockTimeExpired())
-                {
-                    LOG_INFO() << GetTxID() << " Beam locktime expired.";
-                    SetNextState(State::SendingBeamRefundTX);
-                    break;
-                }
-
-                // request kernel body for getting secretPrivateKey
-                if (!GetKernelFromChain(SubTxIndex::BEAM_REDEEM_TX))
-                    break;
-
-                ExtractSecretPrivateKey();
-
-                // Redeem second Coin
-                SetNextState(State::SendingRedeemTX);
-            }
-            else
-            {
-                if (!CompleteBeamWithdrawTx(SubTxIndex::BEAM_REDEEM_TX))
-                    break;
-
-                LOG_INFO() << GetTxID() << " Beam RedeemTX completed!";
-                SetNextState(State::CompleteSwap);
-            }
-            break;
-        }
-        case State::SendingBeamRefundTX:
-        {
-            assert(isBeamOwner);
-            if (!IsBeamLockTimeExpired())
-            {
-                UpdateOnNextTip();
-                break;
-            }
-
-            if (!CompleteBeamWithdrawTx(SubTxIndex::BEAM_REFUND_TX))
-                break;
-
-            LOG_INFO() << GetTxID() << " Beam Refund TX completed!";
-            SetNextState(State::CompleteSwap);
-            break;
-        }
-        case State::CompleteSwap:
-        {
-            LOG_INFO() << GetTxID() << " Swap completed.";
-            CompleteTx();
-            break;
-        }
-        case State::Cancelled:
-        {
-            LOG_INFO() << GetTxID() << " Transaction cancelled.";
-            // TODO roman.strilec: need to implement notification of counterparty
+            if (!m_secondSide->SendRedeem())
+                break;
+            
+            LOG_INFO() << GetTxID() << " RedeemTX completed!";
+            SetNextState(State::CompleteSwap);
+            break;
+        }
+        case State::SendingBeamLockTX:
+        {
+            if (!m_LockTx && isBeamOwner)
+            {
+                BuildBeamLockTx();
+            }
+
+            if (m_LockTx && !SendSubTx(m_LockTx, SubTxIndex::BEAM_LOCK_TX))
+                break;
+
+            if (!isBeamOwner && m_secondSide->IsLockTimeExpired())
+            {
+                LOG_INFO() << GetTxID() << " Locktime is expired.";
+                SetNextState(State::SendingRefundTX);
+                break;
+            }
+
+            if (!CompleteSubTx(SubTxIndex::BEAM_LOCK_TX))
+                break;
+            
+            LOG_INFO() << GetTxID()<< " Beam LockTX completed.";
+            SetNextState(State::SendingBeamRedeemTX);
+            break;
+        }
+        case State::SendingBeamRedeemTX:
+        {
+            if (isBeamOwner)
+            {
+                UpdateOnNextTip();
+
+                if (IsBeamLockTimeExpired())
+                {
+                    LOG_INFO() << GetTxID() << " Beam locktime expired.";
+                    SetNextState(State::SendingBeamRefundTX);
+                    break;
+                }
+
+                // request kernel body for getting secretPrivateKey
+                if (!GetKernelFromChain(SubTxIndex::BEAM_REDEEM_TX))
+                    break;
+
+                ExtractSecretPrivateKey();
+
+                // Redeem second Coin
+                SetNextState(State::SendingRedeemTX);
+            }
+            else
+            {
+                if (!CompleteBeamWithdrawTx(SubTxIndex::BEAM_REDEEM_TX))
+                    break;
+
+                LOG_INFO() << GetTxID() << " Beam RedeemTX completed!";
+                SetNextState(State::CompleteSwap);
+            }
+            break;
+        }
+        case State::SendingBeamRefundTX:
+        {
+            assert(isBeamOwner);
+            if (!IsBeamLockTimeExpired())
+            {
+                UpdateOnNextTip();
+                break;
+            }
+
+            if (!CompleteBeamWithdrawTx(SubTxIndex::BEAM_REFUND_TX))
+                break;
+
+            LOG_INFO() << GetTxID() << " Beam Refund TX completed!";
+            SetNextState(State::CompleteSwap);
+            break;
+        }
+        case State::CompleteSwap:
+        {
+            LOG_INFO() << GetTxID() << " Swap completed.";
+            CompleteTx();
+            break;
+        }
+        case State::Cancelled:
+        {
+            LOG_INFO() << GetTxID() << " Transaction cancelled.";
+            // TODO roman.strilec: need to implement notification of counterparty
             UpdateTxDescription(TxStatus::Cancelled);
 
-            RollbackTx();
-
-            m_Gateway.on_tx_completed(GetTxID());
-            break;
-        }
-
+            RollbackTx();
+
+            m_Gateway.on_tx_completed(GetTxID());
+            break;
+        }
+
         default:
-            break;
-        }
-    }
-
+            break;
+        }
+    }
+
     void AtomicSwapTransaction::RollbackTx()
     {
-        LOG_INFO() << GetTxID() << " Rollback...";
+        LOG_INFO() << GetTxID() << " Rollback...";
 
         GetWalletDB()->rollbackTx(GetTxID());
     }
 
-    void AtomicSwapTransaction::NotifyFailure(TxFailureReason reason)
-    {
-        //assert(false && "Not implemented yet.");
-        LOG_DEBUG() << GetTxID() << " NotifyFailure not implemented yet.";
-
-        SetTxParameter msg;
-        msg.AddParameter(TxParameterID::FailureReason, reason);
-        SendTxParameters(std::move(msg));
-    }
-
-    void AtomicSwapTransaction::OnFailed(TxFailureReason reason, bool notify)
-    {
-        LOG_ERROR() << GetTxID() << " Failed. " << GetFailureMessage(reason);
-
-        if (notify)
-        {
-            NotifyFailure(reason);
-        }
-
-        SetParameter(TxParameterID::InternalFailureReason, reason, false);
-
-        State state = GetState(kDefaultSubTxID);
-        bool isBeamSide = IsBeamSide();
-
-        switch (state)
-        {
-        case State::Initial:
-        case State::Invitation:
-        {
-            break;
-        }
-        case State::BuildingBeamLockTX:
-        case State::BuildingBeamRedeemTX:
-        case State::BuildingBeamRefundTX:
-        {
-            RollbackTx();
-
-            break;
-        }
-        case State::HandlingContractTX:
-        {
-            RollbackTx();
-            
-            break;
-        }
-        case State::SendingBeamLockTX:
-        {
-            if (isBeamSide)
-            {
-                RollbackTx();
-                break;
-            }
-            else
-            {
-                assert(false && "");
-                return;
-            }
-        }
-        case State::SendingBeamRedeemTX:
-        {
-            if (isBeamSide)
-            {
-                assert(false && "");
-                return;
-            }
-            else
-            {
-                SetNextState(State::SendingRefundTX);
-                return;
-            }
-        }
-        case State::SendingRedeemTX:
-        {            
-            if (isBeamSide)
-            {
-                LOG_ERROR() << "";
-                return;
-            }
-            else
-            {
-                assert(false && "");
-                return;
-            }
-            break;
-        }
-        default:
-            return;
-        }
-
+    void AtomicSwapTransaction::NotifyFailure(TxFailureReason reason)
+    {
+        //assert(false && "Not implemented yet.");
+        LOG_DEBUG() << GetTxID() << " NotifyFailure not implemented yet.";
+
+        SetTxParameter msg;
+        msg.AddParameter(TxParameterID::FailureReason, reason);
+        SendTxParameters(std::move(msg));
+    }
+
+    void AtomicSwapTransaction::OnFailed(TxFailureReason reason, bool notify)
+    {
+        LOG_ERROR() << GetTxID() << " Failed. " << GetFailureMessage(reason);
+
+        if (notify)
+        {
+            NotifyFailure(reason);
+        }
+
+        SetParameter(TxParameterID::InternalFailureReason, reason, false);
+
+        State state = GetState(kDefaultSubTxID);
+        bool isBeamSide = IsBeamSide();
+
+        switch (state)
+        {
+        case State::Initial:
+        case State::Invitation:
+        {
+            break;
+        }
+        case State::BuildingBeamLockTX:
+        case State::BuildingBeamRedeemTX:
+        case State::BuildingBeamRefundTX:
+        {
+            RollbackTx();
+
+            break;
+        }
+        case State::HandlingContractTX:
+        {
+            RollbackTx();
+            
+            break;
+        }
+        case State::SendingBeamLockTX:
+        {
+            if (isBeamSide)
+            {
+                RollbackTx();
+                break;
+            }
+            else
+            {
+                assert(false && "");
+                return;
+            }
+        }
+        case State::SendingBeamRedeemTX:
+        {
+            if (isBeamSide)
+            {
+                assert(false && "");
+                return;
+            }
+            else
+            {
+                SetNextState(State::SendingRefundTX);
+                return;
+            }
+        }
+        case State::SendingRedeemTX:
+        {            
+            if (isBeamSide)
+            {
+                LOG_ERROR() << "";
+                return;
+            }
+            else
+            {
+                assert(false && "");
+                return;
+            }
+            break;
+        }
+        default:
+            return;
+        }
+
         UpdateTxDescription(TxStatus::Failed);
-        m_Gateway.on_tx_completed(GetTxID());
-    }
-
-    bool AtomicSwapTransaction::CheckExpired()
-    {
-        if (IsBeamSide())
-        {
-			uint8_t nRegistered = proto::TxStatus::Unspecified;
-            if (!GetParameter(TxParameterID::TransactionRegistered, nRegistered, SubTxIndex::BEAM_LOCK_TX))
-            {
-                Block::SystemState::Full state;
-                Height lockTxMaxHeight = MaxHeight;
-
-                if (GetParameter(TxParameterID::MaxHeight, lockTxMaxHeight, SubTxIndex::BEAM_LOCK_TX) && GetTip(state) && state.m_Height > lockTxMaxHeight)
-                {
-                    LOG_INFO() << GetTxID() << " Transaction expired. Current height: " << state.m_Height << ", max kernel height: " << lockTxMaxHeight;
-                    OnFailed(TxFailureReason::TransactionExpired, false);
-                    return true;
-                }
-            }
-        }
-        return false;
-    }
-
-    bool AtomicSwapTransaction::CheckExternalFailures()
-    {
-        TxFailureReason reason = TxFailureReason::Unknown;
-        if (GetParameter(TxParameterID::FailureReason, reason))
-        {
-            State state = GetState(kDefaultSubTxID);
-
-            switch (state)
-            {
-            case State::Initial:
-            case State::Invitation:
-            {
+        m_Gateway.on_tx_completed(GetTxID());
+    }
+
+    bool AtomicSwapTransaction::CheckExpired()
+    {
+        if (IsBeamSide())
+        {
+			uint8_t nRegistered = proto::TxStatus::Unspecified;
+            if (!GetParameter(TxParameterID::TransactionRegistered, nRegistered, SubTxIndex::BEAM_LOCK_TX))
+            {
+                Block::SystemState::Full state;
+                Height lockTxMaxHeight = MaxHeight;
+
+                if (GetParameter(TxParameterID::MaxHeight, lockTxMaxHeight, SubTxIndex::BEAM_LOCK_TX) && GetTip(state) && state.m_Height > lockTxMaxHeight)
+                {
+                    LOG_INFO() << GetTxID() << " Transaction expired. Current height: " << state.m_Height << ", max kernel height: " << lockTxMaxHeight;
+                    OnFailed(TxFailureReason::TransactionExpired, false);
+                    return true;
+                }
+            }
+        }
+        return false;
+    }
+
+    bool AtomicSwapTransaction::CheckExternalFailures()
+    {
+        TxFailureReason reason = TxFailureReason::Unknown;
+        if (GetParameter(TxParameterID::FailureReason, reason))
+        {
+            State state = GetState(kDefaultSubTxID);
+
+            switch (state)
+            {
+            case State::Initial:
+            case State::Invitation:
+            {
                 UpdateTxDescription(TxStatus::Failed);
-                m_Gateway.on_tx_completed(GetTxID());
-
-                return true;
-            }
-            case State::BuildingBeamLockTX:
-            case State::BuildingBeamRedeemTX:
-            case State::BuildingBeamRefundTX:
-            {
-                RollbackTx();
+                m_Gateway.on_tx_completed(GetTxID());
+
+                return true;
+            }
+            case State::BuildingBeamLockTX:
+            case State::BuildingBeamRedeemTX:
+            case State::BuildingBeamRefundTX:
+            {
+                RollbackTx();
                 UpdateTxDescription(TxStatus::Failed);
-                m_Gateway.on_tx_completed(GetTxID());
-
-                return true;
-            }
-            case State::HandlingContractTX:
-            {
-                if (IsBeamSide())
-                {
-                    RollbackTx();
+                m_Gateway.on_tx_completed(GetTxID());
+
+                return true;
+            }
+            case State::HandlingContractTX:
+            {
+                if (IsBeamSide())
+                {
+                    RollbackTx();
                     UpdateTxDescription(TxStatus::Failed);
-                    m_Gateway.on_tx_completed(GetTxID());
-
-                    return true;
-                }
-
-                // nothing
-                break;
-            }
-            case State::SendingBeamLockTX:
-            {
-                // nothing
-                break;
-            }
-            case State::SendingBeamRedeemTX:
-            {
-                // nothing
-                break;
-            }
-            case State::SendingRedeemTX:
-            {
-                // nothing
-                break;
-            }
-            default:
-                break;
-            }
-        }
-        return false;
-    }
-
-    bool AtomicSwapTransaction::CompleteBeamWithdrawTx(SubTxID subTxID)
-    {
-        if (!m_WithdrawTx)
-        {
-            BuildBeamWithdrawTx(subTxID, m_WithdrawTx);
-        }
-
-        if (m_WithdrawTx && !SendSubTx(m_WithdrawTx, subTxID))
-        {
-            return false;
-        }
-
-        if (!CompleteSubTx(subTxID))
-        {
-            return false;
-        }
-
-        return true;
-    }
-
-    AtomicSwapTransaction::SubTxState AtomicSwapTransaction::BuildBeamLockTx()
-    {
-        // load state
-        SubTxState lockTxState = SubTxState::Initial;
-        GetParameter(TxParameterID::State, lockTxState, SubTxIndex::BEAM_LOCK_TX);
-
-        bool isBeamOwner = IsBeamSide();
-        auto fee = GetMandatoryParameter<Amount>(TxParameterID::Fee);
-        auto lockTxBuilder = std::make_unique<LockTxBuilder>(*this, GetAmount(), fee);
-
-        if (!lockTxBuilder->GetInitialTxParams() && lockTxState == SubTxState::Initial)
-        {
-            // TODO: check expired!
-
-            if (isBeamOwner)
-            {
-                Height maxResponseHeight = 0;
-                if (GetParameter(TxParameterID::PeerResponseHeight, maxResponseHeight))
-                {
-                    LOG_INFO() << GetTxID() << "[" << static_cast<SubTxID>(SubTxIndex::BEAM_LOCK_TX) << "]"
-                        << " Max height for response: " << maxResponseHeight;
-                }
-
-                lockTxBuilder->SelectInputs();
-                lockTxBuilder->AddChange();
-                lockTxBuilder->CreateOutputs();
-            }
-
-            if (!lockTxBuilder->FinalizeOutputs())
-            {
-                // TODO: transaction is too big :(
-            }
-
-            UpdateTxDescription(TxStatus::InProgress);
-
-            lockTxBuilder->GenerateOffset();
-        }
-
-        lockTxBuilder->CreateInputs();
-
-        lockTxBuilder->GenerateNonce();
-        lockTxBuilder->LoadSharedParameters();
-
-        if (!lockTxBuilder->UpdateMaxHeight())
-        {
-            OnSubTxFailed(TxFailureReason::MaxHeightIsUnacceptable, SubTxIndex::BEAM_LOCK_TX, true);
-            return lockTxState;
-        }
-
-        if (!lockTxBuilder->GetPeerPublicExcessAndNonce())
-        {
-            if (lockTxState == SubTxState::Initial && isBeamOwner)
-            {
-                if (!IsInitiator())
-                {
-                    // When swap started not from Beam side, we should save MaxHeight
-                    SetParameter(TxParameterID::MaxHeight, lockTxBuilder->GetMaxHeight(), false, SubTxIndex::BEAM_LOCK_TX);
-                }
-
-                SendLockTxInvitation(*lockTxBuilder);
-                SetState(SubTxState::Invitation, SubTxIndex::BEAM_LOCK_TX);
-                lockTxState = SubTxState::Invitation;
-            }
-            return lockTxState;
-        }
-
-        lockTxBuilder->CreateKernel();
-        lockTxBuilder->SignPartial();
-
-        if (lockTxState == SubTxState::Initial || lockTxState == SubTxState::Invitation)
-        {
-            if (!lockTxBuilder->SharedUTXOProofPart2(isBeamOwner))
-            {
-                return lockTxState;
-            }
-            SendMultiSigProofPart2(*lockTxBuilder, isBeamOwner);
-            SetState(SubTxState::SharedUTXOProofPart2, SubTxIndex::BEAM_LOCK_TX);
-            lockTxState = SubTxState::SharedUTXOProofPart2;
-            return lockTxState;
-        }
-
-        if (!lockTxBuilder->GetPeerSignature())
-        {
-            return lockTxState;
-        }
-
-        if (!lockTxBuilder->IsPeerSignatureValid())
-        {
-            OnSubTxFailed(TxFailureReason::InvalidPeerSignature, SubTxIndex::BEAM_LOCK_TX, true);
-            return lockTxState;
-        }
-
-        lockTxBuilder->FinalizeSignature();
-
-        if (lockTxState == SubTxState::SharedUTXOProofPart2)
-        {
-            if (!lockTxBuilder->SharedUTXOProofPart3(isBeamOwner))
-            {
-                return lockTxState;
-            }
-            SendMultiSigProofPart3(*lockTxBuilder, isBeamOwner);
-            SetState(SubTxState::Constructed, SubTxIndex::BEAM_LOCK_TX);
-            lockTxState = SubTxState::Constructed;
-        }
-
-        if (isBeamOwner && lockTxState == SubTxState::Constructed)
-        {
-            // Create TX
-            auto transaction = lockTxBuilder->CreateTransaction();
-            TxBase::Context::Params pars;
-            TxBase::Context context(pars);
-            if (!transaction->IsValid(context))
-            {
-                OnSubTxFailed(TxFailureReason::InvalidTransaction, SubTxIndex::BEAM_LOCK_TX, true);
-                return lockTxState;
-            }
-
-            // TODO: return
-            m_LockTx = transaction;
-        }
-
-        return lockTxState;
-    }
-
-    AtomicSwapTransaction::SubTxState AtomicSwapTransaction::BuildBeamWithdrawTx(SubTxID subTxID, Transaction::Ptr& resultTx)
-    {
-        SubTxState subTxState = GetSubTxState(subTxID);
-
-        Amount withdrawFee = 0;
-        Amount withdrawAmount = 0;
-
-        if (!GetParameter(TxParameterID::Amount, withdrawAmount, subTxID) ||
-            !GetParameter(TxParameterID::Fee, withdrawFee, subTxID))
-        {
-            withdrawAmount = GetAmount() - withdrawFee;
-
-            SetParameter(TxParameterID::Amount, withdrawAmount, subTxID);
-            SetParameter(TxParameterID::Fee, withdrawFee, subTxID);
-        }
-
-        bool isTxOwner = (IsBeamSide() && (SubTxIndex::BEAM_REFUND_TX == subTxID)) || (!IsBeamSide() && (SubTxIndex::BEAM_REDEEM_TX == subTxID));
-        SharedTxBuilder builder{ *this, subTxID, withdrawAmount, withdrawFee };
-
-        if (!builder.GetSharedParameters())
-        {
-            return subTxState;
-        }
-
-        // send invite to get 
-        if (!builder.GetInitialTxParams() && subTxState == SubTxState::Initial)
-        {
-            builder.InitTx(isTxOwner);
-        }
-
-        builder.GenerateNonce();
-        builder.CreateKernel();
-
-        if (!builder.GetPeerPublicExcessAndNonce())
-        {
-            if (subTxState == SubTxState::Initial && isTxOwner)
-            {
-                SendSharedTxInvitation(builder);
-                SetState(SubTxState::Invitation, subTxID);
-                subTxState = SubTxState::Invitation;
-            }
-            return subTxState;
-        }
-
-        builder.SignPartial();
-
-        if (!builder.GetPeerSignature())
-        {
-            if (subTxState == SubTxState::Initial && !isTxOwner)
-            {
-                // invited participant
-                ConfirmSharedTxInvitation(builder);
-
-                if (subTxID == SubTxIndex::BEAM_REFUND_TX)
-                {
-                    SetState(SubTxState::Constructed, subTxID);
-                    subTxState = SubTxState::Constructed;
-                }
-            }
-            return subTxState;
-        }
-
-        if (subTxID == SubTxIndex::BEAM_REDEEM_TX)
-        {
-            if (IsBeamSide())
-            {
-                // save SecretPublicKey
-                {
-                    auto peerPublicNonce = GetMandatoryParameter<Point::Native>(TxParameterID::PeerPublicNonce, subTxID);
-                    Scalar::Native challenge;
-                    {
-                        Point::Native publicNonceNative = builder.GetPublicNonce() + peerPublicNonce;
-                        Point publicNonce;
-                        publicNonceNative.Export(publicNonce);
-
-                        // Signature::get_Challenge(e, m_NoncePub, msg);
-                        uintBig message;
-                        builder.GetKernel().get_Hash(message);
-
-                        Oracle() << publicNonce << message >> challenge;
-                    }
-
-                    Scalar::Native peerSignature = GetMandatoryParameter<Scalar::Native>(TxParameterID::PeerSignature, subTxID);
-                    auto peerPublicExcess = GetMandatoryParameter<Point::Native>(TxParameterID::PeerPublicExcess, subTxID);
-
-                    Point::Native pt = Context::get().G * peerSignature;
-
-                    pt += peerPublicExcess * challenge;
-                    pt += peerPublicNonce;
-                    assert(!(pt == Zero));
-
-                    Point secretPublicKey;
-                    pt.Export(secretPublicKey);
-
-                    SetParameter(TxParameterID::AtomicSwapSecretPublicKey, secretPublicKey, subTxID);
-                }
-
-                SetState(SubTxState::Constructed, subTxID);
-                return SubTxState::Constructed;
-            }
-            else
-            {
-                // Send BTC side partial sign with secret
-                auto partialSign = builder.GetPartialSignature();
-                Scalar secretPrivateKey;
-                GetParameter(TxParameterID::AtomicSwapSecretPrivateKey, secretPrivateKey.m_Value, SubTxIndex::BEAM_REDEEM_TX);
-                partialSign += secretPrivateKey;
-
-                SetTxParameter msg;
-                msg.AddParameter(TxParameterID::SubTxIndex, builder.GetSubTxID())
-                    .AddParameter(TxParameterID::PeerSignature, partialSign);
-        //.AddParameter(TxParameterID::PeerOffset, builder.GetOffset())
-
-                if (!SendTxParameters(std::move(msg)))
-                {
-                    OnFailed(TxFailureReason::FailedToSendParameters, false);
-                }
-            }
-        }
-
-        if (!builder.IsPeerSignatureValid())
-        {
-            OnSubTxFailed(TxFailureReason::InvalidPeerSignature, subTxID, true);
-            return subTxState;
-        }
-
-        builder.FinalizeSignature();
-
-        SetState(SubTxState::Constructed, subTxID);
-        subTxState = SubTxState::Constructed;
-
-        if (isTxOwner)
-        {
-            auto transaction = builder.CreateTransaction();
-            TxBase::Context::Params pars;
-            TxBase::Context context(pars);
-            if (!transaction->IsValid(context))
-            {
-                OnSubTxFailed(TxFailureReason::InvalidTransaction, subTxID, true);
-                return subTxState;
-            }
-            resultTx = transaction;
-        }
-
-        return subTxState;
-    }
-
-    bool AtomicSwapTransaction::SendSubTx(Transaction::Ptr transaction, SubTxID subTxID)
-    {
-		uint8_t nRegistered = proto::TxStatus::Unspecified;
-        if (!GetParameter(TxParameterID::TransactionRegistered, nRegistered, subTxID))
-        {
-            m_Gateway.register_tx(GetTxID(), transaction, subTxID);
-            return (proto::TxStatus::Ok == nRegistered);
-        }
-
-        if (proto::TxStatus::Ok != nRegistered)
-        {
-            OnSubTxFailed(TxFailureReason::FailedToRegister, subTxID, subTxID == SubTxIndex::BEAM_LOCK_TX);
-            return false;
-        }
-
-        return true;
-    }
-
-    bool AtomicSwapTransaction::IsBeamLockTimeExpired() const
-    {
-        Height lockTimeHeight = MaxHeight;
-        GetParameter(TxParameterID::MinHeight, lockTimeHeight);
-
-        Block::SystemState::Full state;
-
-        return GetTip(state) && state.m_Height > (lockTimeHeight + kBeamLockTimeInBlocks);
-    }
-
-    bool AtomicSwapTransaction::CompleteSubTx(SubTxID subTxID)
-    {
-        Height hProof = 0;
-        GetParameter(TxParameterID::KernelProofHeight, hProof, subTxID);
-        if (!hProof)
-        {
-            Merkle::Hash kernelID = GetMandatoryParameter<Merkle::Hash>(TxParameterID::KernelID, subTxID);
-            m_Gateway.confirm_kernel(GetTxID(), kernelID, subTxID);
-            return false;
-        }
-
-        if ((SubTxIndex::BEAM_REDEEM_TX == subTxID) || (SubTxIndex::BEAM_REFUND_TX == subTxID))
-        {
-            // store Coin in DB
-            auto amount = GetMandatoryParameter<Amount>(TxParameterID::Amount, subTxID);
-            Coin withdrawUtxo(amount);
-
-            withdrawUtxo.m_createTxId = GetTxID();
-            withdrawUtxo.m_ID = GetMandatoryParameter<Coin::ID>(TxParameterID::SharedCoinID, subTxID);
-
-            GetWalletDB()->save(withdrawUtxo);
-        }
-
-        std::vector<Coin> modified = GetWalletDB()->getCoinsByTx(GetTxID());
-        for (auto& coin : modified)
-        {
-            bool bIn = (coin.m_createTxId == m_ID);
-            bool bOut = (coin.m_spentTxId == m_ID);
-            if (bIn || bOut)
-            {
-                if (bIn)
-                {
-                    coin.m_confirmHeight = std::min(coin.m_confirmHeight, hProof);
-                    coin.m_maturity = hProof + Rules::get().Maturity.Std; // so far we don't use incubation for our created outputs
-                }
-                if (bOut)
-                    coin.m_spentHeight = std::min(coin.m_spentHeight, hProof);
-            }
-        }
-
-        GetWalletDB()->save(modified);
-
-        return true;
-    }
-
-    bool AtomicSwapTransaction::GetKernelFromChain(SubTxID subTxID) const
-    {
-        Height hProof = 0;
-        GetParameter(TxParameterID::KernelProofHeight, hProof, subTxID);
-
-        if (!hProof)
-        {
-            Merkle::Hash kernelID = GetMandatoryParameter<Merkle::Hash>(TxParameterID::KernelID, SubTxIndex::BEAM_REDEEM_TX);
-            m_Gateway.get_kernel(GetTxID(), kernelID, subTxID);
-            return false;
-        }
-
-        return true;
-    }
-
-    Amount AtomicSwapTransaction::GetAmount() const
-    {
-        if (!m_Amount.is_initialized())
-        {
-            m_Amount = GetMandatoryParameter<Amount>(TxParameterID::Amount);
-        }
-        return *m_Amount;
-    }
-
-    bool AtomicSwapTransaction::IsSender() const
-    {
-        if (!m_IsSender.is_initialized())
-        {
-            m_IsSender = GetMandatoryParameter<bool>(TxParameterID::IsSender);
-        }
-        return *m_IsSender;
-    }
-
-    bool AtomicSwapTransaction::IsBeamSide() const
-    {
-        if (!m_IsBeamSide.is_initialized())
-        {
-            bool isBeamSide = false;
-            GetParameter(TxParameterID::AtomicSwapIsBeamSide, isBeamSide);
-            m_IsBeamSide = isBeamSide;
-        }
-        return *m_IsBeamSide;
-    }
-
-    void AtomicSwapTransaction::SendInvitation()
-    {
-        auto swapAmount = GetMandatoryParameter<Amount>(TxParameterID::AtomicSwapAmount);
-        auto swapCoin = GetMandatoryParameter<AtomicSwapCoin>(TxParameterID::AtomicSwapCoin);
-        auto swapPublicKey = GetMandatoryParameter<std::string>(TxParameterID::AtomicSwapPublicKey);
-        auto swapLockTime = GetMandatoryParameter<Timestamp>(TxParameterID::AtomicSwapExternalLockTime);
-        auto minHeight = GetMandatoryParameter<Height>(TxParameterID::MinHeight);
-        auto lifetime = GetMandatoryParameter<Height>(TxParameterID::Lifetime);
-
-        // send invitation
-        SetTxParameter msg;
-        msg.AddParameter(TxParameterID::Amount, GetAmount())
-            .AddParameter(TxParameterID::Fee, GetMandatoryParameter<Amount>(TxParameterID::Fee))
-            .AddParameter(TxParameterID::IsSender, !IsSender())
-            .AddParameter(TxParameterID::MinHeight, minHeight)
-            .AddParameter(TxParameterID::Lifetime, lifetime)
-            .AddParameter(TxParameterID::AtomicSwapAmount, swapAmount)
-            .AddParameter(TxParameterID::AtomicSwapCoin, swapCoin)
-            .AddParameter(TxParameterID::AtomicSwapPeerPublicKey, swapPublicKey)
-            .AddParameter(TxParameterID::AtomicSwapExternalLockTime, swapLockTime)
-            .AddParameter(TxParameterID::AtomicSwapIsBeamSide, !IsBeamSide())
-            .AddParameter(TxParameterID::PeerProtoVersion, s_ProtoVersion);
-
-        if (!SendTxParameters(std::move(msg)))
-        {
-            OnFailed(TxFailureReason::FailedToSendParameters, false);
-        }
-    }
-
-    void AtomicSwapTransaction::SendExternalTxDetails()
-    {
-        SetTxParameter msg;
-        m_secondSide->AddTxDetails(msg);
-
-        if (!SendTxParameters(std::move(msg)))
-        {
-            OnFailed(TxFailureReason::FailedToSendParameters, false);
-        }
-    }
-
-    void AtomicSwapTransaction::SendLockTxInvitation(const LockTxBuilder& lockBuilder)
-    {
-        auto swapPublicKey = GetMandatoryParameter<std::string>(TxParameterID::AtomicSwapPublicKey);
-
-        SetTxParameter msg;
-        msg.AddParameter(TxParameterID::AtomicSwapPeerPublicKey, swapPublicKey)
-            .AddParameter(TxParameterID::Fee, lockBuilder.GetFee())
-            .AddParameter(TxParameterID::SubTxIndex, SubTxIndex::BEAM_LOCK_TX)
-            .AddParameter(TxParameterID::PeerMaxHeight, lockBuilder.GetMaxHeight())
-            .AddParameter(TxParameterID::PeerPublicExcess, lockBuilder.GetPublicExcess())
-            .AddParameter(TxParameterID::PeerPublicNonce, lockBuilder.GetPublicNonce());
-
-        if (!SendTxParameters(std::move(msg)))
-        {
-            OnFailed(TxFailureReason::FailedToSendParameters, false);
-        }
-    }
-
-    void AtomicSwapTransaction::SendMultiSigProofPart2(const LockTxBuilder& lockBuilder, bool isMultiSigProofOwner)
-    {
-        SetTxParameter msg;
-        msg.AddParameter(TxParameterID::SubTxIndex, SubTxIndex::BEAM_LOCK_TX)
-            .AddParameter(TxParameterID::PeerSignature, lockBuilder.GetPartialSignature())
-            .AddParameter(TxParameterID::PeerOffset, lockBuilder.GetOffset())
-            .AddParameter(TxParameterID::PeerPublicSharedBlindingFactor, lockBuilder.GetPublicSharedBlindingFactor());
-        if (isMultiSigProofOwner)
-        {
-            auto proofPartialMultiSig = lockBuilder.GetProofPartialMultiSig();
-            msg.AddParameter(TxParameterID::PeerSharedBulletProofMSig, proofPartialMultiSig);
-        }
-        else
-        {
-            auto bulletProof = lockBuilder.GetSharedProof();
-            msg.AddParameter(TxParameterID::PeerPublicExcess, lockBuilder.GetPublicExcess())
-                .AddParameter(TxParameterID::PeerPublicNonce, lockBuilder.GetPublicNonce())
-                .AddParameter(TxParameterID::PeerSharedBulletProofPart2, bulletProof.m_Part2)
-                .AddParameter(TxParameterID::PeerMaxHeight, lockBuilder.GetMaxHeight());
-        }
-
-        if (!SendTxParameters(std::move(msg)))
-        {
-            OnFailed(TxFailureReason::FailedToSendParameters, false);
-        }
-    }
-
-    void AtomicSwapTransaction::SendMultiSigProofPart3(const LockTxBuilder& lockBuilder, bool isMultiSigProofOwner)
-    {
-        if (!isMultiSigProofOwner)
-        {
-            auto bulletProof = lockBuilder.GetSharedProof();
-            SetTxParameter msg;
-            msg.AddParameter(TxParameterID::SubTxIndex, SubTxIndex::BEAM_LOCK_TX)
-                .AddParameter(TxParameterID::PeerSharedBulletProofPart3, bulletProof.m_Part3);
-
-            if (!SendTxParameters(std::move(msg)))
-            {
-                OnFailed(TxFailureReason::FailedToSendParameters, false);
-            }
-        }
-    }
-
-    void AtomicSwapTransaction::SendSharedTxInvitation(const BaseTxBuilder& builder)
-    {
-        SetTxParameter msg;
-        msg.AddParameter(TxParameterID::SubTxIndex, builder.GetSubTxID())
-            .AddParameter(TxParameterID::Amount, builder.GetAmount())
-            .AddParameter(TxParameterID::Fee, builder.GetFee())
-            .AddParameter(TxParameterID::MinHeight, builder.GetMinHeight())
-            .AddParameter(TxParameterID::PeerPublicExcess, builder.GetPublicExcess())
-            .AddParameter(TxParameterID::PeerPublicNonce, builder.GetPublicNonce());
-    
-        if (!SendTxParameters(std::move(msg)))
-        {
-            OnFailed(TxFailureReason::FailedToSendParameters, false);
-        }
-    }
-
-    void AtomicSwapTransaction::ConfirmSharedTxInvitation(const BaseTxBuilder& builder)
-    {
-        SetTxParameter msg;
-        msg.AddParameter(TxParameterID::SubTxIndex, builder.GetSubTxID())
-            .AddParameter(TxParameterID::PeerPublicExcess, builder.GetPublicExcess())
-            .AddParameter(TxParameterID::PeerSignature, builder.GetPartialSignature())
-            .AddParameter(TxParameterID::PeerPublicNonce, builder.GetPublicNonce())
-            .AddParameter(TxParameterID::PeerOffset, builder.GetOffset());
-
-        if (!SendTxParameters(std::move(msg)))
-        {
-            OnFailed(TxFailureReason::FailedToSendParameters, false);
-        }
-    }
-
-    void AtomicSwapTransaction::OnSubTxFailed(TxFailureReason reason, SubTxID subTxID, bool notify)
-    {
-        LOG_ERROR() << GetTxID() << "[" << subTxID << "]" << " Failed. " << GetFailureMessage(reason);
-
-        SetParameter(TxParameterID::InternalFailureReason, reason, false, subTxID);
-        OnFailed(TxFailureReason::SubTxFailed, notify);
-    }
-
-    void AtomicSwapTransaction::CheckSubTxFailures()
-    {
-        State state = GetState(kDefaultSubTxID);
-        TxFailureReason reason = TxFailureReason::Unknown;
-
+                    m_Gateway.on_tx_completed(GetTxID());
+
+                    return true;
+                }
+
+                // nothing
+                break;
+            }
+            case State::SendingBeamLockTX:
+            {
+                // nothing
+                break;
+            }
+            case State::SendingBeamRedeemTX:
+            {
+                // nothing
+                break;
+            }
+            case State::SendingRedeemTX:
+            {
+                // nothing
+                break;
+            }
+            default:
+                break;
+            }
+        }
+        return false;
+    }
+
+    bool AtomicSwapTransaction::CompleteBeamWithdrawTx(SubTxID subTxID)
+    {
+        if (!m_WithdrawTx)
+        {
+            BuildBeamWithdrawTx(subTxID, m_WithdrawTx);
+        }
+
+        if (m_WithdrawTx && !SendSubTx(m_WithdrawTx, subTxID))
+        {
+            return false;
+        }
+
+        if (!CompleteSubTx(subTxID))
+        {
+            return false;
+        }
+
+        return true;
+    }
+
+    AtomicSwapTransaction::SubTxState AtomicSwapTransaction::BuildBeamLockTx()
+    {
+        // load state
+        SubTxState lockTxState = SubTxState::Initial;
+        GetParameter(TxParameterID::State, lockTxState, SubTxIndex::BEAM_LOCK_TX);
+
+        bool isBeamOwner = IsBeamSide();
+        auto fee = GetMandatoryParameter<Amount>(TxParameterID::Fee);
+        auto lockTxBuilder = std::make_unique<LockTxBuilder>(*this, GetAmount(), fee);
+
+        if (!lockTxBuilder->GetInitialTxParams() && lockTxState == SubTxState::Initial)
+        {
+            // TODO: check expired!
+
+            if (isBeamOwner)
+            {
+                Height maxResponseHeight = 0;
+                if (GetParameter(TxParameterID::PeerResponseHeight, maxResponseHeight))
+                {
+                    LOG_INFO() << GetTxID() << "[" << static_cast<SubTxID>(SubTxIndex::BEAM_LOCK_TX) << "]"
+                        << " Max height for response: " << maxResponseHeight;
+                }
+
+                lockTxBuilder->SelectInputs();
+                lockTxBuilder->AddChange();
+                lockTxBuilder->CreateOutputs();
+            }
+
+            if (!lockTxBuilder->FinalizeOutputs())
+            {
+                // TODO: transaction is too big :(
+            }
+
+            UpdateTxDescription(TxStatus::InProgress);
+
+            lockTxBuilder->GenerateOffset();
+        }
+
+        lockTxBuilder->CreateInputs();
+
+        lockTxBuilder->GenerateNonce();
+        lockTxBuilder->LoadSharedParameters();
+
+        if (!lockTxBuilder->UpdateMaxHeight())
+        {
+            OnSubTxFailed(TxFailureReason::MaxHeightIsUnacceptable, SubTxIndex::BEAM_LOCK_TX, true);
+            return lockTxState;
+        }
+
+        if (!lockTxBuilder->GetPeerPublicExcessAndNonce())
+        {
+            if (lockTxState == SubTxState::Initial && isBeamOwner)
+            {
+                if (!IsInitiator())
+                {
+                    // When swap started not from Beam side, we should save MaxHeight
+                    SetParameter(TxParameterID::MaxHeight, lockTxBuilder->GetMaxHeight(), false, SubTxIndex::BEAM_LOCK_TX);
+                }
+
+                SendLockTxInvitation(*lockTxBuilder);
+                SetState(SubTxState::Invitation, SubTxIndex::BEAM_LOCK_TX);
+                lockTxState = SubTxState::Invitation;
+            }
+            return lockTxState;
+        }
+
+        lockTxBuilder->CreateKernel();
+        lockTxBuilder->SignPartial();
+
+        if (lockTxState == SubTxState::Initial || lockTxState == SubTxState::Invitation)
+        {
+            if (!lockTxBuilder->SharedUTXOProofPart2(isBeamOwner))
+            {
+                return lockTxState;
+            }
+            SendMultiSigProofPart2(*lockTxBuilder, isBeamOwner);
+            SetState(SubTxState::SharedUTXOProofPart2, SubTxIndex::BEAM_LOCK_TX);
+            lockTxState = SubTxState::SharedUTXOProofPart2;
+            return lockTxState;
+        }
+
+        if (!lockTxBuilder->GetPeerSignature())
+        {
+            return lockTxState;
+        }
+
+        if (!lockTxBuilder->IsPeerSignatureValid())
+        {
+            OnSubTxFailed(TxFailureReason::InvalidPeerSignature, SubTxIndex::BEAM_LOCK_TX, true);
+            return lockTxState;
+        }
+
+        lockTxBuilder->FinalizeSignature();
+
+        if (lockTxState == SubTxState::SharedUTXOProofPart2)
+        {
+            if (!lockTxBuilder->SharedUTXOProofPart3(isBeamOwner))
+            {
+                return lockTxState;
+            }
+            SendMultiSigProofPart3(*lockTxBuilder, isBeamOwner);
+            SetState(SubTxState::Constructed, SubTxIndex::BEAM_LOCK_TX);
+            lockTxState = SubTxState::Constructed;
+        }
+
+        if (isBeamOwner && lockTxState == SubTxState::Constructed)
+        {
+            // Create TX
+            auto transaction = lockTxBuilder->CreateTransaction();
+            TxBase::Context::Params pars;
+            TxBase::Context context(pars);
+            if (!transaction->IsValid(context))
+            {
+                OnSubTxFailed(TxFailureReason::InvalidTransaction, SubTxIndex::BEAM_LOCK_TX, true);
+                return lockTxState;
+            }
+
+            // TODO: return
+            m_LockTx = transaction;
+        }
+
+        return lockTxState;
+    }
+
+    AtomicSwapTransaction::SubTxState AtomicSwapTransaction::BuildBeamWithdrawTx(SubTxID subTxID, Transaction::Ptr& resultTx)
+    {
+        SubTxState subTxState = GetSubTxState(subTxID);
+
+        Amount withdrawFee = 0;
+        Amount withdrawAmount = 0;
+
+        if (!GetParameter(TxParameterID::Amount, withdrawAmount, subTxID) ||
+            !GetParameter(TxParameterID::Fee, withdrawFee, subTxID))
+        {
+            withdrawAmount = GetAmount() - withdrawFee;
+
+            SetParameter(TxParameterID::Amount, withdrawAmount, subTxID);
+            SetParameter(TxParameterID::Fee, withdrawFee, subTxID);
+        }
+
+        bool isTxOwner = (IsBeamSide() && (SubTxIndex::BEAM_REFUND_TX == subTxID)) || (!IsBeamSide() && (SubTxIndex::BEAM_REDEEM_TX == subTxID));
+        SharedTxBuilder builder{ *this, subTxID, withdrawAmount, withdrawFee };
+
+        if (!builder.GetSharedParameters())
+        {
+            return subTxState;
+        }
+
+        // send invite to get 
+        if (!builder.GetInitialTxParams() && subTxState == SubTxState::Initial)
+        {
+            builder.InitTx(isTxOwner);
+        }
+
+        builder.GenerateNonce();
+        builder.CreateKernel();
+
+        if (!builder.GetPeerPublicExcessAndNonce())
+        {
+            if (subTxState == SubTxState::Initial && isTxOwner)
+            {
+                SendSharedTxInvitation(builder);
+                SetState(SubTxState::Invitation, subTxID);
+                subTxState = SubTxState::Invitation;
+            }
+            return subTxState;
+        }
+
+        builder.SignPartial();
+
+        if (!builder.GetPeerSignature())
+        {
+            if (subTxState == SubTxState::Initial && !isTxOwner)
+            {
+                // invited participant
+                ConfirmSharedTxInvitation(builder);
+
+                if (subTxID == SubTxIndex::BEAM_REFUND_TX)
+                {
+                    SetState(SubTxState::Constructed, subTxID);
+                    subTxState = SubTxState::Constructed;
+                }
+            }
+            return subTxState;
+        }
+
+        if (subTxID == SubTxIndex::BEAM_REDEEM_TX)
+        {
+            if (IsBeamSide())
+            {
+                // save SecretPublicKey
+                {
+                    auto peerPublicNonce = GetMandatoryParameter<Point::Native>(TxParameterID::PeerPublicNonce, subTxID);
+                    Scalar::Native challenge;
+                    {
+                        Point::Native publicNonceNative = builder.GetPublicNonce() + peerPublicNonce;
+                        Point publicNonce;
+                        publicNonceNative.Export(publicNonce);
+
+                        // Signature::get_Challenge(e, m_NoncePub, msg);
+                        uintBig message;
+                        builder.GetKernel().get_Hash(message);
+
+                        Oracle() << publicNonce << message >> challenge;
+                    }
+
+                    Scalar::Native peerSignature = GetMandatoryParameter<Scalar::Native>(TxParameterID::PeerSignature, subTxID);
+                    auto peerPublicExcess = GetMandatoryParameter<Point::Native>(TxParameterID::PeerPublicExcess, subTxID);
+
+                    Point::Native pt = Context::get().G * peerSignature;
+
+                    pt += peerPublicExcess * challenge;
+                    pt += peerPublicNonce;
+                    assert(!(pt == Zero));
+
+                    Point secretPublicKey;
+                    pt.Export(secretPublicKey);
+
+                    SetParameter(TxParameterID::AtomicSwapSecretPublicKey, secretPublicKey, subTxID);
+                }
+
+                SetState(SubTxState::Constructed, subTxID);
+                return SubTxState::Constructed;
+            }
+            else
+            {
+                // Send BTC side partial sign with secret
+                auto partialSign = builder.GetPartialSignature();
+                Scalar secretPrivateKey;
+                GetParameter(TxParameterID::AtomicSwapSecretPrivateKey, secretPrivateKey.m_Value, SubTxIndex::BEAM_REDEEM_TX);
+                partialSign += secretPrivateKey;
+
+                SetTxParameter msg;
+                msg.AddParameter(TxParameterID::SubTxIndex, builder.GetSubTxID())
+                    .AddParameter(TxParameterID::PeerSignature, partialSign);
+
+                if (!SendTxParameters(std::move(msg)))
+                {
+                    OnFailed(TxFailureReason::FailedToSendParameters, false);
+                }
+            }
+        }
+
+        if (!builder.IsPeerSignatureValid())
+        {
+            OnSubTxFailed(TxFailureReason::InvalidPeerSignature, subTxID, true);
+            return subTxState;
+        }
+
+        builder.FinalizeSignature();
+
+        SetState(SubTxState::Constructed, subTxID);
+        subTxState = SubTxState::Constructed;
+
+        if (isTxOwner)
+        {
+            auto transaction = builder.CreateTransaction();
+            TxBase::Context::Params pars;
+            TxBase::Context context(pars);
+            if (!transaction->IsValid(context))
+            {
+                OnSubTxFailed(TxFailureReason::InvalidTransaction, subTxID, true);
+                return subTxState;
+            }
+            resultTx = transaction;
+        }
+
+        return subTxState;
+    }
+
+    bool AtomicSwapTransaction::SendSubTx(Transaction::Ptr transaction, SubTxID subTxID)
+    {
+		uint8_t nRegistered = proto::TxStatus::Unspecified;
+        if (!GetParameter(TxParameterID::TransactionRegistered, nRegistered, subTxID))
+        {
+            m_Gateway.register_tx(GetTxID(), transaction, subTxID);
+            return (proto::TxStatus::Ok == nRegistered);
+        }
+
+        if (proto::TxStatus::Ok != nRegistered)
+        {
+            OnSubTxFailed(TxFailureReason::FailedToRegister, subTxID, subTxID == SubTxIndex::BEAM_LOCK_TX);
+            return false;
+        }
+
+        return true;
+    }
+
+    bool AtomicSwapTransaction::IsBeamLockTimeExpired() const
+    {
+        Height lockTimeHeight = MaxHeight;
+        GetParameter(TxParameterID::MinHeight, lockTimeHeight);
+
+        Block::SystemState::Full state;
+
+        return GetTip(state) && state.m_Height > (lockTimeHeight + kBeamLockTimeInBlocks);
+    }
+
+    bool AtomicSwapTransaction::CompleteSubTx(SubTxID subTxID)
+    {
+        Height hProof = 0;
+        GetParameter(TxParameterID::KernelProofHeight, hProof, subTxID);
+        if (!hProof)
+        {
+            Merkle::Hash kernelID = GetMandatoryParameter<Merkle::Hash>(TxParameterID::KernelID, subTxID);
+            m_Gateway.confirm_kernel(GetTxID(), kernelID, subTxID);
+            return false;
+        }
+
+        if ((SubTxIndex::BEAM_REDEEM_TX == subTxID) || (SubTxIndex::BEAM_REFUND_TX == subTxID))
+        {
+            // store Coin in DB
+            auto amount = GetMandatoryParameter<Amount>(TxParameterID::Amount, subTxID);
+            Coin withdrawUtxo(amount);
+
+            withdrawUtxo.m_createTxId = GetTxID();
+            withdrawUtxo.m_ID = GetMandatoryParameter<Coin::ID>(TxParameterID::SharedCoinID, subTxID);
+
+            GetWalletDB()->save(withdrawUtxo);
+        }
+
+        std::vector<Coin> modified = GetWalletDB()->getCoinsByTx(GetTxID());
+        for (auto& coin : modified)
+        {
+            bool bIn = (coin.m_createTxId == m_ID);
+            bool bOut = (coin.m_spentTxId == m_ID);
+            if (bIn || bOut)
+            {
+                if (bIn)
+                {
+                    coin.m_confirmHeight = std::min(coin.m_confirmHeight, hProof);
+                    coin.m_maturity = hProof + Rules::get().Maturity.Std; // so far we don't use incubation for our created outputs
+                }
+                if (bOut)
+                    coin.m_spentHeight = std::min(coin.m_spentHeight, hProof);
+            }
+        }
+
+        GetWalletDB()->save(modified);
+
+        return true;
+    }
+
+    bool AtomicSwapTransaction::GetKernelFromChain(SubTxID subTxID) const
+    {
+        Height hProof = 0;
+        GetParameter(TxParameterID::KernelProofHeight, hProof, subTxID);
+
+        if (!hProof)
+        {
+            Merkle::Hash kernelID = GetMandatoryParameter<Merkle::Hash>(TxParameterID::KernelID, SubTxIndex::BEAM_REDEEM_TX);
+            m_Gateway.get_kernel(GetTxID(), kernelID, subTxID);
+            return false;
+        }
+
+        return true;
+    }
+
+    Amount AtomicSwapTransaction::GetAmount() const
+    {
+        if (!m_Amount.is_initialized())
+        {
+            m_Amount = GetMandatoryParameter<Amount>(TxParameterID::Amount);
+        }
+        return *m_Amount;
+    }
+
+    bool AtomicSwapTransaction::IsSender() const
+    {
+        if (!m_IsSender.is_initialized())
+        {
+            m_IsSender = GetMandatoryParameter<bool>(TxParameterID::IsSender);
+        }
+        return *m_IsSender;
+    }
+
+    bool AtomicSwapTransaction::IsBeamSide() const
+    {
+        if (!m_IsBeamSide.is_initialized())
+        {
+            bool isBeamSide = false;
+            GetParameter(TxParameterID::AtomicSwapIsBeamSide, isBeamSide);
+            m_IsBeamSide = isBeamSide;
+        }
+        return *m_IsBeamSide;
+    }
+
+    void AtomicSwapTransaction::SendInvitation()
+    {
+        auto swapAmount = GetMandatoryParameter<Amount>(TxParameterID::AtomicSwapAmount);
+        auto swapCoin = GetMandatoryParameter<AtomicSwapCoin>(TxParameterID::AtomicSwapCoin);
+        auto swapPublicKey = GetMandatoryParameter<std::string>(TxParameterID::AtomicSwapPublicKey);
+        auto swapLockTime = GetMandatoryParameter<Timestamp>(TxParameterID::AtomicSwapExternalLockTime);
+        auto minHeight = GetMandatoryParameter<Height>(TxParameterID::MinHeight);
+        auto lifetime = GetMandatoryParameter<Height>(TxParameterID::Lifetime);
+
+        // send invitation
+        SetTxParameter msg;
+        msg.AddParameter(TxParameterID::Amount, GetAmount())
+            .AddParameter(TxParameterID::Fee, GetMandatoryParameter<Amount>(TxParameterID::Fee))
+            .AddParameter(TxParameterID::IsSender, !IsSender())
+            .AddParameter(TxParameterID::MinHeight, minHeight)
+            .AddParameter(TxParameterID::Lifetime, lifetime)
+            .AddParameter(TxParameterID::AtomicSwapAmount, swapAmount)
+            .AddParameter(TxParameterID::AtomicSwapCoin, swapCoin)
+            .AddParameter(TxParameterID::AtomicSwapPeerPublicKey, swapPublicKey)
+            .AddParameter(TxParameterID::AtomicSwapExternalLockTime, swapLockTime)
+            .AddParameter(TxParameterID::AtomicSwapIsBeamSide, !IsBeamSide())
+            .AddParameter(TxParameterID::PeerProtoVersion, s_ProtoVersion);
+
+        if (!SendTxParameters(std::move(msg)))
+        {
+            OnFailed(TxFailureReason::FailedToSendParameters, false);
+        }
+    }
+
+    void AtomicSwapTransaction::SendExternalTxDetails()
+    {
+        SetTxParameter msg;
+        m_secondSide->AddTxDetails(msg);
+
+        if (!SendTxParameters(std::move(msg)))
+        {
+            OnFailed(TxFailureReason::FailedToSendParameters, false);
+        }
+    }
+
+    void AtomicSwapTransaction::SendLockTxInvitation(const LockTxBuilder& lockBuilder)
+    {
+        auto swapPublicKey = GetMandatoryParameter<std::string>(TxParameterID::AtomicSwapPublicKey);
+
+        SetTxParameter msg;
+        msg.AddParameter(TxParameterID::AtomicSwapPeerPublicKey, swapPublicKey)
+            .AddParameter(TxParameterID::Fee, lockBuilder.GetFee())
+            .AddParameter(TxParameterID::SubTxIndex, SubTxIndex::BEAM_LOCK_TX)
+            .AddParameter(TxParameterID::PeerMaxHeight, lockBuilder.GetMaxHeight())
+            .AddParameter(TxParameterID::PeerPublicExcess, lockBuilder.GetPublicExcess())
+            .AddParameter(TxParameterID::PeerPublicNonce, lockBuilder.GetPublicNonce());
+
+        if (!SendTxParameters(std::move(msg)))
+        {
+            OnFailed(TxFailureReason::FailedToSendParameters, false);
+        }
+    }
+
+    void AtomicSwapTransaction::SendMultiSigProofPart2(const LockTxBuilder& lockBuilder, bool isMultiSigProofOwner)
+    {
+        SetTxParameter msg;
+        msg.AddParameter(TxParameterID::SubTxIndex, SubTxIndex::BEAM_LOCK_TX)
+            .AddParameter(TxParameterID::PeerSignature, lockBuilder.GetPartialSignature())
+            .AddParameter(TxParameterID::PeerOffset, lockBuilder.GetOffset())
+            .AddParameter(TxParameterID::PeerPublicSharedBlindingFactor, lockBuilder.GetPublicSharedBlindingFactor());
+        if (isMultiSigProofOwner)
+        {
+            auto proofPartialMultiSig = lockBuilder.GetProofPartialMultiSig();
+            msg.AddParameter(TxParameterID::PeerSharedBulletProofMSig, proofPartialMultiSig);
+        }
+        else
+        {
+            auto bulletProof = lockBuilder.GetSharedProof();
+            msg.AddParameter(TxParameterID::PeerPublicExcess, lockBuilder.GetPublicExcess())
+                .AddParameter(TxParameterID::PeerPublicNonce, lockBuilder.GetPublicNonce())
+                .AddParameter(TxParameterID::PeerSharedBulletProofPart2, bulletProof.m_Part2)
+                .AddParameter(TxParameterID::PeerMaxHeight, lockBuilder.GetMaxHeight());
+        }
+
+        if (!SendTxParameters(std::move(msg)))
+        {
+            OnFailed(TxFailureReason::FailedToSendParameters, false);
+        }
+    }
+
+    void AtomicSwapTransaction::SendMultiSigProofPart3(const LockTxBuilder& lockBuilder, bool isMultiSigProofOwner)
+    {
+        if (!isMultiSigProofOwner)
+        {
+            auto bulletProof = lockBuilder.GetSharedProof();
+            SetTxParameter msg;
+            msg.AddParameter(TxParameterID::SubTxIndex, SubTxIndex::BEAM_LOCK_TX)
+                .AddParameter(TxParameterID::PeerSharedBulletProofPart3, bulletProof.m_Part3);
+
+            if (!SendTxParameters(std::move(msg)))
+            {
+                OnFailed(TxFailureReason::FailedToSendParameters, false);
+            }
+        }
+    }
+
+    void AtomicSwapTransaction::SendSharedTxInvitation(const BaseTxBuilder& builder)
+    {
+        SetTxParameter msg;
+        msg.AddParameter(TxParameterID::SubTxIndex, builder.GetSubTxID())
+            .AddParameter(TxParameterID::Amount, builder.GetAmount())
+            .AddParameter(TxParameterID::Fee, builder.GetFee())
+            .AddParameter(TxParameterID::MinHeight, builder.GetMinHeight())
+            .AddParameter(TxParameterID::PeerPublicExcess, builder.GetPublicExcess())
+            .AddParameter(TxParameterID::PeerPublicNonce, builder.GetPublicNonce());
+    
+        if (!SendTxParameters(std::move(msg)))
+        {
+            OnFailed(TxFailureReason::FailedToSendParameters, false);
+        }
+    }
+
+    void AtomicSwapTransaction::ConfirmSharedTxInvitation(const BaseTxBuilder& builder)
+    {
+        SetTxParameter msg;
+        msg.AddParameter(TxParameterID::SubTxIndex, builder.GetSubTxID())
+            .AddParameter(TxParameterID::PeerPublicExcess, builder.GetPublicExcess())
+            .AddParameter(TxParameterID::PeerSignature, builder.GetPartialSignature())
+            .AddParameter(TxParameterID::PeerPublicNonce, builder.GetPublicNonce())
+            .AddParameter(TxParameterID::PeerOffset, builder.GetOffset());
+
+        if (!SendTxParameters(std::move(msg)))
+        {
+            OnFailed(TxFailureReason::FailedToSendParameters, false);
+        }
+    }
+
+    void AtomicSwapTransaction::OnSubTxFailed(TxFailureReason reason, SubTxID subTxID, bool notify)
+    {
+        LOG_ERROR() << GetTxID() << "[" << subTxID << "]" << " Failed. " << GetFailureMessage(reason);
+
+        SetParameter(TxParameterID::InternalFailureReason, reason, false, subTxID);
+        OnFailed(TxFailureReason::SubTxFailed, notify);
+    }
+
+    void AtomicSwapTransaction::CheckSubTxFailures()
+    {
+        State state = GetState(kDefaultSubTxID);
+        TxFailureReason reason = TxFailureReason::Unknown;
+
         if ((state == State::Initial ||
             state == State::Invitation ||
-            state == State::HandlingContractTX) && GetParameter(TxParameterID::InternalFailureReason, reason, SubTxIndex::LOCK_TX))
-        {
-            OnSubTxFailed(reason, SubTxIndex::LOCK_TX, false);
-        }
-    }
-
-    void AtomicSwapTransaction::ExtractSecretPrivateKey()
-    {
-        auto subTxID = SubTxIndex::BEAM_REDEEM_TX;
-        TxKernel::Ptr kernel = GetMandatoryParameter<TxKernel::Ptr>(TxParameterID::Kernel, subTxID);
-
-<<<<<<< HEAD
-        SharedTxBuilder builder{ *this, subTxID };
-        builder.GetInitialTxParams();
-        builder.GetPeerPublicExcessAndNonce();
-        builder.GenerateNonce();
-        builder.CreateKernel();
-        builder.SignPartial();
-=======
-        Scalar::Native peerSignature = GetMandatoryParameter<Scalar::Native>(TxParameterID::PeerSignature, subTxID);
-        Scalar::Native partialSignature;
-
-        // create partial signature
-        {
-            // load Nonce and Excess
-            ECC::Signature::MultiSig multiSig;
-            {
-                NoLeak<Hash::Value> hvRandom;
-                GetParameter(TxParameterID::MyNonce, hvRandom.V, subTxID);
-                GetWalletDB()->get_MasterKdf()->DeriveKey(multiSig.m_Nonce, hvRandom.V);
-            }
-
-            Scalar::Native blindingExcess = GetMandatoryParameter<Scalar::Native>(TxParameterID::BlindingExcess, subTxID);
-            blindingExcess = -blindingExcess;
-            ECC::Hash::Value message;
-            kernel->get_Hash(message);
->>>>>>> edf0bb8a
-
-        Scalar::Native peerSignature = GetMandatoryParameter<Scalar::Native>(TxParameterID::PeerSignature, subTxID);
-        Scalar::Native partialSignature = builder.GetPartialSignature();
-
-        Scalar::Native fullSignature;
-        fullSignature.Import(kernel->m_Signature.m_k);
-        fullSignature = -fullSignature;
-
-        Scalar::Native secretPrivateKeyNative = peerSignature + partialSignature;
-        secretPrivateKeyNative += fullSignature;
-
-        Scalar secretPrivateKey;
-        secretPrivateKeyNative.Export(secretPrivateKey);
-
-        SetParameter(TxParameterID::AtomicSwapSecretPrivateKey, secretPrivateKey.m_Value, false, BEAM_REDEEM_TX);
-    }
-
+            state == State::HandlingContractTX) && GetParameter(TxParameterID::InternalFailureReason, reason, SubTxIndex::LOCK_TX))
+        {
+            OnSubTxFailed(reason, SubTxIndex::LOCK_TX, false);
+        }
+    }
+
+    void AtomicSwapTransaction::ExtractSecretPrivateKey()
+    {
+        auto subTxID = SubTxIndex::BEAM_REDEEM_TX;
+        TxKernel::Ptr kernel = GetMandatoryParameter<TxKernel::Ptr>(TxParameterID::Kernel, subTxID);
+
+        SharedTxBuilder builder{ *this, subTxID };
+        builder.GetInitialTxParams();
+        builder.GetPeerPublicExcessAndNonce();
+        builder.GenerateNonce();
+        builder.CreateKernel();
+        builder.SignPartial();
+
+        Scalar::Native peerSignature = GetMandatoryParameter<Scalar::Native>(TxParameterID::PeerSignature, subTxID);
+        Scalar::Native partialSignature = builder.GetPartialSignature();
+
+        Scalar::Native fullSignature;
+        fullSignature.Import(kernel->m_Signature.m_k);
+        fullSignature = -fullSignature;
+        Scalar::Native secretPrivateKeyNative = peerSignature + partialSignature;
+        secretPrivateKeyNative += fullSignature;
+
+        Scalar secretPrivateKey;
+        secretPrivateKeyNative.Export(secretPrivateKey);
+
+        SetParameter(TxParameterID::AtomicSwapSecretPrivateKey, secretPrivateKey.m_Value, false, BEAM_REDEEM_TX);
+    }
+
 } // namespace