--- conflicted
+++ resolved
@@ -1,4 +1,3 @@
-<<<<<<< HEAD
 // Copyright 2018 The Beam Team
 //
 // Licensed under the Apache License, Version 2.0 (the "License");
@@ -73,6 +72,7 @@
 
         bool IsMaturityValid() const; // is/was the UTXO confirmed?
         Height get_Maturity() const; // would return MaxHeight unless the UTXO was confirmed
+        std::string getStatusString() const;
         static boost::optional<Coin::ID> FromString(const std::string& str);
     };
 
@@ -86,32 +86,16 @@
         Timestamp m_createTime;
         uint64_t  m_duration; // if it equals 0 then address never expires
         uint64_t  m_OwnID; // set for own address
-
-        bool isExpired() const
-        {
-            return getTimestamp() > getExpirationTime();
-        }
-
-        Timestamp getCreateTime() const
-        {
-            return m_createTime;
-        }
-
-        Timestamp getExpirationTime() const
-        {
-            if (m_duration == 0)
-            {
-                return Timestamp(-1);
-            } 
-            return m_createTime + m_duration;
-        }
-
-        WalletAddress() 
-            : m_walletID(Zero)
-            , m_createTime(0)
-            , m_duration(24 * 60 * 60) // 24h
-            , m_OwnID(false)
-        {}
+        
+        WalletAddress();
+        bool isExpired() const;
+        Timestamp getCreateTime() const;
+        Timestamp getExpirationTime() const;
+
+        void setLabel(const std::string& label);
+        void makeExpired();
+        void makeActive(uint64_t duration);
+        void makeEternal();
     };
 
     struct TxParameter
@@ -149,6 +133,7 @@
         virtual uint64_t AllocateKidRange(uint64_t nCount) = 0;
         virtual std::vector<Coin> selectCoins(Amount amount) = 0;
         virtual std::vector<Coin> getCoinsCreatedByTx(const TxID& txId) = 0;
+        virtual std::vector<Coin> getCoinsByTx(const TxID& txId) = 0;
         virtual std::vector<Coin> getCoinsByID(const CoinIDList& ids) = 0;
         virtual Coin generateSharedCoin(Amount amount) = 0;
         virtual void store(Coin& coin) = 0;
@@ -178,8 +163,8 @@
 
         virtual std::vector<WalletAddress> getAddresses(bool own) const = 0;
         virtual void saveAddress(const WalletAddress&) = 0;
-        virtual void setNeverExpirationForAll() = 0;
-        virtual boost::optional<WalletAddress> getAddress(const WalletID&) = 0;
+        virtual void setExpirationForAllAddresses(uint64_t expiration) = 0;
+        virtual boost::optional<WalletAddress> getAddress(const WalletID&) const = 0;
         virtual void deleteAddress(const WalletID&) = 0;
 
         virtual Timestamp getLastUpdateTime() const = 0;
@@ -199,21 +184,28 @@
         virtual void ShrinkHistory() = 0;
     };
 
+    namespace sqlite
+    {
+        struct Statement;
+        struct Transaction;
+    }
+
     class WalletDB : public IWalletDB
     {
-        WalletDB();
     public:
         static bool isInitialized(const std::string& path);
-        static Ptr init(const std::string& path, const SecString& password, const ECC::NoLeak<ECC::uintBig>& secretKey);
-        static Ptr open(const std::string& path, const SecString& password);
-
-        WalletDB(const ECC::NoLeak<ECC::uintBig>& secretKey);
+        static Ptr init(const std::string& path, const SecString& password, const ECC::NoLeak<ECC::uintBig>& secretKey, io::Reactor::Ptr reactor);
+        static Ptr open(const std::string& path, const SecString& password, io::Reactor::Ptr reactor);
+
+        WalletDB(sqlite3* db, io::Reactor::Ptr reactor);
+        WalletDB(sqlite3* db, const ECC::NoLeak<ECC::uintBig>& secretKey, io::Reactor::Ptr reactor);
         ~WalletDB();
 
         beam::Key::IKdf::Ptr get_MasterKdf() const override;
         uint64_t AllocateKidRange(uint64_t nCount) override;
         std::vector<Coin> selectCoins(Amount amount) override;
         std::vector<Coin> getCoinsCreatedByTx(const TxID& txId) override;
+        std::vector<Coin> getCoinsByTx(const TxID& txId) override;
         std::vector<Coin> getCoinsByID(const CoinIDList& ids) override;
         Coin generateSharedCoin(Amount amount) override;
         void store(Coin& coin) override;
@@ -241,8 +233,8 @@
 
         std::vector<WalletAddress> getAddresses(bool own) const override;
         void saveAddress(const WalletAddress&) override;
-        void setNeverExpirationForAll() override;
-        boost::optional<WalletAddress> getAddress(const WalletID&) override;
+        void setExpirationForAllAddresses(uint64_t expiration) override;
+        boost::optional<WalletAddress> getAddress(const WalletID&) const override;
         void deleteAddress(const WalletID&) override;
 
         Timestamp getLastUpdateTime() const override;
@@ -285,11 +277,17 @@
         void deleteParametersFromCache(const TxID& txID);
         void insertAddressToCache(const WalletID& id, const boost::optional<WalletAddress>& address) const;
         void deleteAddressFromCache(const WalletID& id);
+        void flushDB();
+        void onModified();
+        void onFlushTimer();
     private:
-
+        friend struct sqlite::Statement;
         sqlite3* _db;
+        io::Reactor::Ptr m_Reactor;
         Key::IKdf::Ptr m_pKdf;
-
+        io::Timer::Ptr m_FlushTimer;
+        bool m_IsFlushPending;
+        std::unique_ptr<sqlite::Transaction> m_DbTransaction;
         std::vector<IWalletDbObserver*> m_subscribers;
 
         struct History :public Block::SystemState::IHistory {
@@ -376,7 +374,7 @@
         bool setTxParameter(IWalletDB& db, const TxID& txID, TxParameterID paramID, const ECC::Scalar::Native& value, bool shouldNotifyAboutChanges);
         bool setTxParameter(IWalletDB& db, const TxID& txID, TxParameterID paramID, const ByteBuffer& value, bool shouldNotifyAboutChanges);
 
-        void changeAddressExpiration(IWalletDB& walletDB, const WalletID& walletID);
+        bool changeAddressExpiration(IWalletDB& walletDB, const WalletID& walletID, uint64_t expiration);
         WalletAddress createAddress(IWalletDB& walletDB);
         WalletID generateWalletIDFromIndex(IWalletDB& walletDB, uint64_t ownID);
 
@@ -401,390 +399,6 @@
             void Init(IWalletDB&);
         };
 
-        std::string ExportAddressesToJson(const IWalletDB& db);
-        bool ImportAddressesFromJson(IWalletDB& db, const char* data, size_t size);
-    }
-}
-=======
-// Copyright 2018 The Beam Team
-//
-// Licensed under the Apache License, Version 2.0 (the "License");
-// you may not use this file except in compliance with the License.
-// You may obtain a copy of the License at
-//
-//    http://www.apache.org/licenses/LICENSE-2.0
-//
-// Unless required by applicable law or agreed to in writing, software
-// distributed under the License is distributed on an "AS IS" BASIS,
-// WITHOUT WARRANTIES OR CONDITIONS OF ANY KIND, either express or implied.
-// See the License for the specific language governing permissions and
-// limitations under the License.
-
-#pragma once
-
-#if defined(__clang__)
-#  pragma clang diagnostic push
-#  pragma clang diagnostic ignored "-Wdelete-non-virtual-dtor"
-#endif
-
-#include <boost/optional.hpp>
-
-#if defined(__clang__)
-#  pragma clang diagnostic pop
-#endif
-
-#include "core/common.h"
-#include "core/ecc_native.h"
-#include "wallet/common.h"
-#include "utility/io/address.h"
-#include "secstring.h"
-
-struct sqlite3;
-
-namespace beam
-{
-    const uint32_t EmptyCoinSession = 0;
-
-    struct Coin
-    {
-        enum Status
-        {
-            Unavailable,
-            Available,
-            Maturing,
-            Outgoing,
-            Incoming,
-            ChangeV0, // deprecated.
-            Spent,
-
-            count
-        };
-
-        Coin(Amount amount = 0, Key::Type keyType = Key::Type::Regular);
-        bool operator==(const Coin&) const;
-        bool operator!=(const Coin&) const;
-        bool isReward() const;
-        std::string toStringID() const;
-        Amount getAmount() const;
-
-        typedef Key::IDV ID;
-        ID m_ID;
-
-        Status m_status;
-        Height m_maturity;      // coin can be spent only when chain is >= this value. Valid for confirmed coins (Available, Outgoing, Incoming, Change, Spent, Maturing).
-        Height m_confirmHeight;
-        Height m_spentHeight;
-        boost::optional<TxID> m_createTxId;
-        boost::optional<TxID> m_spentTxId;
-        uint32_t m_sessionId;
-
-        bool IsMaturityValid() const; // is/was the UTXO confirmed?
-        Height get_Maturity() const; // would return MaxHeight unless the UTXO was confirmed
-        std::string getStatusString() const;
-        static boost::optional<Coin::ID> FromString(const std::string& str);
-    };
-
-    using CoinIDList = std::vector<Coin::ID>;
-
-    struct WalletAddress
-    {
-        WalletID m_walletID;
-        std::string m_label;
-        std::string m_category;
-        Timestamp m_createTime;
-        uint64_t  m_duration; // if it equals 0 then address never expires
-        uint64_t  m_OwnID; // set for own address
-        
-        WalletAddress();
-        bool isExpired() const;
-        Timestamp getCreateTime() const;
-        Timestamp getExpirationTime() const;
-
-        void setLabel(const std::string& label);
-        void makeExpired();
-        void makeActive(uint64_t duration);
-        void makeEternal();
-    };
-
-    struct TxParameter
-    {
-        TxID m_txID;
-        int m_paramID;
-        ByteBuffer m_value;
-    };
-
-    enum class ChangeAction
-    {
-        Added,
-        Removed,
-        Updated,
-        Reset
-    };
-
-    struct IWalletDbObserver
-    {
-        virtual void onCoinsChanged() = 0;
-        virtual void onTransactionChanged(ChangeAction action, std::vector<TxDescription>&& items) = 0;
-        virtual void onSystemStateChanged() = 0;
-        virtual void onAddressChanged() = 0;
-    };
-
-    struct IWalletDB
-    {
-        using Ptr = std::shared_ptr<IWalletDB>;
-        virtual ~IWalletDB() {}
-
-        virtual beam::Key::IKdf::Ptr get_MasterKdf() const = 0;
-        beam::Key::IKdf::Ptr get_ChildKdf(Key::Index) const;
-        void calcCommitment(ECC::Scalar::Native& sk, ECC::Point& comm, const Coin::ID&);
-        virtual uint64_t AllocateKidRange(uint64_t nCount) = 0;
-        virtual std::vector<Coin> selectCoins(Amount amount) = 0;
-        virtual std::vector<Coin> getCoinsCreatedByTx(const TxID& txId) = 0;
-        virtual std::vector<Coin> getCoinsByTx(const TxID& txId) = 0;
-        virtual std::vector<Coin> getCoinsByID(const CoinIDList& ids) = 0;
-        virtual void store(Coin& coin) = 0;
-        virtual void store(std::vector<Coin>&) = 0;
-        virtual void save(const Coin& coin) = 0;
-        virtual void save(const std::vector<Coin>& coins) = 0;
-        virtual void remove(const Coin::ID&) = 0;
-        virtual void remove(const std::vector<Coin::ID>&) = 0;
-        virtual bool find(Coin& coin) = 0;
-        virtual void clear() = 0;
-
-        virtual void visit(std::function<bool(const Coin& coin)> func) = 0;
-
-        virtual void setVarRaw(const char* name, const void* data, size_t size) = 0;
-        virtual bool getVarRaw(const char* name, void* data, int size) const = 0;
-        virtual bool getBlob(const char* name, ByteBuffer& var) const = 0;
-        virtual Height getCurrentHeight() const = 0;
-        virtual void rollbackConfirmedUtxo(Height minHeight) = 0;
-
-        virtual std::vector<TxDescription> getTxHistory(uint64_t start = 0, int count = std::numeric_limits<int>::max()) = 0;
-        virtual boost::optional<TxDescription> getTx(const TxID& txId) = 0;
-        virtual void saveTx(const TxDescription& p) = 0;
-        virtual void deleteTx(const TxID& txId) = 0;
-
-        // Rolls back coin changes in db concerning given tx
-        virtual void rollbackTx(const TxID& txId) = 0;
-
-        virtual std::vector<WalletAddress> getAddresses(bool own) const = 0;
-        virtual void saveAddress(const WalletAddress&) = 0;
-        virtual void setExpirationForAllAddresses(uint64_t expiration) = 0;
-        virtual boost::optional<WalletAddress> getAddress(const WalletID&) const = 0;
-        virtual void deleteAddress(const WalletID&) = 0;
-
-        virtual Timestamp getLastUpdateTime() const = 0;
-        virtual void setSystemStateID(const Block::SystemState::ID& stateID) = 0;
-        virtual bool getSystemStateID(Block::SystemState::ID& stateID) const = 0;
-
-        virtual void subscribe(IWalletDbObserver* observer) = 0;
-        virtual void unsubscribe(IWalletDbObserver* observer) = 0;
-
-        virtual void changePassword(const SecString& password) = 0;
-
-        virtual bool setTxParameter(const TxID& txID, wallet::TxParameterID paramID,
-            const ByteBuffer& blob, bool shouldNotifyAboutChanges) = 0;
-        virtual bool getTxParameter(const TxID& txID, wallet::TxParameterID paramID, ByteBuffer& blob) const = 0;
-
-        virtual Block::SystemState::IHistory& get_History() = 0;
-        virtual void ShrinkHistory() = 0;
-
-        virtual Amount getTransferredByTx(TxStatus status, bool isSender) const = 0;
-    };
-
-    namespace sqlite
-    {
-        struct Statement;
-        struct Transaction;
-    }
-
-    class WalletDB : public IWalletDB
-    {
-    public:
-        static bool isInitialized(const std::string& path);
-        static Ptr init(const std::string& path, const SecString& password, const ECC::NoLeak<ECC::uintBig>& secretKey, io::Reactor::Ptr reactor);
-        static Ptr open(const std::string& path, const SecString& password, io::Reactor::Ptr reactor);
-
-        WalletDB(sqlite3* db, io::Reactor::Ptr reactor);
-        WalletDB(sqlite3* db, const ECC::NoLeak<ECC::uintBig>& secretKey, io::Reactor::Ptr reactor);
-        ~WalletDB();
-
-        beam::Key::IKdf::Ptr get_MasterKdf() const override;
-        uint64_t AllocateKidRange(uint64_t nCount) override;
-        std::vector<Coin> selectCoins(Amount amount) override;
-        std::vector<Coin> getCoinsCreatedByTx(const TxID& txId) override;
-        std::vector<Coin> getCoinsByTx(const TxID& txId) override;
-        std::vector<Coin> getCoinsByID(const CoinIDList& ids) override;
-        void store(Coin& coin) override;
-        void store(std::vector<Coin>&) override;
-        void save(const Coin& coin) override;
-        void save(const std::vector<Coin>& coins) override;
-        void remove(const Coin::ID&) override;
-        void remove(const std::vector<Coin::ID>&) override;
-        bool find(Coin& coin) override;
-        void clear() override;
-
-        void visit(std::function<bool(const Coin& coin)> func) override;
-
-        void setVarRaw(const char* name, const void* data, size_t size) override;
-        bool getVarRaw(const char* name, void* data, int size) const override;
-        bool getBlob(const char* name, ByteBuffer& var) const override;
-        Height getCurrentHeight() const override;
-        void rollbackConfirmedUtxo(Height minHeight) override;
-
-        std::vector<TxDescription> getTxHistory(uint64_t start, int count) override;
-        boost::optional<TxDescription> getTx(const TxID& txId) override;
-        void saveTx(const TxDescription& p) override;
-        void deleteTx(const TxID& txId) override;
-        void rollbackTx(const TxID& txId) override;
-
-        std::vector<WalletAddress> getAddresses(bool own) const override;
-        void saveAddress(const WalletAddress&) override;
-        void setExpirationForAllAddresses(uint64_t expiration) override;
-        boost::optional<WalletAddress> getAddress(const WalletID&) const override;
-        void deleteAddress(const WalletID&) override;
-
-        Timestamp getLastUpdateTime() const override;
-        void setSystemStateID(const Block::SystemState::ID& stateID) override;
-        bool getSystemStateID(Block::SystemState::ID& stateID) const override;
-
-        void subscribe(IWalletDbObserver* observer) override;
-        void unsubscribe(IWalletDbObserver* observer) override;
-
-        void changePassword(const SecString& password) override;
-
-        bool setTxParameter(const TxID& txID, wallet::TxParameterID paramID,
-            const ByteBuffer& blob, bool shouldNotifyAboutChanges) override;
-        bool getTxParameter(const TxID& txID, wallet::TxParameterID paramID, ByteBuffer& blob) const override;
-
-        Block::SystemState::IHistory& get_History() override;
-        void ShrinkHistory() override;
-
-        Amount getTransferredByTx(TxStatus status, bool isSender) const override;
-
-    private:
-        void removeImpl(const Coin::ID& cid);
-        void notifyCoinsChanged();
-        void notifyTransactionChanged(ChangeAction action, std::vector<TxDescription>&& items);
-        void notifySystemStateChanged();
-        void notifyAddressChanged();
-        void CreateStorageTable();
-        static uint64_t get_RandomID();
-        bool updateRaw(const Coin&);
-        void insertRaw(const Coin&);
-        void insertNew(Coin&);
-        void saveRaw(const Coin&);
-
-        using ParameterCache = std::map<TxID, std::map<wallet::TxParameterID, boost::optional<ByteBuffer>>>;
-
-        void insertParameterToCache(const TxID& txID, wallet::TxParameterID paramID, const boost::optional<ByteBuffer>& blob) const;
-        void deleteParametersFromCache(const TxID& txID);
-        void insertAddressToCache(const WalletID& id, const boost::optional<WalletAddress>& address) const;
-        void deleteAddressFromCache(const WalletID& id);
-        void flushDB();
-        void onModified();
-        void onFlushTimer();
-    private:
-        friend struct sqlite::Statement;
-        sqlite3* _db;
-        io::Reactor::Ptr m_Reactor;
-        Key::IKdf::Ptr m_pKdf;
-        io::Timer::Ptr m_FlushTimer;
-        bool m_IsFlushPending;
-        std::unique_ptr<sqlite::Transaction> m_DbTransaction;
-        std::vector<IWalletDbObserver*> m_subscribers;
-
-        struct History :public Block::SystemState::IHistory {
-            bool Enum(IWalker&, const Height* pBelow) override;
-            bool get_At(Block::SystemState::Full&, Height) override;
-            void AddStates(const Block::SystemState::Full*, size_t nCount) override;
-            void DeleteFrom(Height) override;
-
-            IMPLEMENT_GET_PARENT_OBJ(WalletDB, m_History)
-        } m_History;
-        
-        mutable ParameterCache m_TxParametersCache;
-        mutable std::map<WalletID, boost::optional<WalletAddress>> m_AddressesCache;
-    };
-
-    namespace wallet
-    {
-        extern const char g_szPaymentProofRequired[];
-
-        template <typename Var>
-        void setVar(IWalletDB& db, const char* name, const Var& var)
-        {
-            db.setVarRaw(name, &var, sizeof(var));
-        }
-
-        template <typename Var>
-        bool getVar(const IWalletDB& db, const char* name, Var& var)
-        {
-            return db.getVarRaw(name, &var, sizeof(var));
-        }
-
-        template <typename T>
-        bool getTxParameter(const IWalletDB& db, const TxID& txID, TxParameterID paramID, T& value)
-        {
-            ByteBuffer b;
-            if (db.getTxParameter(txID, paramID, b))
-            {
-                if (!b.empty())
-                {
-                    Deserializer d;
-                    d.reset(b.data(), b.size());
-                    d & value;
-                }
-                else
-                {
-                    ZeroObject(value);
-                }
-                return true;
-            }
-            return false;
-        }
-
-        bool getTxParameter(const IWalletDB& db, const TxID& txID, TxParameterID paramID, ECC::Point::Native& value);
-        bool getTxParameter(const IWalletDB& db, const TxID& txID, TxParameterID paramID, ByteBuffer& value);
-        bool getTxParameter(const IWalletDB& db, const TxID& txID, TxParameterID paramID, ECC::Scalar::Native& value);
-
-        template <typename T>
-        bool setTxParameter(IWalletDB& db, const TxID& txID, TxParameterID paramID, const T& value, bool shouldNotifyAboutChanges)
-        {
-            return db.setTxParameter(txID, paramID, toByteBuffer(value), shouldNotifyAboutChanges);
-        }
-
-        bool setTxParameter(IWalletDB& db, const TxID& txID, TxParameterID paramID, const ECC::Point::Native& value, bool shouldNotifyAboutChanges);
-        bool setTxParameter(IWalletDB& db, const TxID& txID, TxParameterID paramID, const ECC::Scalar::Native& value, bool shouldNotifyAboutChanges);
-        bool setTxParameter(IWalletDB& db, const TxID& txID, TxParameterID paramID, const ByteBuffer& value, bool shouldNotifyAboutChanges);
-
-        bool changeAddressExpiration(IWalletDB& walletDB, const WalletID& walletID, uint64_t expiration);
-        WalletAddress createAddress(IWalletDB& walletDB);
-        WalletID generateWalletIDFromIndex(IWalletDB& walletDB, uint64_t ownID);
-        Amount getSpentByTx(const IWalletDB& walletDB, TxStatus status);
-        Amount getReceivedByTx(const IWalletDB& walletDB, TxStatus status);
-
-        Coin::Status GetCoinStatus(const IWalletDB&, const Coin&, Height hTop);
-        void DeduceStatus(const IWalletDB&, Coin&, Height hTop);
-
-        struct Totals
-        {
-            Amount Avail;
-            Amount Maturing;
-            Amount Incoming;
-            Amount Unavail;
-            Amount Outgoing;
-            Amount AvailCoinbase;
-            Amount Coinbase;
-            Amount AvailFee;
-            Amount Fee;
-            Amount Unspent;
-
-            Totals() {}
-            Totals(IWalletDB& db) { Init(db); }
-            void Init(IWalletDB&);
-        };
-
         struct PaymentInfo
         {
             WalletID m_Sender;
@@ -832,5 +446,4 @@
         ByteBuffer ExportPaymentProof(const IWalletDB& db, const TxID& txID);
         bool VerifyPaymentProof(const ByteBuffer& data);
     }
-}
->>>>>>> 1091c7b2
+}