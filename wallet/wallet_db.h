--- conflicted
+++ resolved
@@ -52,20 +52,10 @@
 			count
         };
 
-<<<<<<< HEAD
         Coin(Amount amount = 0, Key::Type keyType = Key::Type::Regular);
-=======
-        Coin(Amount amount
-           , Status status = Coin::Maturing
-           , Height maturity = MaxHeight
-           , Key::Type keyType = Key::Type::Regular
-           , Height confirmHeight = MaxHeight
-           , Height lockedHeight = MaxHeight);
-        Coin();
-        bool operator==(const Coin&) const;
-        bool operator!=(const Coin&) const;
->>>>>>> c32bf721
-        bool isReward() const;
+		bool operator==(const Coin&) const;
+		bool operator!=(const Coin&) const;
+		bool isReward() const;
         std::string toStringID() const;
         Amount getAmount() const;
 
@@ -154,13 +144,9 @@
         beam::Key::IKdf::Ptr get_ChildKdf(Key::Index) const;
         void calcCommitment(ECC::Scalar::Native& sk, ECC::Point& comm, const Coin::ID&);
         virtual uint64_t AllocateKidRange(uint64_t nCount) = 0;
-<<<<<<< HEAD
         virtual std::vector<Coin> selectCoins(Amount amount) = 0;
-=======
-        virtual std::vector<Coin> selectCoins(const Amount& amount, bool lock = true) = 0;
         virtual std::vector<Coin> getCoinsCreatedByTx(const TxID& txId) = 0;
         virtual std::vector<Coin> getCoinsByID(const CoinIDList& ids) = 0;
->>>>>>> c32bf721
         virtual void store(Coin& coin) = 0;
         virtual void store(std::vector<Coin>&) = 0;
         virtual void save(const Coin& coin) = 0;
@@ -224,13 +210,9 @@
 
         beam::Key::IKdf::Ptr get_MasterKdf() const override;
         uint64_t AllocateKidRange(uint64_t nCount) override;
-<<<<<<< HEAD
         std::vector<Coin> selectCoins(Amount amount) override;
-=======
-        std::vector<Coin> selectCoins(const Amount& amount, bool lock = true) override;
         std::vector<Coin> getCoinsCreatedByTx(const TxID& txId) override;
         std::vector<Coin> getCoinsByID(const CoinIDList& ids) override;
->>>>>>> c32bf721
         void store(Coin& coin) override;
         void store(std::vector<Coin>&) override;
         void save(const Coin& coin) override;
