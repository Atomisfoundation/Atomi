--- conflicted
+++ resolved
@@ -54,11 +54,7 @@
 
         Coin(Amount amount = 0, Key::Type keyType = Key::Type::Regular);
         bool isReward() const;
-<<<<<<< HEAD
-=======
-        bool isValid() const;
         std::string toStringID() const;
->>>>>>> 1bd963fa
 
         typedef Key::IDV ID;
         ID m_ID;
