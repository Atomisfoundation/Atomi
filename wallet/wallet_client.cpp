// Copyright 2018 The Beam Team
//
// Licensed under the Apache License, Version 2.0 (the "License");
// you may not use this file except in compliance with the License.
// You may obtain a copy of the License at
//
//    http://www.apache.org/licenses/LICENSE-2.0
//
// Unless required by applicable law or agreed to in writing, software
// distributed under the License is distributed on an "AS IS" BASIS,
// WITHOUT WARRANTIES OR CONDITIONS OF ANY KIND, either express or implied.
// See the License for the specific language governing permissions and
// limitations under the License.

#include "wallet_client.h"
#include "utility/log_rotation.h"
#include "core/block_rw.h"


using namespace std;

namespace
{
    using namespace beam;
    using namespace beam::wallet;

template<typename Observer, typename Notifier>
struct ScopedSubscriber
{
    ScopedSubscriber(Observer* observer, const std::shared_ptr<Notifier>& notifier)
        : m_observer(observer)
        , m_notifier(notifier)
    {
        m_notifier->Subscribe(m_observer);
    }

    ~ScopedSubscriber()
    {
        m_notifier->Unsubscribe(m_observer);
    }
private:
    Observer * m_observer;
    std::shared_ptr<Notifier> m_notifier;
};

using WalletSubscriber = ScopedSubscriber<wallet::IWalletObserver, wallet::Wallet>;

struct WalletModelBridge : public Bridge<IWalletModelAsync>
{
    BRIDGE_INIT(WalletModelBridge);

    void sendMoney(const wallet::WalletID& receiverID, const std::string& comment, Amount&& amount, Amount&& fee) override
    {
        typedef void(IWalletModelAsync::*SendMoneyType)(const wallet::WalletID&, const std::string&, Amount&&, Amount&&);
        call_async((SendMoneyType)&IWalletModelAsync::sendMoney, receiverID, comment, move(amount), move(fee));
    }

    void sendMoney(const wallet::WalletID& senderID, const wallet::WalletID& receiverID, const std::string& comment, Amount&& amount, Amount&& fee) override
    {
        typedef void(IWalletModelAsync::*SendMoneyType)(const wallet::WalletID &, const wallet::WalletID &, const std::string &, Amount &&, Amount &&);
        call_async((SendMoneyType)&IWalletModelAsync::sendMoney, senderID, receiverID, comment, move(amount), move(fee));
    }

    void startTransaction(TxParameters&& parameters) override
    {
        call_async(&IWalletModelAsync::startTransaction, move(parameters));
    }

    void syncWithNode() override
    {
        call_async(&IWalletModelAsync::syncWithNode);
    }

    void calcChange(Amount&& amount) override
    {
        call_async(&IWalletModelAsync::calcChange, move(amount));
    }

    void getWalletStatus() override
    {
        call_async(&IWalletModelAsync::getWalletStatus);
    }

    void getUtxosStatus() override
    {
        call_async(&IWalletModelAsync::getUtxosStatus);
    }

    void getAddresses(bool own) override
    {
        call_async(&IWalletModelAsync::getAddresses, own);
    }
    
    void setSwapOffersCoinType(AtomicSwapCoin type) override
    {
		call_async(&IWalletModelAsync::setSwapOffersCoinType, type);
    }
    
    void getSwapOffers() override
    {
		call_async(&IWalletModelAsync::getSwapOffers);
    }

    void sendSwapOffer(const wallet::SwapOffer& offer)
    {
		call_async(&IWalletModelAsync::sendSwapOffer, offer);
    }

    void cancelTx(const wallet::TxID& id) override
    {
        call_async(&IWalletModelAsync::cancelTx, id);
    }

    void deleteTx(const wallet::TxID& id) override
    {
        call_async(&IWalletModelAsync::deleteTx, id);
    }

    void getCoinsByTx(const wallet::TxID& id) override
    {
        call_async(&IWalletModelAsync::getCoinsByTx, id);
    }

    void saveAddress(const wallet::WalletAddress& address, bool bOwn) override
    {
        call_async(&IWalletModelAsync::saveAddress, address, bOwn);
    }

    void changeCurrentWalletIDs(const wallet::WalletID& senderID, const wallet::WalletID& receiverID) override
    {
        call_async(&IWalletModelAsync::changeCurrentWalletIDs, senderID, receiverID);
    }

    void generateNewAddress() override
    {
        call_async(&IWalletModelAsync::generateNewAddress);
    }

    void deleteAddress(const wallet::WalletID& id) override
    {
        call_async(&IWalletModelAsync::deleteAddress, id);
    }

    void updateAddress(const wallet::WalletID& id, const std::string& name, WalletAddress::ExpirationStatus status) override
    {
        call_async(&IWalletModelAsync::updateAddress, id, name, status);
    }

    void setNodeAddress(const std::string& addr) override
    {
        call_async(&IWalletModelAsync::setNodeAddress, addr);
    }

    void changeWalletPassword(const SecString& pass) override
    {
        // TODO: should be investigated, don't know how to "move" SecString into lambda
        std::string passStr(pass.data(), pass.size());

        call_async(&IWalletModelAsync::changeWalletPassword, passStr);
    }

    void getNetworkStatus() override
    {
        call_async(&IWalletModelAsync::getNetworkStatus);
    }

    void refresh() override
    {
        call_async(&IWalletModelAsync::refresh);
    }

    void exportPaymentProof(const wallet::TxID& id) override
    {
        call_async(&IWalletModelAsync::exportPaymentProof, id);
    }

    void checkAddress(const std::string& addr) override
    {
        call_async(&IWalletModelAsync::checkAddress, addr);
    }
};
}

namespace beam::wallet
{
    WalletClient::WalletClient(IWalletDB::Ptr walletDB, const std::string& nodeAddr, io::Reactor::Ptr reactor)
        : m_walletDB(walletDB)
        , m_reactor{ reactor ? reactor : io::Reactor::create() }
        , m_async{ make_shared<WalletModelBridge>(*(static_cast<IWalletModelAsync*>(this)), *m_reactor) }
        , m_isConnected(false)
        , m_nodeAddrStr(nodeAddr)
    {
    }

    WalletClient::~WalletClient()
    {
        // reactor should be already stopped here, but just in case
        // this call is unsafe and may result in crash if reactor is not stopped
        assert(!m_thread && !m_reactor);
        stopReactor();
    }

    void WalletClient::stopReactor()
    {
        try
        {
            if (m_reactor)
            {
                if (m_thread)
                {
                    m_reactor->stop();
                    m_thread->join();
                    m_thread.reset();
                }
                m_reactor.reset();
            }
        }
        catch (const std::exception& e)
        {
            LOG_UNHANDLED_EXCEPTION() << "what = " << e.what();
        }
        catch (...) {
            LOG_UNHANDLED_EXCEPTION();
        }
    }

    void WalletClient::start(std::shared_ptr<std::unordered_map<TxType, BaseTransaction::Creator::Ptr>> txCreators)
    {
        m_thread = std::make_shared<std::thread>([this, txCreators]()
            {
                try
                {
					io::Reactor::Scope scope(*m_reactor);
					io::Reactor::GracefulIntHandler gih(*m_reactor);

					std::unique_ptr<WalletSubscriber> wallet_subscriber;

                    onStatus(getStatus());
                    onTxStatus(ChangeAction::Reset, m_walletDB->getTxHistory());

                    static const unsigned LOG_ROTATION_PERIOD_SEC = 3 * 3600; // 3 hours
                    static const unsigned LOG_CLEANUP_PERIOD_SEC = 120 * 3600; // 5 days
                    LogRotation logRotation(*m_reactor, LOG_ROTATION_PERIOD_SEC, LOG_CLEANUP_PERIOD_SEC);

                    auto wallet = make_shared<Wallet>(m_walletDB);
                    m_wallet = wallet;

                    class NodeNetwork final: public proto::FlyClient::NetworkStd
                    {
                    public:
                        NodeNetwork(proto::FlyClient& fc, WalletClient& client, const std::string& nodeAddress)
                            : proto::FlyClient::NetworkStd(fc)
                            , m_nodeAddrStr(nodeAddress)
                            , m_walletClient(client)
                        {
                        }

                        void tryToConnect()
                        {
                            // if user changed address to correct (using of setNodeAddress)
                            if (m_Cfg.m_vNodes.size() > 0)
                                return;

                            if (!m_timer)
                            {
                                m_timer = io::Timer::create(io::Reactor::get_Current());
                            }

                            if (m_attemptToConnect < MAX_ATTEMPT_TO_CONNECT)
                            {
                                ++m_attemptToConnect;
                            }
                            else if (m_attemptToConnect == MAX_ATTEMPT_TO_CONNECT)
                            {
                                proto::NodeConnection::DisconnectReason reason;
                                reason.m_Type = proto::NodeConnection::DisconnectReason::Io;
                                reason.m_IoError = io::EC_HOST_RESOLVED_ERROR;
                                m_walletClient.nodeConnectionFailed(reason);
                            }

                            m_timer->start(RECONNECTION_TIMEOUT, false, [this]() {
                                io::Address nodeAddr;
                                if (nodeAddr.resolve(m_nodeAddrStr.c_str()))
                                {
                                    m_Cfg.m_vNodes.push_back(nodeAddr);
                                    Connect();
                                }
                                else
                                {
                                    tryToConnect();
                                }
                            });
                        }

                    private:
                        void OnNodeConnected(size_t, bool bConnected) override
                        {
                            m_walletClient.nodeConnectedStatusChanged(bConnected);
                        }

                        void OnConnectionFailed(size_t, const proto::NodeConnection::DisconnectReason& reason) override
                        {
                            m_walletClient.nodeConnectionFailed(reason);
                        }

                    public:
                        std::string m_nodeAddrStr;
                        WalletClient& m_walletClient;

                        io::Timer::Ptr m_timer;
                        uint8_t m_attemptToConnect = 0;

                        const uint8_t MAX_ATTEMPT_TO_CONNECT = 5;
                        const uint16_t RECONNECTION_TIMEOUT = 1000;
                    };

                    auto nodeNetwork = make_shared<NodeNetwork>(*wallet, *this, m_nodeAddrStr);
                    m_nodeNetwork = nodeNetwork;

                    auto walletNetwork = make_shared<WalletNetworkViaBbs>(*wallet, nodeNetwork, m_walletDB);
                    m_walletNetwork = walletNetwork;
                    wallet->SetNodeEndpoint(nodeNetwork);
                    wallet->AddMessageEndpoint(walletNetwork);

                    wallet_subscriber = make_unique<WalletSubscriber>(static_cast<IWalletObserver*>(this), wallet);

<<<<<<< HEAD
                    auto offersMonitor = make_shared<SwapOffersMonitor>(*nodeNetwork,static_cast<IWalletObserver&>(*this), *walletNetwork);
                    m_offersMonitor = offersMonitor;
=======
                    if (txCreators)
                    {
                        for (auto& [txType, creator] : *txCreators)
                        {
                            wallet->RegisterTransactionType(txType, creator);
                        }
                    }
>>>>>>> 62785db3

                    nodeNetwork->tryToConnect();
                    m_reactor->run_ex([&wallet, &nodeNetwork](){
                        wallet->CleanupNetwork();
                        nodeNetwork->Disconnect();
                    });

                    assert(walletNetwork.use_count() == 1);
                    walletNetwork.reset();

                    assert(nodeNetwork.use_count() == 1);
                    nodeNetwork.reset();
                }
                catch (const runtime_error& ex)
                {
                    LOG_ERROR() << ex.what();
                    FailedToStartWallet();
                }
                catch (...) {
                    LOG_UNHANDLED_EXCEPTION();
                }
            });
    }

    IWalletModelAsync::Ptr WalletClient::getAsync()
    {
        return m_async;
    }

    std::string WalletClient::getNodeAddress() const
    {
        return m_nodeAddrStr;
    }

    std::string WalletClient::exportOwnerKey(const beam::SecString& pass) const
    {
        Key::IKdf::Ptr pKey = m_walletDB->get_MasterKdf();
        const ECC::HKdf& kdf = static_cast<ECC::HKdf&>(*pKey);

        KeyString ks;
        ks.SetPassword(Blob(pass.data(), static_cast<uint32_t>(pass.size())));
        ks.m_sMeta = std::to_string(0);

        ECC::HKdfPub pkdf;
        pkdf.GenerateFrom(kdf);

        ks.Export(pkdf);

        return ks.m_sRes;
    }

    bool WalletClient::isRunning() const
    {
        return m_thread && m_thread->joinable();
    }

    bool WalletClient::isFork1() const
    {
        return m_walletDB->getCurrentHeight() >= Rules::get().pForks[1].m_Height;
    }

    void WalletClient::onCoinsChanged()
    {
        onAllUtxoChanged(getUtxos());
        // TODO may be it needs to delete
        onStatus(getStatus());
    }

    void WalletClient::onTransactionChanged(ChangeAction action, const std::vector<TxDescription>& items)
    {
        onTxStatus(action, items);
        onStatus(getStatus());
    }

    void WalletClient::onSystemStateChanged()
    {
        onStatus(getStatus());
    }

    void WalletClient::onAddressChanged(ChangeAction action, const std::vector<WalletAddress>& items)
    {
        // TODO: need to change this behavior
        onAddresses(true, m_walletDB->getAddresses(true));
        onAddresses(false, m_walletDB->getAddresses(false));
    }

    void WalletClient::onSyncProgress(int done, int total)
    {
        onSyncProgressUpdated(done, total);
    }

    void WalletClient::sendMoney(const WalletID& receiver, const std::string& comment, Amount&& amount, Amount&& fee)
    {
        try
        {
            WalletAddress senderAddress = storage::createAddress(*m_walletDB);
            saveAddress(senderAddress, true); // should update the wallet_network

            ByteBuffer message(comment.begin(), comment.end());

            assert(!m_wallet.expired());
            auto s = m_wallet.lock();
            if (s)
            {
                s->StartTransaction(CreateSimpleTransactionParameters()
                    .SetParameter(TxParameterID::MyID, senderAddress.m_walletID)
                    .SetParameter(TxParameterID::PeerID, receiver)
                    .SetParameter(TxParameterID::Amount, amount)
                    .SetParameter(TxParameterID::Fee, fee)
                    .SetParameter(TxParameterID::Message, message));
            }

            onSendMoneyVerified();
        }
        catch (const CannotGenerateSecretException&)
        {
            onNewAddressFailed();
            return;
        }
        catch (const AddressExpiredException&)
        {
            onCantSendToExpired();
            return;
        }
        catch (const std::exception& e)
        {
            LOG_UNHANDLED_EXCEPTION() << "what = " << e.what();
        }
        catch (...) {
            LOG_UNHANDLED_EXCEPTION();
        }
    }

    void WalletClient::sendMoney(const WalletID& sender, const WalletID& receiver, const std::string& comment, Amount&& amount, Amount&& fee)
    {
        try
        {
            ByteBuffer message(comment.begin(), comment.end());

            assert(!m_wallet.expired());
            auto s = m_wallet.lock();
            if (s)
            {
                s->StartTransaction(CreateSimpleTransactionParameters()
                    .SetParameter(TxParameterID::MyID, sender)
                    .SetParameter(TxParameterID::PeerID, receiver)
                    .SetParameter(TxParameterID::Amount, amount)
                    .SetParameter(TxParameterID::Fee, fee)
                    .SetParameter(TxParameterID::Message, message));
            }

            onSendMoneyVerified();
        }
        catch (const CannotGenerateSecretException&)
        {
            onNewAddressFailed();
            return;
        }
        catch (const AddressExpiredException&)
        {
            onCantSendToExpired();
            return;
        }
        catch (const std::exception& e)
        {
            LOG_UNHANDLED_EXCEPTION() << "what = " << e.what();
        }
        catch (...) {
            LOG_UNHANDLED_EXCEPTION();
        }
    }

    void WalletClient::startTransaction(TxParameters&& parameters)
    {
        try
        {
            auto myID = parameters.GetParameter<WalletID>(TxParameterID::MyID);
            if (!myID)
            {
                WalletAddress senderAddress = storage::createAddress(*m_walletDB);
                saveAddress(senderAddress, true); // should update the wallet_network
                
                parameters.SetParameter(TxParameterID::MyID, senderAddress.m_walletID);
            }
            
            assert(!m_wallet.expired());
            auto s = m_wallet.lock();
            if (s)
            {
                s->StartTransaction(parameters);
            }

            onSendMoneyVerified();
        }
        catch (const CannotGenerateSecretException&)
        {
            onNewAddressFailed();
            return;
        }
        catch (const AddressExpiredException&)
        {
            onCantSendToExpired();
            return;
        }
        catch (const std::exception& e)
        {
            LOG_UNHANDLED_EXCEPTION() << "what = " << e.what();
        }
        catch (...) {
            LOG_UNHANDLED_EXCEPTION();
        }
    }

    void WalletClient::syncWithNode()
    {
        assert(!m_nodeNetwork.expired());
        auto s = m_nodeNetwork.lock();
        if (s)
            s->Connect();
    }

    void WalletClient::calcChange(Amount&& amount)
    {
        auto coins = m_walletDB->selectCoins(amount);
        Amount sum = 0;
        for (auto& c : coins)
        {
            sum += c.m_ID.m_Value;
        }
        if (sum < amount)
        {
            onChangeCalculated(0);
        }
        else
        {
            onChangeCalculated(sum - amount);
        }
    }

    void WalletClient::getWalletStatus()
    {
        onStatus(getStatus());
        onTxStatus(ChangeAction::Reset, m_walletDB->getTxHistory(wallet::TxType::ALL));
        onAddresses(false, m_walletDB->getAddresses(false));
        onAddresses(true, m_walletDB->getAddresses(true));
    }

    void WalletClient::getUtxosStatus()
    {
        onStatus(getStatus());
        onAllUtxoChanged(getUtxos());
    }

    void WalletClient::getAddresses(bool own)
    {
        onAddresses(own, m_walletDB->getAddresses(own));
    }

    void WalletClient::setSwapOffersCoinType(AtomicSwapCoin type)
    {
        if (auto p = m_offersMonitor.lock())
        {
            p->listenChannel(type);
        }
    }

    void WalletClient::getSwapOffers()
    {
        if (auto p = m_offersMonitor.lock())
        {
            onSwapOffersChanged(ChangeAction::Reset, p->getOffersList());
        }
    }

    void WalletClient::sendSwapOffer(const SwapOffer& offer)
    {
        if (auto p = m_offersMonitor.lock())
        {
            p->publishOffer(offer);
        }
    }

    void WalletClient::cancelTx(const TxID& id)
    {
        auto w = m_wallet.lock();
        if (w)
        {
            w->CancelTransaction(id);
        }
    }

    void WalletClient::deleteTx(const TxID& id)
    {
        auto w = m_wallet.lock();
        if (w)
        {
            w->DeleteTransaction(id);
        }
    }

    void WalletClient::getCoinsByTx(const TxID& id)
    {
        onCoinsByTx(m_walletDB->getCoinsByTx(id));
    }

    void WalletClient::saveAddress(const WalletAddress& address, bool bOwn)
    {
        m_walletDB->saveAddress(address);
    }

    void WalletClient::changeCurrentWalletIDs(const WalletID& senderID, const WalletID& receiverID)
    {
        onChangeCurrentWalletIDs(senderID, receiverID);
    }

    void WalletClient::generateNewAddress()
    {
        try
        {
            WalletAddress address = storage::createAddress(*m_walletDB);

            onGeneratedNewAddress(address);
        }
        catch (const CannotGenerateSecretException&)
        {
            onNewAddressFailed();
        }
        catch (const std::exception& e)
        {
            LOG_UNHANDLED_EXCEPTION() << "what = " << e.what();
        }
        catch (...) {
            LOG_UNHANDLED_EXCEPTION();
        }
    }

    void WalletClient::deleteAddress(const WalletID& id)
    {
        try
        {
            auto pVal = m_walletDB->getAddress(id);
            if (pVal)
            {
                m_walletDB->deleteAddress(id);
            }
        }
        catch (const std::exception& e)
        {
            LOG_UNHANDLED_EXCEPTION() << "what = " << e.what();
        }
        catch (...) {
            LOG_UNHANDLED_EXCEPTION();
        }
    }

    void WalletClient::updateAddress(const WalletID& id, const std::string& name, WalletAddress::ExpirationStatus status)
    {
        try
        {
            auto addr = m_walletDB->getAddress(id);

            if (addr)
            {
                if (addr->m_OwnID)
                {
                    addr->setExpiration(status);
                }
                addr->setLabel(name);
                m_walletDB->saveAddress(*addr);
            }
            else
            {
                LOG_ERROR() << "Address " << to_string(id) << " is absent.";
            }
        }
        catch (const std::exception& e)
        {
            LOG_UNHANDLED_EXCEPTION() << "what = " << e.what();
        }
        catch (...) {
            LOG_UNHANDLED_EXCEPTION();
        }
    }

    void WalletClient::setNodeAddress(const std::string& addr)
    {
        io::Address nodeAddr;

        if (nodeAddr.resolve(addr.c_str()))
        {
            m_nodeAddrStr = addr;

            assert(!m_nodeNetwork.expired());
            auto s = m_nodeNetwork.lock();
            if (s)
            {
                s->Disconnect();

                static_cast<proto::FlyClient::NetworkStd&>(*s).m_Cfg.m_vNodes.clear();
                static_cast<proto::FlyClient::NetworkStd&>(*s).m_Cfg.m_vNodes.push_back(nodeAddr);

                s->Connect();
            }
        }
        else
        {
            LOG_ERROR() << "Unable to resolve node address: " << addr;
            onWalletError(ErrorType::HostResolvedError);
        }
    }

    void WalletClient::changeWalletPassword(const SecString& pass)
    {
        m_walletDB->changePassword(pass);
    }

    void WalletClient::getNetworkStatus()
    {
        if (m_walletError.is_initialized() && !m_isConnected)
        {
            onWalletError(*m_walletError);
            return;
        }

        onNodeConnectionChanged(m_isConnected);
    }

    void WalletClient::refresh()
    {
        try
        {
            assert(!m_wallet.expired());
            auto s = m_wallet.lock();
            if (s)
            {
                s->Refresh();
            }
        }
        catch (const std::exception& e)
        {
            LOG_UNHANDLED_EXCEPTION() << "what = " << e.what();
        }
        catch (...) {
            LOG_UNHANDLED_EXCEPTION();
        }
    }

    void WalletClient::exportPaymentProof(const TxID& id)
    {
        onPaymentProofExported(id, storage::ExportPaymentProof(*m_walletDB, id));
    }

    void WalletClient::checkAddress(const std::string& addr)
    {
        io::Address nodeAddr;

        onAddressChecked(addr, nodeAddr.resolve(addr.c_str()));
    }

    WalletStatus WalletClient::getStatus() const
    {
        WalletStatus status;
        storage::Totals totals(*m_walletDB);

        status.available = totals.Avail;
        status.receiving = totals.Incoming;
        status.sending = totals.Outgoing;
        status.maturing = totals.Maturing;

        status.update.lastTime = m_walletDB->getLastUpdateTime();

        ZeroObject(status.stateID);
        m_walletDB->getSystemStateID(status.stateID);

        return status;
    }

    vector<Coin> WalletClient::getUtxos() const
    {
        vector<Coin> utxos;
        m_walletDB->visitCoins([&utxos](const Coin& c)->bool
            {
                utxos.push_back(c);
                return true;
            });
        return utxos;
    }

    void WalletClient::nodeConnectionFailed(const proto::NodeConnection::DisconnectReason& reason)
    {
        m_isConnected = false;

        // reason -> ErrorType
        if (proto::NodeConnection::DisconnectReason::ProcessingExc == reason.m_Type)
        {
            m_walletError = getWalletError(reason.m_ExceptionDetails.m_ExceptionType);
            onWalletError(*m_walletError);
            return;
        }

        if (proto::NodeConnection::DisconnectReason::Io == reason.m_Type)
        {
            m_walletError = getWalletError(reason.m_IoError);
            onWalletError(*m_walletError);
            return;
        }

        LOG_ERROR() << "Unprocessed error: " << reason;
    }

    void WalletClient::nodeConnectedStatusChanged(bool isNodeConnected)
    {
        m_isConnected = isNodeConnected;
        onNodeConnectionChanged(isNodeConnected);
    }
}<|MERGE_RESOLUTION|>--- conflicted
+++ resolved
@@ -324,10 +324,9 @@
 
                     wallet_subscriber = make_unique<WalletSubscriber>(static_cast<IWalletObserver*>(this), wallet);
 
-<<<<<<< HEAD
                     auto offersMonitor = make_shared<SwapOffersMonitor>(*nodeNetwork,static_cast<IWalletObserver&>(*this), *walletNetwork);
                     m_offersMonitor = offersMonitor;
-=======
+                    
                     if (txCreators)
                     {
                         for (auto& [txType, creator] : *txCreators)
@@ -335,7 +334,6 @@
                             wallet->RegisterTransactionType(txType, creator);
                         }
                     }
->>>>>>> 62785db3
 
                     nodeNetwork->tryToConnect();
                     m_reactor->run_ex([&wallet, &nodeNetwork](){
