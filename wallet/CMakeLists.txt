--- conflicted
+++ resolved
@@ -10,14 +10,11 @@
     base_transaction.cpp
     base_tx_builder.cpp
     wallet_transaction.cpp
+    oneside_transaction.cpp
     wallet_network.cpp
     wallet_db.cpp
     wallet_client.h
     wallet_client.cpp
-<<<<<<< HEAD
-    oneside_transaction.cpp
-    swap_transaction.cpp
-=======
     swaps/swap_transaction.cpp
     swaps/lock_tx_builder.cpp
     swaps/shared_tx_builder.cpp
@@ -27,7 +24,6 @@
     litecoin/litecoind016.cpp
     litecoin/litecoind017.cpp
     qtum/qtumd017.cpp
->>>>>>> 4366522d
     secstring2.cpp
     unittests/util.cpp
 )
