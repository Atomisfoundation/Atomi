--- conflicted
+++ resolved
@@ -218,11 +218,6 @@
               } 
             }
           }
-<<<<<<< HEAD
-          xhr.send(JSON.stringify({
-            WalletID: walletGUID
-          }))
-=======
 
 
 		if (keykeeper) {  
@@ -241,7 +236,6 @@
 			}))	
 		}
           
->>>>>>> e65fdaa9
       }
 
       function startAliveTimer() {
