--- conflicted
+++ resolved
@@ -1,17 +1,17 @@
-// Copyright 2018 The Beam Team
-//
-// Licensed under the Apache License, Version 2.0 (the "License");
-// you may not use this file except in compliance with the License.
-// You may obtain a copy of the License at
-//
-//    http://www.apache.org/licenses/LICENSE-2.0
-//
-// Unless required by applicable law or agreed to in writing, software
-// distributed under the License is distributed on an "AS IS" BASIS,
-// WITHOUT WARRANTIES OR CONDITIONS OF ANY KIND, either express or implied.
-// See the License for the specific language governing permissions and
-// limitations under the License.
-
+// Copyright 2018 The Beam Team
+//
+// Licensed under the Apache License, Version 2.0 (the "License");
+// you may not use this file except in compliance with the License.
+// You may obtain a copy of the License at
+//
+//    http://www.apache.org/licenses/LICENSE-2.0
+//
+// Unless required by applicable law or agreed to in writing, software
+// distributed under the License is distributed on an "AS IS" BASIS,
+// WITHOUT WARRANTIES OR CONDITIONS OF ANY KIND, either express or implied.
+// See the License for the specific language governing permissions and
+// limitations under the License.
+
 #include "wallet/wallet_db.h"
 #include <assert.h>
 #include "test_helpers.h"
@@ -730,7 +730,7 @@
 
 	sw.start();
     auto coins = db->selectCoins(347000000, false);
-	sw.stop();
+	sw.stop();
 	cout << "TestSelect2 elapsed time: " << sw.milliseconds() << " ms\n";
     WALLET_CHECK(coins.size() == 9);
     WALLET_CHECK(coins[0].m_amount == 30000000);
@@ -752,13 +752,8 @@
     TestRollback();
     TestPeers();
     TestSelect();
-<<<<<<< HEAD
-	TestSelect2();
-	
-=======
-   // TestSelect2();
+    //TestSelect2();
     TestAddresses();
 
->>>>>>> cbff7697
     return WALLET_CHECK_RESULT;
 }