// Copyright 2018 The Beam Team
//
// Licensed under the Apache License, Version 2.0 (the "License");
// you may not use this file except in compliance with the License.
// You may obtain a copy of the License at
//
//    http://www.apache.org/licenses/LICENSE-2.0
//
// Unless required by applicable law or agreed to in writing, software
// distributed under the License is distributed on an "AS IS" BASIS,
// WITHOUT WARRANTIES OR CONDITIONS OF ANY KIND, either express or implied.
// See the License for the specific language governing permissions and
// limitations under the License.

#include "wallet_transaction.h"
#include "core/block_crypt.h"
#include <boost/uuid/uuid_generators.hpp>

namespace beam { namespace wallet
{
    using namespace ECC;
    using namespace std;


    TxID GenerateTxID()
    {
        boost::uuids::uuid id = boost::uuids::random_generator()();
        TxID txID{};
        copy(id.begin(), id.end(), txID.begin());
        return txID;
    }

    std::string GetFailureMessage(TxFailureReason reason)
    {
        switch (reason)
        {
#define MACRO(name, code, message) case name: return message;
            BEAM_TX_FAILURE_REASON_MAP(MACRO)
#undef MACRO
        }
        return "Unknown reason";
    }

    TransactionFailedException::TransactionFailedException(bool notify, TxFailureReason reason, const char* message)
        : std::runtime_error(message)
        , m_Notify{notify}
        , m_Reason{reason}
    {

    }
    bool TransactionFailedException::ShouldNofify() const
    {
        return m_Notify;
    }

    TxFailureReason TransactionFailedException::GetReason() const
    {
        return m_Reason;
    }

    BaseTransaction::BaseTransaction(INegotiatorGateway& gateway
                                   , beam::IWalletDB::Ptr walletDB
                                   , const TxID& txID)
        : m_Gateway{ gateway }
        , m_WalletDB{ walletDB }
        , m_ID{ txID }
    {
        assert(walletDB);
    }

    bool BaseTransaction::IsInitiator() const
    {
        if (!m_IsInitiator.is_initialized())
        {
            m_IsInitiator = GetMandatoryParameter<bool>(TxParameterID::IsInitiator);
        }
        return *m_IsInitiator;
    }

    bool BaseTransaction::GetTip(Block::SystemState::Full& state) const
    {
        return m_Gateway.get_tip(state);
    }

    const TxID& BaseTransaction::GetTxID() const
    {
        return m_ID;
    }

    void BaseTransaction::Update()
    {
        try
        {
            TxFailureReason reason = TxFailureReason::Unknown;
            if (GetParameter(TxParameterID::FailureReason, reason))
            {
                OnFailed(reason);
                return;
            }

            WalletID myID = GetMandatoryParameter<WalletID>(TxParameterID::MyID);
            auto address = m_WalletDB->getAddress(myID);
            if (address.is_initialized() && address->isExpired())
            {
                OnFailed(TxFailureReason::ExpiredAddressProvided);
                return;
            }

            UpdateImpl();
        }
        catch (const TransactionFailedException& ex)
        {
            LOG_ERROR() << GetTxID() << " exception msg: " << ex.what();
            OnFailed(ex.GetReason(), ex.ShouldNofify());
        }
        catch (const exception& ex)
        {
            LOG_ERROR() << GetTxID() << " exception msg: " << ex.what();
        }
    }

    void BaseTransaction::Cancel()
    {
        TxStatus s = TxStatus::Failed;
        GetParameter(TxParameterID::Status, s);
        if (s == TxStatus::Pending)
        {
            m_WalletDB->deleteTx(GetTxID());
        }
        else
        {
            UpdateTxDescription(TxStatus::Cancelled);
            RollbackTx();
            SetTxParameter msg;
            msg.AddParameter(TxParameterID::FailureReason, TxFailureReason::Cancelled);
            SendTxParameters(move(msg));
            m_Gateway.on_tx_completed(GetTxID());
        }
    }

    void BaseTransaction::RollbackTx()
    {
        LOG_INFO() << GetTxID() << " Transaction failed. Rollback...";
        m_WalletDB->rollbackTx(GetTxID());
    }

    void BaseTransaction::ConfirmKernel(const TxKernel& kernel)
    {
        UpdateTxDescription(TxStatus::Registered);
<<<<<<< HEAD

        auto coins = m_WalletDB->getCoinsCreatedByTx(GetTxID());

        for (auto& coin : coins)
        {
            coin.m_status = Coin::Unconfirmed;
        }
        m_WalletDB->save(coins);

=======
>>>>>>> a82236c5
        m_Gateway.confirm_kernel(GetTxID(), kernel);
    }

    void BaseTransaction::CompleteTx()
    {
        LOG_INFO() << GetTxID() << " Transaction completed";
        UpdateTxDescription(TxStatus::Completed);
        m_Gateway.on_tx_completed(GetTxID());
    }

    void BaseTransaction::UpdateTxDescription(TxStatus s)
    {
        SetParameter(TxParameterID::Status, s);
        SetParameter(TxParameterID::ModifyTime, getTimestamp());
    }

    void BaseTransaction::OnFailed(TxFailureReason reason, bool notify)
    {
        LOG_ERROR() << GetTxID() << " Failed. " << GetFailureMessage(reason);
        UpdateTxDescription((reason == TxFailureReason::Cancelled) ? TxStatus::Cancelled : TxStatus::Failed);
        RollbackTx();
        if (notify)
        {
            SetTxParameter msg;
            msg.AddParameter(TxParameterID::FailureReason, reason);
            SendTxParameters(move(msg));
        }
        m_Gateway.on_tx_completed(GetTxID());
    }

    IWalletDB::Ptr BaseTransaction::GetWalletDB()
    {
        return m_WalletDB;
    }

    vector<Coin> BaseTransaction::GetUnconfirmedOutputs() const
    {
        vector<Coin> outputs;
        m_WalletDB->visit([&](const Coin& coin)
        {
            if ((coin.m_createTxId == GetTxID() && (coin.m_status == Coin::Incoming || coin.m_status == Coin::Change))
                || (coin.m_spentTxId == GetTxID() && coin.m_status == Coin::Outgoing))
            {
                outputs.emplace_back(coin);
            }

            return true;
        });
        return outputs;
    }

    bool BaseTransaction::SendTxParameters(SetTxParameter&& msg) const
    {
        msg.m_txId = GetTxID();
        msg.m_Type = GetType();
        
        WalletID peerID = {0};
        if (GetParameter(TxParameterID::MyID, msg.m_from) 
            && GetParameter(TxParameterID::PeerID, peerID))
        {
            m_Gateway.send_tx_params(peerID, move(msg));
            return true;
        }
        return false;
    }

    SimpleTransaction::SimpleTransaction(INegotiatorGateway& gateway
        , beam::IWalletDB::Ptr walletDB
        , const TxID& txID)
        : BaseTransaction{ gateway, walletDB, txID }
    {

    }

    TxType SimpleTransaction::GetType() const
    {
        return TxType::Simple;
    }

    void SimpleTransaction::UpdateImpl()
    {
        bool sender = GetMandatoryParameter<bool>(TxParameterID::IsSender);
        Amount amount = GetMandatoryParameter<Amount>(TxParameterID::Amount);
        Amount fee = GetMandatoryParameter<Amount>(TxParameterID::Fee);

        WalletID peerID = GetMandatoryParameter<WalletID>(TxParameterID::PeerID);
        auto address = m_WalletDB->getAddress(peerID);
        bool isSelfTx = address.is_initialized() && address->m_own;
        State txState = GetState();
        TxBuilder builder{ *this, amount, fee };
        if (!builder.GetInitialTxParams() && txState == State::Initial)
        {
            LOG_INFO() << GetTxID() << (sender ? " Sending " : " Receiving ") << PrintableAmount(amount) << " (fee: " << PrintableAmount(fee) << ")";

            if (sender)
            {
                builder.SelectInputs();
                builder.AddChangeOutput();
            }

            if (isSelfTx || !sender)
            {
                // create receiver utxo
                builder.AddOutput(amount, Coin::Incoming);

                LOG_INFO() << GetTxID() << " Invitation accepted";
            }
            UpdateTxDescription(TxStatus::InProgress);
        }

        builder.GenerateNonce();
        
        if (!isSelfTx && !builder.GetPeerPublicExcessAndNonce())
        {
            assert(IsInitiator());
            if (txState == State::Initial)
            {
                SetTxParameter msg;
                msg.AddParameter(TxParameterID::Amount, builder.m_Amount)
                    .AddParameter(TxParameterID::Fee, builder.m_Fee)
                    .AddParameter(TxParameterID::MinHeight, builder.m_MinHeight)
                    .AddParameter(TxParameterID::MaxHeight, builder.m_MaxHeight)
                    .AddParameter(TxParameterID::IsSender, !sender)
                    .AddParameter(TxParameterID::PeerInputs, builder.m_Inputs)
                    .AddParameter(TxParameterID::PeerOutputs, builder.m_Outputs)
                    .AddParameter(TxParameterID::PeerPublicExcess, builder.GetPublicExcess())
                    .AddParameter(TxParameterID::PeerPublicNonce, builder.GetPublicNonce())
                    .AddParameter(TxParameterID::PeerOffset, builder.m_Offset);

                if (!SendTxParameters(move(msg)))
                {
                    OnFailed(TxFailureReason::FailedToSendParameters, false);
                }
                SetState(State::Invitation);
            }
            return;
        }

        builder.SignPartial();

        if (!isSelfTx && !builder.GetPeerSignature())
        {
            if (txState == State::Initial)
            {
                // invited participant
                assert(!IsInitiator());
                // Confirm invitation
                SetTxParameter msg;
                msg.AddParameter(TxParameterID::PeerPublicExcess, builder.GetPublicExcess())
                    .AddParameter(TxParameterID::PeerSignature, builder.m_PartialSignature)
                    .AddParameter(TxParameterID::PeerPublicNonce, builder.GetPublicNonce());

                UpdateTxDescription(TxStatus::Registered);
                SendTxParameters(move(msg));
                SetState(State::InvitationConfirmation);
            }
            return;
        }

        if (!builder.IsPeerSignatureValid())
        {
            OnFailed(TxFailureReason::InvalidPeerSignature, true);
            return;
        }

        builder.FinalizeSignature();

        bool isRegistered = false;
        if (!GetParameter(TxParameterID::TransactionRegistered, isRegistered))
        {
            if (!isSelfTx && !builder.GetPeerInputsAndOutputs())
            {
                assert(IsInitiator());
                if (txState == State::Invitation)
                {
                    // Confirm transaction
                    SetTxParameter msg;
                    msg.AddParameter(TxParameterID::PeerSignature, Scalar(builder.m_PartialSignature));

                    UpdateTxDescription(TxStatus::Registered);
                    SendTxParameters(move(msg));
                    SetState(State::PeerConfirmation);
                }
            }
            else //if ((isSelfTx && txState == State::Initial) || txState == State::InvitationConfirmation)
            {
                // Construct and verify transaction
                auto transaction = builder.CreateTransaction();

                // Verify final transaction
                TxBase::Context ctx;
                if (!transaction->IsValid(ctx))
                {
                    OnFailed(TxFailureReason::InvalidTransaction, true);
                    return;
                }
                m_Gateway.register_tx(GetTxID(), transaction);
                SetState(State::Registration);
            }
            return;
        }

        if (!isRegistered)
        {
            OnFailed(TxFailureReason::FailedToRegister, true);
            return;
        }

        Height hProof = 0;
		GetParameter(TxParameterID::KernelProofHeight, hProof);
        if (!hProof)
        {
            if (!IsInitiator() && txState == State::Registration)
            {
                // notify peer that transaction has been registered
                SetTxParameter msg;
                msg.AddParameter(TxParameterID::TransactionRegistered, true);
                SendTxParameters(move(msg));
            }
            SetState(State::KernelConfirmation);
            ConfirmKernel(*builder.m_Kernel);
            return;
        }

        vector<Coin> unconfirmed = GetUnconfirmedOutputs();
        if (!unconfirmed.empty())
        {
            SetState(State::OutputsConfirmation);
            m_Gateway.confirm_outputs(unconfirmed);
            return;
        }

        CompleteTx();
    }

    SimpleTransaction::State SimpleTransaction::GetState() const
    {
        State state = State::Initial;
        GetParameter(TxParameterID::State, state);
        return state;
    }

    TxBuilder::TxBuilder(BaseTransaction& tx, Amount amount, Amount fee)
        : m_Tx{ tx }
        , m_Amount{ amount }
        , m_Fee{ fee }
        , m_Change{0}
        , m_MinHeight{0}
        , m_MaxHeight{MaxHeight}
    {
    }

    void TxBuilder::SelectInputs()
    {
        Amount amountWithFee = m_Amount + m_Fee;
        auto coins = m_Tx.GetWalletDB()->selectCoins(amountWithFee);
        if (coins.empty())
        {
            LOG_ERROR() << "You only have " << PrintableAmount(getAvailable(m_Tx.GetWalletDB()));
            throw TransactionFailedException(!m_Tx.IsInitiator(), TxFailureReason::NoInputs);
        }

        m_Inputs.reserve(m_Inputs.size() + coins.size());
        Amount total = 0;
        for (auto& coin : coins)
        {
            coin.m_spentTxId = m_Tx.GetTxID();

            Scalar::Native blindingFactor = m_Tx.GetWalletDB()->calcKey(coin.m_ID);
            auto& input = m_Inputs.emplace_back(make_unique<Input>());
            input->m_Commitment = Commitment(blindingFactor, coin.m_ID.m_Value);
            m_BlindingExcess += blindingFactor;
            total += coin.m_ID.m_Value;
        }

        m_Change += total - amountWithFee;

        m_Tx.SetParameter(TxParameterID::BlindingExcess, m_BlindingExcess);
        m_Tx.SetParameter(TxParameterID::Change, m_Change);
        m_Tx.SetParameter(TxParameterID::Inputs, m_Inputs);
        m_Tx.SetParameter(TxParameterID::Offset, m_Offset);

        m_Tx.GetWalletDB()->save(coins);
    }

    void TxBuilder::AddChangeOutput()
    {
        if (m_Change == 0)
        {
            return;
        }

        AddOutput(m_Change, Coin::Change);
    }

    void TxBuilder::AddOutput(Amount amount, Coin::Status status)
    {
        m_Outputs.push_back(CreateOutput(amount, status, m_MinHeight));
        m_Tx.SetParameter(TxParameterID::Outputs, m_Outputs);
    }

    Output::Ptr TxBuilder::CreateOutput(Amount amount, Coin::Status status, bool shared, Height incubation)
    {
<<<<<<< HEAD
        Coin newUtxo{ amount, Coin::Draft };
=======
        Coin newUtxo{ amount, status, m_MinHeight };
>>>>>>> a82236c5
        newUtxo.m_createTxId = m_Tx.GetTxID();
		newUtxo.m_confirmHeight = m_MinHeight;
        m_Tx.GetWalletDB()->store(newUtxo);

        Scalar::Native blindingFactor;
        Output::Ptr output = make_unique<Output>();
        output->Create(blindingFactor, *m_Tx.GetWalletDB()->get_ChildKdf(newUtxo.m_ID.m_iChild), newUtxo.m_ID);

        auto[privateExcess, newOffset] = splitKey(blindingFactor, newUtxo.m_ID.m_Idx);
        blindingFactor = -privateExcess;
        m_BlindingExcess += blindingFactor;
        m_Offset += newOffset;

        m_Tx.SetParameter(TxParameterID::BlindingExcess, m_BlindingExcess);
        m_Tx.SetParameter(TxParameterID::Offset, m_Offset);

        return output;
    }

    void TxBuilder::GenerateNonce()
    {
        // create kernel
        assert(!m_Kernel);
        m_Kernel = make_unique<TxKernel>();
        m_Kernel->m_Fee = m_Fee;
        m_Kernel->m_Height.m_Min = m_MinHeight;
        m_Kernel->m_Height.m_Max = m_MaxHeight;
        m_Kernel->m_Commitment = Zero;

		if (!m_Tx.GetParameter(TxParameterID::MyNonce, m_MultiSig.m_Nonce))
		{
			m_MultiSig.m_Nonce.GenRandomNnz();
			m_Tx.SetParameter(TxParameterID::MyNonce, m_MultiSig.m_Nonce);
		}
    }

    Point::Native TxBuilder::GetPublicExcess() const
    {
        return Context::get().G * m_BlindingExcess;
    }

    Point::Native TxBuilder::GetPublicNonce() const
    {
        return Context::get().G * m_MultiSig.m_Nonce;
    }

    bool TxBuilder::GetPeerPublicExcessAndNonce()
    {
        return m_Tx.GetParameter(TxParameterID::PeerPublicExcess, m_PeerPublicExcess)
            && m_Tx.GetParameter(TxParameterID::PeerPublicNonce, m_PeerPublicNonce);
    }

    bool TxBuilder::GetPeerSignature()
    {
        if (m_Tx.GetParameter(TxParameterID::PeerSignature, m_PeerSignature))
        {
            LOG_DEBUG() << "Received PeerSig:\t" << Scalar(m_PeerSignature);
            return true;
        }
        
        return false;
    }

    bool TxBuilder::GetInitialTxParams()
    {
        m_Tx.GetParameter(TxParameterID::Inputs, m_Inputs);
        m_Tx.GetParameter(TxParameterID::Outputs, m_Outputs);
        m_Tx.GetParameter(TxParameterID::MinHeight, m_MinHeight);
        m_Tx.GetParameter(TxParameterID::MaxHeight, m_MaxHeight);
        return m_Tx.GetParameter(TxParameterID::BlindingExcess, m_BlindingExcess)
            && m_Tx.GetParameter(TxParameterID::Offset, m_Offset);
    }

    bool TxBuilder::GetPeerInputsAndOutputs()
    {
        return m_Tx.GetParameter(TxParameterID::PeerInputs, m_PeerInputs)
            && m_Tx.GetParameter(TxParameterID::PeerOutputs, m_PeerOutputs)
            && m_Tx.GetParameter(TxParameterID::PeerOffset, m_PeerOffset);
    }

    void TxBuilder::SignPartial()
    {
        // create signature
        Point::Native totalPublicExcess = GetPublicExcess();
        totalPublicExcess += m_PeerPublicExcess;
        m_Kernel->m_Commitment = totalPublicExcess;

        m_Kernel->get_Hash(m_Message);
        m_MultiSig.m_NoncePub = GetPublicNonce() + m_PeerPublicNonce;
        
        
        m_MultiSig.SignPartial(m_PartialSignature, m_Message, m_BlindingExcess);
    }

    void TxBuilder::FinalizeSignature()
    {
        // final signature
        m_Kernel->m_Signature.m_NoncePub = GetPublicNonce() + m_PeerPublicNonce;
        m_Kernel->m_Signature.m_k = m_PartialSignature + m_PeerSignature;
    }

    Transaction::Ptr TxBuilder::CreateTransaction()
    {
        assert(m_Kernel);
        Merkle::Hash kernelID = { 0 };
        m_Kernel->get_ID(kernelID);
        LOG_INFO() << m_Tx.GetTxID() << " Transaction kernel: " << kernelID;
        // create transaction
        auto transaction = make_shared<Transaction>();
        transaction->m_vKernels.push_back(move(m_Kernel));
        transaction->m_Offset = m_Offset + m_PeerOffset;
        transaction->m_vInputs = move(m_Inputs);
        transaction->m_vOutputs = move(m_Outputs);
        move(m_PeerInputs.begin(), m_PeerInputs.end(), back_inserter(transaction->m_vInputs));
        move(m_PeerOutputs.begin(), m_PeerOutputs.end(), back_inserter(transaction->m_vOutputs));

        transaction->Normalize();

        // Verify final transaction
        TxBase::Context ctx;
        assert(transaction->IsValid(ctx));
        return transaction;
    }

    bool TxBuilder::IsPeerSignatureValid() const
    {
        Signature peerSig;
        peerSig.m_NoncePub = m_MultiSig.m_NoncePub;
        peerSig.m_k = m_PeerSignature;
        return peerSig.IsValidPartial(m_Message, m_PeerPublicNonce, m_PeerPublicExcess);
    }
}}
<|MERGE_RESOLUTION|>--- conflicted
+++ resolved
@@ -1,46 +1,46 @@
-// Copyright 2018 The Beam Team
-//
-// Licensed under the Apache License, Version 2.0 (the "License");
-// you may not use this file except in compliance with the License.
-// You may obtain a copy of the License at
-//
-//    http://www.apache.org/licenses/LICENSE-2.0
-//
-// Unless required by applicable law or agreed to in writing, software
-// distributed under the License is distributed on an "AS IS" BASIS,
-// WITHOUT WARRANTIES OR CONDITIONS OF ANY KIND, either express or implied.
-// See the License for the specific language governing permissions and
-// limitations under the License.
-
-#include "wallet_transaction.h"
-#include "core/block_crypt.h"
-#include <boost/uuid/uuid_generators.hpp>
-
-namespace beam { namespace wallet
-{
-    using namespace ECC;
-    using namespace std;
-
-
-    TxID GenerateTxID()
-    {
-        boost::uuids::uuid id = boost::uuids::random_generator()();
-        TxID txID{};
-        copy(id.begin(), id.end(), txID.begin());
-        return txID;
-    }
-
-    std::string GetFailureMessage(TxFailureReason reason)
-    {
-        switch (reason)
-        {
-#define MACRO(name, code, message) case name: return message;
-            BEAM_TX_FAILURE_REASON_MAP(MACRO)
-#undef MACRO
-        }
-        return "Unknown reason";
-    }
-
+// Copyright 2018 The Beam Team
+//
+// Licensed under the Apache License, Version 2.0 (the "License");
+// you may not use this file except in compliance with the License.
+// You may obtain a copy of the License at
+//
+//    http://www.apache.org/licenses/LICENSE-2.0
+//
+// Unless required by applicable law or agreed to in writing, software
+// distributed under the License is distributed on an "AS IS" BASIS,
+// WITHOUT WARRANTIES OR CONDITIONS OF ANY KIND, either express or implied.
+// See the License for the specific language governing permissions and
+// limitations under the License.
+
+#include "wallet_transaction.h"
+#include "core/block_crypt.h"
+#include <boost/uuid/uuid_generators.hpp>
+
+namespace beam { namespace wallet
+{
+    using namespace ECC;
+    using namespace std;
+
+
+    TxID GenerateTxID()
+    {
+        boost::uuids::uuid id = boost::uuids::random_generator()();
+        TxID txID{};
+        copy(id.begin(), id.end(), txID.begin());
+        return txID;
+    }
+
+    std::string GetFailureMessage(TxFailureReason reason)
+    {
+        switch (reason)
+        {
+#define MACRO(name, code, message) case name: return message;
+            BEAM_TX_FAILURE_REASON_MAP(MACRO)
+#undef MACRO
+        }
+        return "Unknown reason";
+    }
+
     TransactionFailedException::TransactionFailedException(bool notify, TxFailureReason reason, const char* message)
         : std::runtime_error(message)
         , m_Notify{notify}
@@ -48,554 +48,538 @@
     {
 
     }
-    bool TransactionFailedException::ShouldNofify() const
-    {
-        return m_Notify;
-    }
-
-    TxFailureReason TransactionFailedException::GetReason() const
-    {
-        return m_Reason;
-    }
-
-    BaseTransaction::BaseTransaction(INegotiatorGateway& gateway
-                                   , beam::IWalletDB::Ptr walletDB
-                                   , const TxID& txID)
-        : m_Gateway{ gateway }
-        , m_WalletDB{ walletDB }
-        , m_ID{ txID }
-    {
-        assert(walletDB);
-    }
-
-    bool BaseTransaction::IsInitiator() const
-    {
-        if (!m_IsInitiator.is_initialized())
-        {
-            m_IsInitiator = GetMandatoryParameter<bool>(TxParameterID::IsInitiator);
-        }
-        return *m_IsInitiator;
-    }
-
-    bool BaseTransaction::GetTip(Block::SystemState::Full& state) const
-    {
-        return m_Gateway.get_tip(state);
-    }
-
-    const TxID& BaseTransaction::GetTxID() const
-    {
-        return m_ID;
-    }
-
-    void BaseTransaction::Update()
-    {
-        try
-        {
-            TxFailureReason reason = TxFailureReason::Unknown;
-            if (GetParameter(TxParameterID::FailureReason, reason))
-            {
-                OnFailed(reason);
-                return;
-            }
-
-            WalletID myID = GetMandatoryParameter<WalletID>(TxParameterID::MyID);
-            auto address = m_WalletDB->getAddress(myID);
-            if (address.is_initialized() && address->isExpired())
-            {
-                OnFailed(TxFailureReason::ExpiredAddressProvided);
-                return;
-            }
-
-            UpdateImpl();
-        }
-        catch (const TransactionFailedException& ex)
-        {
-            LOG_ERROR() << GetTxID() << " exception msg: " << ex.what();
-            OnFailed(ex.GetReason(), ex.ShouldNofify());
-        }
-        catch (const exception& ex)
-        {
-            LOG_ERROR() << GetTxID() << " exception msg: " << ex.what();
-        }
-    }
-
-    void BaseTransaction::Cancel()
-    {
-        TxStatus s = TxStatus::Failed;
-        GetParameter(TxParameterID::Status, s);
-        if (s == TxStatus::Pending)
-        {
-            m_WalletDB->deleteTx(GetTxID());
-        }
-        else
-        {
-            UpdateTxDescription(TxStatus::Cancelled);
-            RollbackTx();
-            SetTxParameter msg;
-            msg.AddParameter(TxParameterID::FailureReason, TxFailureReason::Cancelled);
-            SendTxParameters(move(msg));
-            m_Gateway.on_tx_completed(GetTxID());
-        }
-    }
-
-    void BaseTransaction::RollbackTx()
-    {
-        LOG_INFO() << GetTxID() << " Transaction failed. Rollback...";
-        m_WalletDB->rollbackTx(GetTxID());
-    }
-
-    void BaseTransaction::ConfirmKernel(const TxKernel& kernel)
-    {
-        UpdateTxDescription(TxStatus::Registered);
-<<<<<<< HEAD
-
-        auto coins = m_WalletDB->getCoinsCreatedByTx(GetTxID());
-
-        for (auto& coin : coins)
-        {
-            coin.m_status = Coin::Unconfirmed;
-        }
-        m_WalletDB->save(coins);
-
-=======
->>>>>>> a82236c5
-        m_Gateway.confirm_kernel(GetTxID(), kernel);
-    }
-
-    void BaseTransaction::CompleteTx()
-    {
-        LOG_INFO() << GetTxID() << " Transaction completed";
-        UpdateTxDescription(TxStatus::Completed);
-        m_Gateway.on_tx_completed(GetTxID());
-    }
-
-    void BaseTransaction::UpdateTxDescription(TxStatus s)
-    {
-        SetParameter(TxParameterID::Status, s);
-        SetParameter(TxParameterID::ModifyTime, getTimestamp());
-    }
-
-    void BaseTransaction::OnFailed(TxFailureReason reason, bool notify)
-    {
-        LOG_ERROR() << GetTxID() << " Failed. " << GetFailureMessage(reason);
-        UpdateTxDescription((reason == TxFailureReason::Cancelled) ? TxStatus::Cancelled : TxStatus::Failed);
-        RollbackTx();
-        if (notify)
-        {
-            SetTxParameter msg;
-            msg.AddParameter(TxParameterID::FailureReason, reason);
-            SendTxParameters(move(msg));
-        }
-        m_Gateway.on_tx_completed(GetTxID());
-    }
-
-    IWalletDB::Ptr BaseTransaction::GetWalletDB()
-    {
-        return m_WalletDB;
-    }
-
-    vector<Coin> BaseTransaction::GetUnconfirmedOutputs() const
-    {
-        vector<Coin> outputs;
-        m_WalletDB->visit([&](const Coin& coin)
-        {
-            if ((coin.m_createTxId == GetTxID() && (coin.m_status == Coin::Incoming || coin.m_status == Coin::Change))
-                || (coin.m_spentTxId == GetTxID() && coin.m_status == Coin::Outgoing))
-            {
-                outputs.emplace_back(coin);
-            }
-
-            return true;
-        });
-        return outputs;
-    }
-
-    bool BaseTransaction::SendTxParameters(SetTxParameter&& msg) const
-    {
-        msg.m_txId = GetTxID();
-        msg.m_Type = GetType();
-        
-        WalletID peerID = {0};
-        if (GetParameter(TxParameterID::MyID, msg.m_from) 
-            && GetParameter(TxParameterID::PeerID, peerID))
-        {
-            m_Gateway.send_tx_params(peerID, move(msg));
-            return true;
-        }
-        return false;
-    }
-
-    SimpleTransaction::SimpleTransaction(INegotiatorGateway& gateway
-        , beam::IWalletDB::Ptr walletDB
-        , const TxID& txID)
-        : BaseTransaction{ gateway, walletDB, txID }
-    {
-
-    }
-
-    TxType SimpleTransaction::GetType() const
-    {
-        return TxType::Simple;
-    }
-
-    void SimpleTransaction::UpdateImpl()
-    {
-        bool sender = GetMandatoryParameter<bool>(TxParameterID::IsSender);
-        Amount amount = GetMandatoryParameter<Amount>(TxParameterID::Amount);
-        Amount fee = GetMandatoryParameter<Amount>(TxParameterID::Fee);
-
-        WalletID peerID = GetMandatoryParameter<WalletID>(TxParameterID::PeerID);
-        auto address = m_WalletDB->getAddress(peerID);
-        bool isSelfTx = address.is_initialized() && address->m_own;
-        State txState = GetState();
-        TxBuilder builder{ *this, amount, fee };
-        if (!builder.GetInitialTxParams() && txState == State::Initial)
-        {
-            LOG_INFO() << GetTxID() << (sender ? " Sending " : " Receiving ") << PrintableAmount(amount) << " (fee: " << PrintableAmount(fee) << ")";
-
-            if (sender)
-            {
-                builder.SelectInputs();
-                builder.AddChangeOutput();
-            }
-
-            if (isSelfTx || !sender)
-            {
-                // create receiver utxo
-                builder.AddOutput(amount, Coin::Incoming);
-
-                LOG_INFO() << GetTxID() << " Invitation accepted";
-            }
-            UpdateTxDescription(TxStatus::InProgress);
-        }
-
-        builder.GenerateNonce();
-        
-        if (!isSelfTx && !builder.GetPeerPublicExcessAndNonce())
-        {
-            assert(IsInitiator());
-            if (txState == State::Initial)
-            {
-                SetTxParameter msg;
-                msg.AddParameter(TxParameterID::Amount, builder.m_Amount)
-                    .AddParameter(TxParameterID::Fee, builder.m_Fee)
-                    .AddParameter(TxParameterID::MinHeight, builder.m_MinHeight)
-                    .AddParameter(TxParameterID::MaxHeight, builder.m_MaxHeight)
-                    .AddParameter(TxParameterID::IsSender, !sender)
-                    .AddParameter(TxParameterID::PeerInputs, builder.m_Inputs)
-                    .AddParameter(TxParameterID::PeerOutputs, builder.m_Outputs)
-                    .AddParameter(TxParameterID::PeerPublicExcess, builder.GetPublicExcess())
-                    .AddParameter(TxParameterID::PeerPublicNonce, builder.GetPublicNonce())
-                    .AddParameter(TxParameterID::PeerOffset, builder.m_Offset);
-
-                if (!SendTxParameters(move(msg)))
-                {
-                    OnFailed(TxFailureReason::FailedToSendParameters, false);
-                }
-                SetState(State::Invitation);
-            }
-            return;
-        }
-
-        builder.SignPartial();
-
-        if (!isSelfTx && !builder.GetPeerSignature())
-        {
-            if (txState == State::Initial)
-            {
-                // invited participant
-                assert(!IsInitiator());
-                // Confirm invitation
-                SetTxParameter msg;
-                msg.AddParameter(TxParameterID::PeerPublicExcess, builder.GetPublicExcess())
-                    .AddParameter(TxParameterID::PeerSignature, builder.m_PartialSignature)
-                    .AddParameter(TxParameterID::PeerPublicNonce, builder.GetPublicNonce());
-
-                UpdateTxDescription(TxStatus::Registered);
-                SendTxParameters(move(msg));
-                SetState(State::InvitationConfirmation);
-            }
-            return;
-        }
-
-        if (!builder.IsPeerSignatureValid())
-        {
-            OnFailed(TxFailureReason::InvalidPeerSignature, true);
-            return;
-        }
-
-        builder.FinalizeSignature();
-
-        bool isRegistered = false;
-        if (!GetParameter(TxParameterID::TransactionRegistered, isRegistered))
-        {
-            if (!isSelfTx && !builder.GetPeerInputsAndOutputs())
-            {
-                assert(IsInitiator());
-                if (txState == State::Invitation)
-                {
-                    // Confirm transaction
-                    SetTxParameter msg;
-                    msg.AddParameter(TxParameterID::PeerSignature, Scalar(builder.m_PartialSignature));
-
-                    UpdateTxDescription(TxStatus::Registered);
-                    SendTxParameters(move(msg));
-                    SetState(State::PeerConfirmation);
-                }
-            }
-            else //if ((isSelfTx && txState == State::Initial) || txState == State::InvitationConfirmation)
-            {
-                // Construct and verify transaction
-                auto transaction = builder.CreateTransaction();
-
-                // Verify final transaction
-                TxBase::Context ctx;
-                if (!transaction->IsValid(ctx))
-                {
-                    OnFailed(TxFailureReason::InvalidTransaction, true);
-                    return;
-                }
-                m_Gateway.register_tx(GetTxID(), transaction);
-                SetState(State::Registration);
-            }
-            return;
-        }
-
-        if (!isRegistered)
-        {
-            OnFailed(TxFailureReason::FailedToRegister, true);
-            return;
-        }
-
-        Height hProof = 0;
-		GetParameter(TxParameterID::KernelProofHeight, hProof);
-        if (!hProof)
-        {
-            if (!IsInitiator() && txState == State::Registration)
-            {
-                // notify peer that transaction has been registered
-                SetTxParameter msg;
-                msg.AddParameter(TxParameterID::TransactionRegistered, true);
-                SendTxParameters(move(msg));
-            }
-            SetState(State::KernelConfirmation);
-            ConfirmKernel(*builder.m_Kernel);
-            return;
-        }
-
-        vector<Coin> unconfirmed = GetUnconfirmedOutputs();
-        if (!unconfirmed.empty())
-        {
-            SetState(State::OutputsConfirmation);
-            m_Gateway.confirm_outputs(unconfirmed);
-            return;
-        }
-
-        CompleteTx();
-    }
-
-    SimpleTransaction::State SimpleTransaction::GetState() const
-    {
-        State state = State::Initial;
-        GetParameter(TxParameterID::State, state);
-        return state;
-    }
-
-    TxBuilder::TxBuilder(BaseTransaction& tx, Amount amount, Amount fee)
-        : m_Tx{ tx }
-        , m_Amount{ amount }
-        , m_Fee{ fee }
-        , m_Change{0}
-        , m_MinHeight{0}
-        , m_MaxHeight{MaxHeight}
-    {
-    }
-
-    void TxBuilder::SelectInputs()
-    {
-        Amount amountWithFee = m_Amount + m_Fee;
-        auto coins = m_Tx.GetWalletDB()->selectCoins(amountWithFee);
-        if (coins.empty())
-        {
-            LOG_ERROR() << "You only have " << PrintableAmount(getAvailable(m_Tx.GetWalletDB()));
-            throw TransactionFailedException(!m_Tx.IsInitiator(), TxFailureReason::NoInputs);
-        }
-
-        m_Inputs.reserve(m_Inputs.size() + coins.size());
-        Amount total = 0;
-        for (auto& coin : coins)
-        {
-            coin.m_spentTxId = m_Tx.GetTxID();
-
-            Scalar::Native blindingFactor = m_Tx.GetWalletDB()->calcKey(coin.m_ID);
-            auto& input = m_Inputs.emplace_back(make_unique<Input>());
-            input->m_Commitment = Commitment(blindingFactor, coin.m_ID.m_Value);
-            m_BlindingExcess += blindingFactor;
-            total += coin.m_ID.m_Value;
-        }
-
-        m_Change += total - amountWithFee;
-
-        m_Tx.SetParameter(TxParameterID::BlindingExcess, m_BlindingExcess);
-        m_Tx.SetParameter(TxParameterID::Change, m_Change);
-        m_Tx.SetParameter(TxParameterID::Inputs, m_Inputs);
-        m_Tx.SetParameter(TxParameterID::Offset, m_Offset);
-
-        m_Tx.GetWalletDB()->save(coins);
-    }
-
-    void TxBuilder::AddChangeOutput()
-    {
-        if (m_Change == 0)
-        {
-            return;
-        }
-
-        AddOutput(m_Change, Coin::Change);
-    }
-
-    void TxBuilder::AddOutput(Amount amount, Coin::Status status)
-    {
-        m_Outputs.push_back(CreateOutput(amount, status, m_MinHeight));
-        m_Tx.SetParameter(TxParameterID::Outputs, m_Outputs);
-    }
-
-    Output::Ptr TxBuilder::CreateOutput(Amount amount, Coin::Status status, bool shared, Height incubation)
-    {
-<<<<<<< HEAD
-        Coin newUtxo{ amount, Coin::Draft };
-=======
-        Coin newUtxo{ amount, status, m_MinHeight };
->>>>>>> a82236c5
-        newUtxo.m_createTxId = m_Tx.GetTxID();
-		newUtxo.m_confirmHeight = m_MinHeight;
-        m_Tx.GetWalletDB()->store(newUtxo);
-
-        Scalar::Native blindingFactor;
-        Output::Ptr output = make_unique<Output>();
-        output->Create(blindingFactor, *m_Tx.GetWalletDB()->get_ChildKdf(newUtxo.m_ID.m_iChild), newUtxo.m_ID);
-
-        auto[privateExcess, newOffset] = splitKey(blindingFactor, newUtxo.m_ID.m_Idx);
-        blindingFactor = -privateExcess;
-        m_BlindingExcess += blindingFactor;
-        m_Offset += newOffset;
-
-        m_Tx.SetParameter(TxParameterID::BlindingExcess, m_BlindingExcess);
-        m_Tx.SetParameter(TxParameterID::Offset, m_Offset);
-
-        return output;
-    }
-
-    void TxBuilder::GenerateNonce()
-    {
-        // create kernel
-        assert(!m_Kernel);
-        m_Kernel = make_unique<TxKernel>();
-        m_Kernel->m_Fee = m_Fee;
-        m_Kernel->m_Height.m_Min = m_MinHeight;
-        m_Kernel->m_Height.m_Max = m_MaxHeight;
-        m_Kernel->m_Commitment = Zero;
-
-		if (!m_Tx.GetParameter(TxParameterID::MyNonce, m_MultiSig.m_Nonce))
-		{
-			m_MultiSig.m_Nonce.GenRandomNnz();
-			m_Tx.SetParameter(TxParameterID::MyNonce, m_MultiSig.m_Nonce);
-		}
-    }
-
-    Point::Native TxBuilder::GetPublicExcess() const
-    {
-        return Context::get().G * m_BlindingExcess;
-    }
-
-    Point::Native TxBuilder::GetPublicNonce() const
-    {
-        return Context::get().G * m_MultiSig.m_Nonce;
-    }
-
-    bool TxBuilder::GetPeerPublicExcessAndNonce()
-    {
-        return m_Tx.GetParameter(TxParameterID::PeerPublicExcess, m_PeerPublicExcess)
-            && m_Tx.GetParameter(TxParameterID::PeerPublicNonce, m_PeerPublicNonce);
-    }
-
-    bool TxBuilder::GetPeerSignature()
-    {
-        if (m_Tx.GetParameter(TxParameterID::PeerSignature, m_PeerSignature))
-        {
-            LOG_DEBUG() << "Received PeerSig:\t" << Scalar(m_PeerSignature);
-            return true;
-        }
-        
-        return false;
-    }
-
-    bool TxBuilder::GetInitialTxParams()
-    {
-        m_Tx.GetParameter(TxParameterID::Inputs, m_Inputs);
-        m_Tx.GetParameter(TxParameterID::Outputs, m_Outputs);
-        m_Tx.GetParameter(TxParameterID::MinHeight, m_MinHeight);
-        m_Tx.GetParameter(TxParameterID::MaxHeight, m_MaxHeight);
-        return m_Tx.GetParameter(TxParameterID::BlindingExcess, m_BlindingExcess)
-            && m_Tx.GetParameter(TxParameterID::Offset, m_Offset);
-    }
-
-    bool TxBuilder::GetPeerInputsAndOutputs()
-    {
-        return m_Tx.GetParameter(TxParameterID::PeerInputs, m_PeerInputs)
-            && m_Tx.GetParameter(TxParameterID::PeerOutputs, m_PeerOutputs)
-            && m_Tx.GetParameter(TxParameterID::PeerOffset, m_PeerOffset);
-    }
-
-    void TxBuilder::SignPartial()
-    {
-        // create signature
-        Point::Native totalPublicExcess = GetPublicExcess();
-        totalPublicExcess += m_PeerPublicExcess;
-        m_Kernel->m_Commitment = totalPublicExcess;
-
-        m_Kernel->get_Hash(m_Message);
-        m_MultiSig.m_NoncePub = GetPublicNonce() + m_PeerPublicNonce;
-        
-        
-        m_MultiSig.SignPartial(m_PartialSignature, m_Message, m_BlindingExcess);
-    }
-
-    void TxBuilder::FinalizeSignature()
-    {
-        // final signature
-        m_Kernel->m_Signature.m_NoncePub = GetPublicNonce() + m_PeerPublicNonce;
-        m_Kernel->m_Signature.m_k = m_PartialSignature + m_PeerSignature;
-    }
-
-    Transaction::Ptr TxBuilder::CreateTransaction()
-    {
-        assert(m_Kernel);
-        Merkle::Hash kernelID = { 0 };
-        m_Kernel->get_ID(kernelID);
-        LOG_INFO() << m_Tx.GetTxID() << " Transaction kernel: " << kernelID;
-        // create transaction
-        auto transaction = make_shared<Transaction>();
-        transaction->m_vKernels.push_back(move(m_Kernel));
-        transaction->m_Offset = m_Offset + m_PeerOffset;
-        transaction->m_vInputs = move(m_Inputs);
-        transaction->m_vOutputs = move(m_Outputs);
-        move(m_PeerInputs.begin(), m_PeerInputs.end(), back_inserter(transaction->m_vInputs));
-        move(m_PeerOutputs.begin(), m_PeerOutputs.end(), back_inserter(transaction->m_vOutputs));
-
-        transaction->Normalize();
-
-        // Verify final transaction
-        TxBase::Context ctx;
-        assert(transaction->IsValid(ctx));
-        return transaction;
-    }
-
-    bool TxBuilder::IsPeerSignatureValid() const
-    {
-        Signature peerSig;
-        peerSig.m_NoncePub = m_MultiSig.m_NoncePub;
-        peerSig.m_k = m_PeerSignature;
-        return peerSig.IsValidPartial(m_Message, m_PeerPublicNonce, m_PeerPublicExcess);
-    }
-}}
+    bool TransactionFailedException::ShouldNofify() const
+    {
+        return m_Notify;
+    }
+
+    TxFailureReason TransactionFailedException::GetReason() const
+    {
+        return m_Reason;
+    }
+
+    BaseTransaction::BaseTransaction(INegotiatorGateway& gateway
+                                   , beam::IWalletDB::Ptr walletDB
+                                   , const TxID& txID)
+        : m_Gateway{ gateway }
+        , m_WalletDB{ walletDB }
+        , m_ID{ txID }
+    {
+        assert(walletDB);
+    }
+
+    bool BaseTransaction::IsInitiator() const
+    {
+        if (!m_IsInitiator.is_initialized())
+        {
+            m_IsInitiator = GetMandatoryParameter<bool>(TxParameterID::IsInitiator);
+        }
+        return *m_IsInitiator;
+    }
+
+    bool BaseTransaction::GetTip(Block::SystemState::Full& state) const
+    {
+        return m_Gateway.get_tip(state);
+    }
+
+    const TxID& BaseTransaction::GetTxID() const
+    {
+        return m_ID;
+    }
+
+    void BaseTransaction::Update()
+    {
+        try
+        {
+            TxFailureReason reason = TxFailureReason::Unknown;
+            if (GetParameter(TxParameterID::FailureReason, reason))
+            {
+                OnFailed(reason);
+                return;
+            }
+
+            WalletID myID = GetMandatoryParameter<WalletID>(TxParameterID::MyID);
+            auto address = m_WalletDB->getAddress(myID);
+            if (address.is_initialized() && address->isExpired())
+            {
+                OnFailed(TxFailureReason::ExpiredAddressProvided);
+                return;
+            }
+
+            UpdateImpl();
+        }
+        catch (const TransactionFailedException& ex)
+        {
+            LOG_ERROR() << GetTxID() << " exception msg: " << ex.what();
+            OnFailed(ex.GetReason(), ex.ShouldNofify());
+        }
+        catch (const exception& ex)
+        {
+            LOG_ERROR() << GetTxID() << " exception msg: " << ex.what();
+        }
+    }
+
+    void BaseTransaction::Cancel()
+    {
+        TxStatus s = TxStatus::Failed;
+        GetParameter(TxParameterID::Status, s);
+        if (s == TxStatus::Pending)
+        {
+            m_WalletDB->deleteTx(GetTxID());
+        }
+        else
+        {
+            UpdateTxDescription(TxStatus::Cancelled);
+            RollbackTx();
+            SetTxParameter msg;
+            msg.AddParameter(TxParameterID::FailureReason, TxFailureReason::Cancelled);
+            SendTxParameters(move(msg));
+            m_Gateway.on_tx_completed(GetTxID());
+        }
+    }
+
+    void BaseTransaction::RollbackTx()
+    {
+        LOG_INFO() << GetTxID() << " Transaction failed. Rollback...";
+        m_WalletDB->rollbackTx(GetTxID());
+    }
+
+    void BaseTransaction::ConfirmKernel(const TxKernel& kernel)
+    {
+        UpdateTxDescription(TxStatus::Registered);
+        m_Gateway.confirm_kernel(GetTxID(), kernel);
+    }
+
+    void BaseTransaction::CompleteTx()
+    {
+        LOG_INFO() << GetTxID() << " Transaction completed";
+        UpdateTxDescription(TxStatus::Completed);
+        m_Gateway.on_tx_completed(GetTxID());
+    }
+
+    void BaseTransaction::UpdateTxDescription(TxStatus s)
+    {
+        SetParameter(TxParameterID::Status, s);
+        SetParameter(TxParameterID::ModifyTime, getTimestamp());
+    }
+
+    void BaseTransaction::OnFailed(TxFailureReason reason, bool notify)
+    {
+        LOG_ERROR() << GetTxID() << " Failed. " << GetFailureMessage(reason);
+        UpdateTxDescription((reason == TxFailureReason::Cancelled) ? TxStatus::Cancelled : TxStatus::Failed);
+        RollbackTx();
+        if (notify)
+        {
+            SetTxParameter msg;
+            msg.AddParameter(TxParameterID::FailureReason, reason);
+            SendTxParameters(move(msg));
+        }
+        m_Gateway.on_tx_completed(GetTxID());
+    }
+
+    IWalletDB::Ptr BaseTransaction::GetWalletDB()
+    {
+        return m_WalletDB;
+    }
+
+    vector<Coin> BaseTransaction::GetUnconfirmedOutputs() const
+    {
+        vector<Coin> outputs;
+        m_WalletDB->visit([&](const Coin& coin)
+        {
+            if ((coin.m_createTxId == GetTxID() && (coin.m_status == Coin::Incoming || coin.m_status == Coin::Change))
+                || (coin.m_spentTxId == GetTxID() && coin.m_status == Coin::Outgoing))
+            {
+                outputs.emplace_back(coin);
+            }
+
+            return true;
+        });
+        return outputs;
+    }
+
+    bool BaseTransaction::SendTxParameters(SetTxParameter&& msg) const
+    {
+        msg.m_txId = GetTxID();
+        msg.m_Type = GetType();
+        
+        WalletID peerID = {0};
+        if (GetParameter(TxParameterID::MyID, msg.m_from) 
+            && GetParameter(TxParameterID::PeerID, peerID))
+        {
+            m_Gateway.send_tx_params(peerID, move(msg));
+            return true;
+        }
+        return false;
+    }
+
+    SimpleTransaction::SimpleTransaction(INegotiatorGateway& gateway
+        , beam::IWalletDB::Ptr walletDB
+        , const TxID& txID)
+        : BaseTransaction{ gateway, walletDB, txID }
+    {
+
+    }
+
+    TxType SimpleTransaction::GetType() const
+    {
+        return TxType::Simple;
+    }
+
+    void SimpleTransaction::UpdateImpl()
+    {
+        bool sender = GetMandatoryParameter<bool>(TxParameterID::IsSender);
+        Amount amount = GetMandatoryParameter<Amount>(TxParameterID::Amount);
+        Amount fee = GetMandatoryParameter<Amount>(TxParameterID::Fee);
+
+        WalletID peerID = GetMandatoryParameter<WalletID>(TxParameterID::PeerID);
+        auto address = m_WalletDB->getAddress(peerID);
+        bool isSelfTx = address.is_initialized() && address->m_own;
+        State txState = GetState();
+        TxBuilder builder{ *this, amount, fee };
+        if (!builder.GetInitialTxParams() && txState == State::Initial)
+        {
+            LOG_INFO() << GetTxID() << (sender ? " Sending " : " Receiving ") << PrintableAmount(amount) << " (fee: " << PrintableAmount(fee) << ")";
+
+            if (sender)
+            {
+                builder.SelectInputs();
+                builder.AddChangeOutput();
+            }
+
+            if (isSelfTx || !sender)
+            {
+                // create receiver utxo
+                builder.AddOutput(amount, Coin::Incoming);
+
+                LOG_INFO() << GetTxID() << " Invitation accepted";
+            }
+            UpdateTxDescription(TxStatus::InProgress);
+        }
+
+        builder.GenerateNonce();
+        
+        if (!isSelfTx && !builder.GetPeerPublicExcessAndNonce())
+        {
+            assert(IsInitiator());
+            if (txState == State::Initial)
+            {
+                SetTxParameter msg;
+                msg.AddParameter(TxParameterID::Amount, builder.m_Amount)
+                    .AddParameter(TxParameterID::Fee, builder.m_Fee)
+                    .AddParameter(TxParameterID::MinHeight, builder.m_MinHeight)
+                    .AddParameter(TxParameterID::MaxHeight, builder.m_MaxHeight)
+                    .AddParameter(TxParameterID::IsSender, !sender)
+                    .AddParameter(TxParameterID::PeerInputs, builder.m_Inputs)
+                    .AddParameter(TxParameterID::PeerOutputs, builder.m_Outputs)
+                    .AddParameter(TxParameterID::PeerPublicExcess, builder.GetPublicExcess())
+                    .AddParameter(TxParameterID::PeerPublicNonce, builder.GetPublicNonce())
+                    .AddParameter(TxParameterID::PeerOffset, builder.m_Offset);
+
+                if (!SendTxParameters(move(msg)))
+                {
+                    OnFailed(TxFailureReason::FailedToSendParameters, false);
+                }
+                SetState(State::Invitation);
+            }
+            return;
+        }
+
+        builder.SignPartial();
+
+        if (!isSelfTx && !builder.GetPeerSignature())
+        {
+            if (txState == State::Initial)
+            {
+                // invited participant
+                assert(!IsInitiator());
+                // Confirm invitation
+                SetTxParameter msg;
+                msg.AddParameter(TxParameterID::PeerPublicExcess, builder.GetPublicExcess())
+                    .AddParameter(TxParameterID::PeerSignature, builder.m_PartialSignature)
+                    .AddParameter(TxParameterID::PeerPublicNonce, builder.GetPublicNonce());
+
+                UpdateTxDescription(TxStatus::Registered);
+                SendTxParameters(move(msg));
+                SetState(State::InvitationConfirmation);
+            }
+            return;
+        }
+
+        if (!builder.IsPeerSignatureValid())
+        {
+            OnFailed(TxFailureReason::InvalidPeerSignature, true);
+            return;
+        }
+
+        builder.FinalizeSignature();
+
+        bool isRegistered = false;
+        if (!GetParameter(TxParameterID::TransactionRegistered, isRegistered))
+        {
+            if (!isSelfTx && !builder.GetPeerInputsAndOutputs())
+            {
+                assert(IsInitiator());
+                if (txState == State::Invitation)
+                {
+                    // Confirm transaction
+                    SetTxParameter msg;
+                    msg.AddParameter(TxParameterID::PeerSignature, Scalar(builder.m_PartialSignature));
+
+                    UpdateTxDescription(TxStatus::Registered);
+                    SendTxParameters(move(msg));
+                    SetState(State::PeerConfirmation);
+                }
+            }
+            else //if ((isSelfTx && txState == State::Initial) || txState == State::InvitationConfirmation)
+            {
+                // Construct and verify transaction
+                auto transaction = builder.CreateTransaction();
+
+                // Verify final transaction
+                TxBase::Context ctx;
+                if (!transaction->IsValid(ctx))
+                {
+                    OnFailed(TxFailureReason::InvalidTransaction, true);
+                    return;
+                }
+                m_Gateway.register_tx(GetTxID(), transaction);
+                SetState(State::Registration);
+            }
+            return;
+        }
+
+        if (!isRegistered)
+        {
+            OnFailed(TxFailureReason::FailedToRegister, true);
+            return;
+        }
+
+        Height hProof = 0;
+		GetParameter(TxParameterID::KernelProofHeight, hProof);
+        if (!hProof)
+        {
+            if (!IsInitiator() && txState == State::Registration)
+            {
+                // notify peer that transaction has been registered
+                SetTxParameter msg;
+                msg.AddParameter(TxParameterID::TransactionRegistered, true);
+                SendTxParameters(move(msg));
+            }
+            SetState(State::KernelConfirmation);
+            ConfirmKernel(*builder.m_Kernel);
+            return;
+        }
+
+        vector<Coin> unconfirmed = GetUnconfirmedOutputs();
+        if (!unconfirmed.empty())
+        {
+            SetState(State::OutputsConfirmation);
+            m_Gateway.confirm_outputs(unconfirmed);
+            return;
+        }
+
+        CompleteTx();
+    }
+
+    SimpleTransaction::State SimpleTransaction::GetState() const
+    {
+        State state = State::Initial;
+        GetParameter(TxParameterID::State, state);
+        return state;
+    }
+
+    TxBuilder::TxBuilder(BaseTransaction& tx, Amount amount, Amount fee)
+        : m_Tx{ tx }
+        , m_Amount{ amount }
+        , m_Fee{ fee }
+        , m_Change{0}
+        , m_MinHeight{0}
+        , m_MaxHeight{MaxHeight}
+    {
+    }
+
+    void TxBuilder::SelectInputs()
+    {
+        Amount amountWithFee = m_Amount + m_Fee;
+        auto coins = m_Tx.GetWalletDB()->selectCoins(amountWithFee);
+        if (coins.empty())
+        {
+            LOG_ERROR() << "You only have " << PrintableAmount(getAvailable(m_Tx.GetWalletDB()));
+            throw TransactionFailedException(!m_Tx.IsInitiator(), TxFailureReason::NoInputs);
+        }
+
+        m_Inputs.reserve(m_Inputs.size() + coins.size());
+        Amount total = 0;
+        for (auto& coin : coins)
+        {
+            coin.m_spentTxId = m_Tx.GetTxID();
+
+            Scalar::Native blindingFactor = m_Tx.GetWalletDB()->calcKey(coin.m_ID);
+            auto& input = m_Inputs.emplace_back(make_unique<Input>());
+            input->m_Commitment = Commitment(blindingFactor, coin.m_ID.m_Value);
+            m_BlindingExcess += blindingFactor;
+            total += coin.m_ID.m_Value;
+        }
+
+        m_Change += total - amountWithFee;
+
+        m_Tx.SetParameter(TxParameterID::BlindingExcess, m_BlindingExcess);
+        m_Tx.SetParameter(TxParameterID::Change, m_Change);
+        m_Tx.SetParameter(TxParameterID::Inputs, m_Inputs);
+        m_Tx.SetParameter(TxParameterID::Offset, m_Offset);
+
+        m_Tx.GetWalletDB()->save(coins);
+    }
+
+    void TxBuilder::AddChangeOutput()
+    {
+        if (m_Change == 0)
+        {
+            return;
+        }
+
+        AddOutput(m_Change, Coin::Change);
+    }
+
+    void TxBuilder::AddOutput(Amount amount, Coin::Status status)
+    {
+        m_Outputs.push_back(CreateOutput(amount, status, m_MinHeight));
+        m_Tx.SetParameter(TxParameterID::Outputs, m_Outputs);
+    }
+
+    Output::Ptr TxBuilder::CreateOutput(Amount amount, Coin::Status status, bool shared, Height incubation)
+    {
+        Coin newUtxo{ amount, status };
+        newUtxo.m_createTxId = m_Tx.GetTxID();
+		newUtxo.m_confirmHeight = m_MinHeight;
+        m_Tx.GetWalletDB()->store(newUtxo);
+
+        Scalar::Native blindingFactor;
+        Output::Ptr output = make_unique<Output>();
+        output->Create(blindingFactor, *m_Tx.GetWalletDB()->get_ChildKdf(newUtxo.m_ID.m_iChild), newUtxo.m_ID);
+
+        auto[privateExcess, newOffset] = splitKey(blindingFactor, newUtxo.m_ID.m_Idx);
+        blindingFactor = -privateExcess;
+        m_BlindingExcess += blindingFactor;
+        m_Offset += newOffset;
+
+        m_Tx.SetParameter(TxParameterID::BlindingExcess, m_BlindingExcess);
+        m_Tx.SetParameter(TxParameterID::Offset, m_Offset);
+
+        return output;
+    }
+
+    void TxBuilder::GenerateNonce()
+    {
+        // create kernel
+        assert(!m_Kernel);
+        m_Kernel = make_unique<TxKernel>();
+        m_Kernel->m_Fee = m_Fee;
+        m_Kernel->m_Height.m_Min = m_MinHeight;
+        m_Kernel->m_Height.m_Max = m_MaxHeight;
+        m_Kernel->m_Commitment = Zero;
+
+		if (!m_Tx.GetParameter(TxParameterID::MyNonce, m_MultiSig.m_Nonce))
+		{
+			m_MultiSig.m_Nonce.GenRandomNnz();
+			m_Tx.SetParameter(TxParameterID::MyNonce, m_MultiSig.m_Nonce);
+		}
+    }
+
+    Point::Native TxBuilder::GetPublicExcess() const
+    {
+        return Context::get().G * m_BlindingExcess;
+    }
+
+    Point::Native TxBuilder::GetPublicNonce() const
+    {
+        return Context::get().G * m_MultiSig.m_Nonce;
+    }
+
+    bool TxBuilder::GetPeerPublicExcessAndNonce()
+    {
+        return m_Tx.GetParameter(TxParameterID::PeerPublicExcess, m_PeerPublicExcess)
+            && m_Tx.GetParameter(TxParameterID::PeerPublicNonce, m_PeerPublicNonce);
+    }
+
+    bool TxBuilder::GetPeerSignature()
+    {
+        if (m_Tx.GetParameter(TxParameterID::PeerSignature, m_PeerSignature))
+        {
+            LOG_DEBUG() << "Received PeerSig:\t" << Scalar(m_PeerSignature);
+            return true;
+        }
+        
+        return false;
+    }
+
+    bool TxBuilder::GetInitialTxParams()
+    {
+        m_Tx.GetParameter(TxParameterID::Inputs, m_Inputs);
+        m_Tx.GetParameter(TxParameterID::Outputs, m_Outputs);
+        m_Tx.GetParameter(TxParameterID::MinHeight, m_MinHeight);
+        m_Tx.GetParameter(TxParameterID::MaxHeight, m_MaxHeight);
+        return m_Tx.GetParameter(TxParameterID::BlindingExcess, m_BlindingExcess)
+            && m_Tx.GetParameter(TxParameterID::Offset, m_Offset);
+    }
+
+    bool TxBuilder::GetPeerInputsAndOutputs()
+    {
+        return m_Tx.GetParameter(TxParameterID::PeerInputs, m_PeerInputs)
+            && m_Tx.GetParameter(TxParameterID::PeerOutputs, m_PeerOutputs)
+            && m_Tx.GetParameter(TxParameterID::PeerOffset, m_PeerOffset);
+    }
+
+    void TxBuilder::SignPartial()
+    {
+        // create signature
+        Point::Native totalPublicExcess = GetPublicExcess();
+        totalPublicExcess += m_PeerPublicExcess;
+        m_Kernel->m_Commitment = totalPublicExcess;
+
+        m_Kernel->get_Hash(m_Message);
+        m_MultiSig.m_NoncePub = GetPublicNonce() + m_PeerPublicNonce;
+        
+        
+        m_MultiSig.SignPartial(m_PartialSignature, m_Message, m_BlindingExcess);
+    }
+
+    void TxBuilder::FinalizeSignature()
+    {
+        // final signature
+        m_Kernel->m_Signature.m_NoncePub = GetPublicNonce() + m_PeerPublicNonce;
+        m_Kernel->m_Signature.m_k = m_PartialSignature + m_PeerSignature;
+    }
+
+    Transaction::Ptr TxBuilder::CreateTransaction()
+    {
+        assert(m_Kernel);
+        Merkle::Hash kernelID = { 0 };
+        m_Kernel->get_ID(kernelID);
+        LOG_INFO() << m_Tx.GetTxID() << " Transaction kernel: " << kernelID;
+        // create transaction
+        auto transaction = make_shared<Transaction>();
+        transaction->m_vKernels.push_back(move(m_Kernel));
+        transaction->m_Offset = m_Offset + m_PeerOffset;
+        transaction->m_vInputs = move(m_Inputs);
+        transaction->m_vOutputs = move(m_Outputs);
+        move(m_PeerInputs.begin(), m_PeerInputs.end(), back_inserter(transaction->m_vInputs));
+        move(m_PeerOutputs.begin(), m_PeerOutputs.end(), back_inserter(transaction->m_vOutputs));
+
+        transaction->Normalize();
+
+        // Verify final transaction
+        TxBase::Context ctx;
+        assert(transaction->IsValid(ctx));
+        return transaction;
+    }
+
+    bool TxBuilder::IsPeerSignatureValid() const
+    {
+        Signature peerSig;
+        peerSig.m_NoncePub = m_MultiSig.m_NoncePub;
+        peerSig.m_k = m_PeerSignature;
+        return peerSig.IsValidPartial(m_Message, m_PeerPublicNonce, m_PeerPublicExcess);
+    }
+}}