// Copyright 2018 The Beam Team
//
// Licensed under the Apache License, Version 2.0 (the "License");
// you may not use this file except in compliance with the License.
// You may obtain a copy of the License at
//
//    http://www.apache.org/licenses/LICENSE-2.0
//
// Unless required by applicable law or agreed to in writing, software
// distributed under the License is distributed on an "AS IS" BASIS,
// WITHOUT WARRANTIES OR CONDITIONS OF ANY KIND, either express or implied.
// See the License for the specific language governing permissions and
// limitations under the License.

#pragma once

#include "proto.h"
#include <boost/intrusive/set.hpp>
#include <boost/intrusive/list.hpp>
#include <boost/intrusive_ptr.hpp>

namespace beam {
namespace proto {

	struct FlyClient
	{
#define REQUEST_TYPES_All(macro) \
		macro(Utxo,			GetProofUtxo,		ProofUtxo) \
		macro(Kernel,		GetProofKernel,		ProofKernel) \
		macro(Kernel2,		GetProofKernel2,	ProofKernel2) \
		macro(UtxoEvents,	GetUtxoEvents,		UtxoEvents) \
		macro(Transaction,	NewTransaction,		Status) \
		macro(BbsMsg,		BbsMsg,				Pong)

		class Request
		{
			int m_Refs = 0;
			friend void intrusive_ptr_add_ref(Request* p) { p->AddRef(); }
			friend void intrusive_ptr_release(Request* p) { p->Release(); }
		public:

			typedef boost::intrusive_ptr<Request> Ptr;

			void AddRef() { m_Refs++; }
			void Release() { if (!--m_Refs) delete this; }

			enum Type {
#define THE_MACRO(type, msgOut, msgIn) type,
				REQUEST_TYPES_All(THE_MACRO)
#undef THE_MACRO
				count
			};

			virtual ~Request() {}
			virtual Type get_Type() const = 0;

			struct IHandler {
				virtual void OnComplete(Request&) = 0;
			};

			IHandler* m_pTrg = NULL; // set to NULL if aborted.
		};

#define THE_MACRO(type, msgOut, msgIn) \
		struct Request##type :public Request { \
			typedef boost::intrusive_ptr<Request##type> Ptr; \
			Request##type() :m_Msg(Zero), m_Res(Zero) {} \
			virtual ~Request##type() {} \
			virtual Type get_Type() const { return Type::type; } \
			proto::msgOut m_Msg; \
			proto::msgIn m_Res; \
		};

		REQUEST_TYPES_All(THE_MACRO)
#undef THE_MACRO

		virtual ~FlyClient() {}
		virtual void OnNewTip() {} // tip already added
		virtual void OnTipUnchanged() {} // we have connected to node, but the tip has not changed
		virtual void OnRolledBack() {} // reversed states are already removed
		virtual void get_Kdf(Key::IKdf::Ptr&) {} // get the master kdf. Optional
        virtual void get_OwnerKdf(Key::IPKdf::Ptr&) {} // get the owner kdf. Optional
		virtual Block::SystemState::IHistory& get_History() = 0;
		virtual void OnOwnedNode(const PeerID&, bool bUp) {}
        virtual void OnNewPeer(const PeerID& id, io::Address address) {}

		struct IBbsReceiver
		{
			virtual void OnMsg(proto::BbsMsg&&) = 0;
		};

		struct INetwork
		{
			virtual ~INetwork() {}

			virtual void Connect() = 0;
			virtual void Disconnect() = 0;
			virtual void PostRequestInternal(Request&) = 0;
			virtual void BbsSubscribe(BbsChannel, Timestamp, IBbsReceiver*) {} // duplicates should be handled internally

			void PostRequest(Request&, Request::IHandler&);
		};

		struct NetworkStd
			:public INetwork
		{
			FlyClient& m_Client;

			NetworkStd(FlyClient& fc) :m_Client(fc) {}
			virtual ~NetworkStd();

			struct RequestNode
				:public boost::intrusive::list_base_hook<>
			{
				Request::Ptr m_pRequest;
			};

			struct RequestList
				:public boost::intrusive::list<RequestNode>
			{
				void Delete(RequestNode& n);
				void Finish(RequestNode& n);
				void Clear();
				~RequestList() { Clear(); }
			};
			
			RequestList m_lst; // idle
			void OnNewRequests();

			struct Config {
				std::vector<io::Address> m_vNodes;
				uint32_t m_PollPeriod_ms = 0; // set to 0 to keep connection. Anyway poll period would be no less than the expected rate of blocks
				uint32_t m_ReconnectTimeout_ms = 5000;
                uint32_t m_CloseConnectionDelay_ms = 1000;
			} m_Cfg;

			class Connection
				:public NodeConnection
				,public boost::intrusive::list_base_hook<>
			{
				struct SyncCtx
				{
					typedef std::unique_ptr<SyncCtx> Ptr;

					std::vector<Block::SystemState::Full> m_vConfirming;
					Block::SystemState::Full m_Confirmed;
					Block::SystemState::Full m_TipBeforeGap;
					Height m_LowHeight;
				};

				SyncCtx::Ptr m_pSync;

				size_t m_iIndex; // for callbacks only

				struct StateArray;

				bool ShouldSync() const;
				void StartSync();
				void SearchBelow(Height, uint32_t nCount);
				void RequestChainworkProof();
				void PostChainworkProof(const StateArray&, Height hLowHeight);
				void PrioritizeSelf();
				Request& get_FirstRequestStrict(Request::Type);
				void OnFirstRequestDone(bool bStillSupported);

				io::Timer::Ptr m_pTimer;
				void OnTimer();
				void SetTimer(uint32_t);
				void KillTimer();

				void ResetInternal();
				void ResetVars();

			public:
				NetworkStd& m_This;

				Connection(NetworkStd& x, size_t iIndex);
				virtual ~Connection();

				void ResetAll();

				io::Address m_Addr;
				PeerID m_NodeID;

				// most recent tip of the Node, according to which all the proofs are interpreted
				Block::SystemState::Full m_Tip;

				RequestList m_lst; // in progress
				void AssignRequests();
				void AssignRequest(RequestNode&);

				bool IsAtTip() const;
				uint8_t m_LoginFlags;
				uint8_t m_Flags;

				struct Flags {
					static const uint8_t Node = 1;
					static const uint8_t Owned = 2;
					static const uint8_t ReportedConnected = 4;
				};

				// NodeConnection
				virtual void OnConnectedSecure() override;
				virtual void OnLogin(Login&&) override;
				virtual void SetupLogin(Login&) override;
				virtual void OnDisconnect(const DisconnectReason&) override;
				virtual void OnMsg(proto::Authentication&& msg) override;
				virtual void OnMsg(proto::GetBlockFinalization&& msg) override;
				virtual void OnMsg(proto::NewTip&& msg) override;
				virtual void OnMsg(proto::ProofCommonState&& msg) override;
				virtual void OnMsg(proto::ProofChainWork&& msg) override;
				virtual void OnMsg(proto::BbsMsg&& msg) override;
<<<<<<< HEAD
				virtual void OnMsg(proto::BbsMsgV0&& msg) override;
                void OnMsg(proto::PeerInfo&& msg) override;
=======
>>>>>>> 5f27bcb7
#define THE_MACRO(type, msgOut, msgIn) \
				virtual void OnMsg(proto::msgIn&&) override; \
				bool IsSupported(Request##type&); \
				void OnRequestData(Request##type&);
				REQUEST_TYPES_All(THE_MACRO)
#undef THE_MACRO

				template <typename Req> void SendRequest(Req& r) { Send(r.m_Msg); }
				void SendRequest(RequestBbsMsg&);
			};

			typedef boost::intrusive::list<Connection> ConnectionList;
			ConnectionList m_Connections;

			typedef std::map<BbsChannel, std::pair<IBbsReceiver*, Timestamp> > BbsSubscriptions;
			BbsSubscriptions m_BbsSubscriptions;

			// INetwork
			virtual void Connect() override;
			virtual void Disconnect() override;
			virtual void PostRequestInternal(Request&) override;
			virtual void BbsSubscribe(BbsChannel, Timestamp, IBbsReceiver*) override;

			// more events
			virtual void OnNodeConnected(size_t iNodeIdx, bool) {}
			virtual void OnConnectionFailed(size_t iNodeIdx, const NodeConnection::DisconnectReason&) {}
		};
	};

} // namespace proto
} // namespace beam<|MERGE_RESOLUTION|>--- conflicted
+++ resolved
@@ -210,11 +210,8 @@
 				virtual void OnMsg(proto::ProofCommonState&& msg) override;
 				virtual void OnMsg(proto::ProofChainWork&& msg) override;
 				virtual void OnMsg(proto::BbsMsg&& msg) override;
-<<<<<<< HEAD
-				virtual void OnMsg(proto::BbsMsgV0&& msg) override;
+
                 void OnMsg(proto::PeerInfo&& msg) override;
-=======
->>>>>>> 5f27bcb7
 #define THE_MACRO(type, msgOut, msgIn) \
 				virtual void OnMsg(proto::msgIn&&) override; \
 				bool IsSupported(Request##type&); \
