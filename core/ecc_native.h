--- conflicted
+++ resolved
@@ -1,637 +1,633 @@
-// Copyright 2018 The Beam Team
-//
-// Licensed under the Apache License, Version 2.0 (the "License");
-// you may not use this file except in compliance with the License.
-// You may obtain a copy of the License at
-//
-//    http://www.apache.org/licenses/LICENSE-2.0
-//
-// Unless required by applicable law or agreed to in writing, software
-// distributed under the License is distributed on an "AS IS" BASIS,
-// WITHOUT WARRANTIES OR CONDITIONS OF ANY KIND, either express or implied.
-// See the License for the specific language governing permissions and
-// limitations under the License.
-
-#pragma once
-#include "ecc.h"
-#include <assert.h>
-
-#define USE_BASIC_CONFIG
-
-#if defined(__clang__) || defined(__GNUC__) || defined(__GNUG__)
-#	pragma GCC diagnostic push
-#	pragma GCC diagnostic ignored "-Wunused-function"
-#else
-#	pragma warning (push, 0) // suppress warnings from secp256k1
-#	pragma warning (disable: 4706) // assignment within conditional expression
-#endif
-
-#include "secp256k1-zkp/src/basic-config.h"
-#include "secp256k1-zkp/include/secp256k1.h"
-#include "secp256k1-zkp/src/scalar.h"
-#include "secp256k1-zkp/src/group.h"
-#include "secp256k1-zkp/src/hash.h"
-
-#if defined(__clang__) || defined(__GNUC__) || defined(__GNUG__)
-#	pragma GCC diagnostic pop
-#else
-#	pragma warning (default: 4706)
-#	pragma warning (pop)
-#endif
-
-namespace ECC
-{
-	// cmov - conditional mov. Constant memory access and runtime.
-	template <typename T>
-	void data_cmov_as(T* pDst, const T* pSrc, int nWords, int flag);
-
-	template <typename T>
-	inline void object_cmov(T& dst, const T& src, int flag)
-	{
-		typedef uint32_t TOrd;
-		static_assert(sizeof(T) % sizeof(TOrd) == 0, "");
-		data_cmov_as<TOrd>((TOrd*)&dst, (TOrd*)&src, sizeof(T) / sizeof(TOrd), flag);
-	}
-
-
-	class Scalar::Native
-		:private secp256k1_scalar
-	{
-		typedef Op::Unary<Op::Minus, Native>			Minus;
-		typedef Op::Binary<Op::Plus, Native, Native>	Plus;
-		typedef Op::Binary<Op::Mul, Native, Native>		Mul;
-	public:
-
-		const secp256k1_scalar& get() const { return *this; }
-		secp256k1_scalar& get_Raw() { return *this; } // use with care
-
-#ifdef USE_SCALAR_4X64
-		typedef uint64_t uint;
-#else // USE_SCALAR_4X64
-		typedef uint32_t uint;
-#endif // USE_SCALAR_4X64
-
-		Native();
-		template <typename T> Native(const T& t) { *this = t; }
-		~Native() { SecureErase(*this); }
-
-		Minus	operator - () const { return Minus(*this); }
-		Plus	operator + (const Native& y) const { return Plus(*this, y); }
-		Mul		operator * (const Native& y) const { return Mul(*this, y); }
-
-		bool operator == (Zero_) const;
-		bool operator == (const Native&) const;
-
-		Native& operator = (Zero_);
-		Native& operator = (uint32_t);
-		Native& operator = (uint64_t);
-		Native& operator = (Minus);
-		Native& operator = (Plus);
-		Native& operator = (Mul);
-		Native& operator = (const Scalar&);
-		Native& operator += (const Native& v) { return *this = *this + v; }
-		Native& operator *= (const Native& v) { return *this = *this * v; }
-
-		void SetSqr(const Native&);
-		void Sqr();
-		void SetInv(const Native&); // for 0 the result is also 0
-		void Inv();
-
-		bool Import(const Scalar&); // on overflow auto-normalizes and returns true
-		void Export(Scalar&) const;
-
-		void GenerateNonce(const uintBig& sk, const uintBig& msg, const uintBig* pMsg2, uint32_t nAttempt = 0);
-		void GenerateNonce(const Scalar::Native& sk, const uintBig& msg, const uintBig* pMsg2, uint32_t nAttempt = 0);
-	};
-
-	class Point::Native
-		:private secp256k1_gej
-	{
-		typedef Op::Unary<Op::Minus, Native>				Minus;
-		typedef Op::Unary<Op::Double, Native>				Double;
-		typedef Op::Binary<Op::Plus, Native, Native>		Plus;
-		typedef Op::Binary<Op::Mul, Native, Scalar::Native>	Mul;
-
-		Native(const Point&);
-	public:
-		secp256k1_gej& get_Raw() { return *this; } // use with care
-
-		Native();
-		template <typename T> Native(const T& t) { *this = t; }
-		~Native() { SecureErase(*this); }
-
-		Minus	operator - () const { return Minus(*this); }
-		Plus	operator + (const Native& y_) const { return Plus(*this, y_); }
-		Mul		operator * (const Scalar::Native& y_) const { return Mul(*this, y_); }
-		Double	operator * (Two_) const { return Double(*this); }
-
-		bool operator == (Zero_) const;
-
-		Native& operator = (Zero_);
-		Native& operator = (Minus);
-		Native& operator = (Plus);
-		Native& operator = (Double);
-		Native& operator += (const Native& v) { return *this = *this + v; }
-
-		Native& operator = (Mul);
-		Native& operator += (Mul);
-
-		template <class Setter> Native& operator = (const Setter& v) { v.Assign(*this, true); return *this; }
-		template <class Setter> Native& operator += (const Setter& v) { v.Assign(*this, false); return *this; }
-
-		bool ImportNnz(const Point&); // won't accept zero point, doesn't zero itself in case of failure
-		bool Import(const Point&);
-		bool Export(Point&) const; // if the point is zero - returns false and zeroes the result
-
-		static void ExportEx(Point&, const secp256k1_ge&);
-	};
-
-#ifdef NDEBUG
-#	define ECC_COMPACT_GEN // init time is insignificant in release build. ~1sec in debug.
-#endif // NDEBUG
-
-#ifdef ECC_COMPACT_GEN
-
-	// Generator tables are stored in compact structs (x,y in canonical form). Memory footprint: ~1.3MB. Slightly faster (probably due to better cache)
-	// Disadvantage: slower initialization, because needs "normalizing". Insignificant in release build, ~1sec in debug.
-
-	typedef secp256k1_ge_storage CompactPoint;
-
-#else // ECC_COMPACT_GEN
-
-	// Generator tables are stored in "jacobian" form. Memory footprint ~2.6. Slightly slower (probably due to increased mem)
-	// Initialization is fast
-	//
-	// Currently used in debug to speed-up initialization.
-
-	typedef secp256k1_gej CompactPoint;
-
-#endif // ECC_COMPACT_GEN
-
-	struct MultiMac
-	{
-		struct FastAux {
-			unsigned int m_nNextItem;
-			unsigned int m_nOdd;
-
-			void Schedule(const Scalar::Native& k, unsigned int iBitsRemaining, unsigned int nMaxOdd, unsigned int* pTbl, unsigned int iThisEntry);
-		};
-
-		struct Casual
-		{
-			struct Secure {
-				// In secure mode: all the values are precalculated from the beginning, with the "nums" added (for futher obscuring)
-				static const int nBits = 4;
-				static const int nCount = 1 << nBits;
-			};
-
-			struct Fast
-			{
-				// In fast mode: x1 is assigned from the beginning, then on-demand calculated x2 and then only odd multiples.
-				static const int nMaxOdd = (1 << 5) - 1; // 31
-				static const int nCount = (nMaxOdd >> 1) + 2; // we need a single even: x2
-			};
-
-
-			Point::Native m_pPt[(Secure::nCount > Fast::nCount) ? Secure::nCount : Fast::nCount];
-
-			Scalar::Native m_K;
-
-			// used in fast mode
-			unsigned int m_nPrepared;
-			FastAux m_Aux;
-
-			void Init(const Point::Native&);
-			void Init(const Point::Native&, const Scalar::Native&);
-		};
-
-		struct Prepared
-		{
-			struct Fast {
-				static const int nMaxOdd = 0xff; // 255
-				// Currently we precalculate odd power up to 255.
-				// For 511 precalculated odds nearly x2 global data increase (2.5MB instead of 1.3MB). For single bulletproof verification the performance gain is ~8%.
-				// For 127 precalculated odds single bulletproof verfication is slower by about 6%.
-				// The difference deminishes for batch verifications (performance is dominated by non-prepared point multiplication).
-				static const int nCount = (nMaxOdd >> 1) + 1;
-				CompactPoint m_pPt[nCount]; // odd powers
-			} m_Fast;
-
-			struct Secure {
-				// A variant of Generator::Obscured. Much less space & init time. Slower for single multiplication, nearly equal in MultiMac.
-				static const int nBits = 4;
-				CompactPoint m_pPt[(1 << nBits)];
-				CompactPoint m_Compensation;
-				Scalar::Native m_Scalar;
-			} m_Secure;
-
-			void Initialize(Oracle&, Hash::Processor& hpRes);
-			void Initialize(Point::Native&, Oracle&);
-		};
-
-		Casual* m_pCasual;
-		const Prepared** m_ppPrepared;
-		Scalar::Native* m_pKPrep;
-		FastAux* m_pAuxPrepared;
-
-		int m_Casual;
-		int m_Prepared;
-
-		MultiMac() { Reset(); }
-
-		void Reset();
-		void Calculate(Point::Native&) const;
-	};
-
-	template <int nMaxCasual, int nMaxPrepared>
-	struct MultiMac_WithBufs
-		:public MultiMac
-	{
-		struct Bufs {
-			Casual m_pCasual[nMaxCasual];
-			const Prepared* m_ppPrepared[nMaxPrepared];
-			Scalar::Native m_pKPrep[nMaxPrepared];
-			FastAux m_pAuxPrepared[nMaxPrepared];
-		} m_Bufs;
-
-		MultiMac_WithBufs()
-		{
-			m_pCasual		= m_Bufs.m_pCasual;
-			m_ppPrepared	= m_Bufs.m_ppPrepared;
-			m_pKPrep		= m_Bufs.m_pKPrep;
-			m_pAuxPrepared	= m_Bufs.m_pAuxPrepared;
-		}
-
-		void Calculate(Point::Native& res)
-		{
-			assert(m_Casual <= nMaxCasual);
-			assert(m_Prepared <= nMaxPrepared);
-			MultiMac::Calculate(res);
-		}
-	};
-
-	struct ScalarGenerator
-	{
-		// needed to quickly calculate power of a predefined scalar.
-		// Used to quickly sample a scalar and its inverse, by actually sampling the order.
-		// Implementation is *NOT* secure (constant time/memory access). Should be used with challenges, but not nonces!
-
-		static const uint32_t nBitsPerLevel = 8;
-		static const uint32_t nLevels = nBits / nBitsPerLevel;
-		static_assert(nLevels * nBitsPerLevel == nBits, "");
-
-		struct PerLevel {
-			Scalar::Native m_pVal[(1 << nBitsPerLevel) - 1];
-		};
-
-		PerLevel m_pLevel[nLevels];
-
-		void Initialize(const Scalar::Native&);
-		void Calculate(Scalar::Native& trg, const Scalar& pwr) const;
-	};
-
-
-	namespace Generator
-	{
-		void ToPt(Point::Native&, secp256k1_ge& ge, const CompactPoint&, bool bSet);
-
-		static const uint32_t nBitsPerLevel = 4;
-		static const uint32_t nPointsPerLevel = 1 << nBitsPerLevel; // 16
-
-		template <uint32_t nBits_>
-		class Base
-		{
-		protected:
-			static const uint32_t nLevels = nBits_ / nBitsPerLevel;
-			static_assert(nLevels * nBitsPerLevel == nBits_, "");
-
-			CompactPoint m_pPts[nLevels * nPointsPerLevel];
-		};
-
-		void GeneratePts(const Point::Native&, Oracle&, CompactPoint* pPts, uint32_t nLevels);
-		void SetMul(Point::Native& res, bool bSet, const CompactPoint* pPts, const Scalar::Native::uint* p, int nWords);
-
-		template <uint32_t nBits_>
-		class Simple
-			:public Base<nBits_>
-		{
-			template <typename T>
-			struct Mul
-			{
-				const Simple& me;
-				const T& k;
-				Mul(const Simple& me_, const T& k_) :me(me_) ,k(k_) {}
-
-				void Assign(Point::Native& res, bool bSet) const
-				{
-					const int nWordBits = sizeof(Scalar::Native::uint) << 3;
-					static_assert(!(nBits_ % nWordBits), "generator size should be multiple of native words");
-					const int nWords = nBits_ / nWordBits;
-
-					const int nWordsSrc = (sizeof(T) + sizeof(Scalar::Native::uint) - 1) / sizeof(Scalar::Native::uint);
-
-					static_assert(nWordsSrc <= nWords, "generator too short");
-
-					Scalar::Native::uint p[nWords];
-					for (int i = 0; i < nWordsSrc; i++)
-						p[i] = (Scalar::Native::uint) (k >> (i * nWordBits));
-
-					for (int i = nWordsSrc; i < nWords; i++)
-						p[i] = 0;
-
-					Generator::SetMul(res, bSet, me.m_pPts, p, nWords);
-
-					SecureErase(p, sizeof(Scalar::Native::uint) * nWordsSrc);
-				}
-			};
-
-		public:
-			void Initialize(const Point::Native& p, Oracle& oracle)
-			{
-				GeneratePts(p, oracle, Base<nBits_>::m_pPts, Base<nBits_>::nLevels);
-			}
-
-			template <typename TScalar>
-			Mul<TScalar> operator * (const TScalar& k) const { return Mul<TScalar>(*this, k); }
-		};
-
-		class Obscured
-			:public Base<nBits>
-		{
-			CompactPoint m_AddPt;
-			Scalar::Native m_AddScalar;
-
-			template <typename TScalar>
-			struct Mul
-			{
-				const Obscured& me;
-				const TScalar& k;
-				Mul(const Obscured& me_, const TScalar& k_) :me(me_) ,k(k_) {}
-
-				void Assign(Point::Native& res, bool bSet) const;
-			};
-
-			void AssignInternal(Point::Native& res, bool bSet, Scalar::Native& kTmp, const Scalar::Native&) const;
-
-		public:
-			void Initialize(const Point::Native&, Oracle&);
-
-			template <typename TScalar>
-			Mul<TScalar> operator * (const TScalar& k) const { return Mul<TScalar>(*this, k); }
-		};
-
-	} // namespace Generator
-
-	struct Signature::MultiSig
-	{
-		Scalar::Native	m_Nonce;	// specific signer
-		Point::Native	m_NoncePub;	// sum of all co-signers
-
-		//	NOTE: Schnorr's multisig should be used carefully. If done naively it has the following potential weaknesses:
-		//	1. Key cancellation. (The attacker may exclude you and actually create a signature for its private key).
-		//		This isn't a problem for our case, but should be taken into consideration if used in other schemes.
-		// 2. Private Key leak. If the same message signed with the same key but co-signers use different nonces (altering the challenge) - there's a potential for key leak. 
-		//		This is indeed the case if the nonce is generated from the secret key and the message only.
-		//		In order to prevent this the signer **MUST**  use an additional source of randomness, and make sure it's different for every ritual.
-
-		void SignPartial(Scalar::Native& k, const Hash::Value& msg, const Scalar::Native& sk) const;
-	};
-
-
-	class Hash::Processor
-		:private secp256k1_sha256_t
-	{
-		bool m_bInitialized;
-
-		void Write(const void*, uint32_t);
-		void Write(bool);
-		void Write(uint8_t);
-		void Write(const Scalar&);
-		void Write(const Scalar::Native&);
-		void Write(const Point&);
-		void Write(const Point::Native&);
-		void Write(const beam::Blob&);
-		template <uint32_t nBits_>
-		void Write(const beam::uintBig_t<nBits_>& x) { Write(x.m_pData, x.nBytes); }
-		template <uint32_t n>
-		void Write(const char(&sz)[n]) { Write(sz, n); }
-		void Write(const std::string& str) { Write(str.c_str(), static_cast<uint32_t>(str.size() + 1)); }
-
-		template <typename T>
-		void Write(T v)
-		{
-			// Must be independent of the endian-ness
-			// Must prevent ambiguities (different inputs should be properly distinguished)
-			// Make it also independent of the actual type width, so that size_t (and friends) will be treated the same on all the platforms
-			static_assert(T(-1) > 0, "must be unsigned");
-
-			for (; v >= 0x80; v >>= 7)
-				Write(uint8_t(uint8_t(v) | 0x80));
-
-			Write(uint8_t(v));
-		}
-
-		void Finalize(Value&);
-
-	public:
-		Processor();
-		~Processor();
-
-		void Reset();
-
-		template <typename T>
-		Processor& operator << (const T& t) { Write(t); return *this; }
-
-		void operator >> (Value& hv) { Finalize(hv); }
-	};
-
-	class Hash::Mac
-		:private secp256k1_hmac_sha256_t
-	{
-		void Finalize(Value&);
-	public:
-		Mac() {}
-		Mac(const void* pSecret, uint32_t nSecret) { Reset(pSecret, nSecret); }
-		~Mac() { SecureErase(*this); }
-
-		void Reset(const void* pSecret, uint32_t nSecret);
-		void Write(const void*, uint32_t);
-
-		void operator >> (Value& hv) { Finalize(hv); }
-	};
-
-	struct HKdf
-		:public Key::IKdf
-	{
-		HKdf();
-<<<<<<< HEAD
-
-=======
-		virtual ~HKdf();
->>>>>>> 0225878d
-		NoLeak<uintBig> m_Secret;
-		Scalar::Native m_kCoFactor;
-		// IPKdf
-		virtual void DerivePKey(Point::Native&, const Hash::Value&) override;
-		virtual void DerivePKey(Scalar::Native&, const Hash::Value&) override;
-		// IKdf
-		virtual void DeriveKey(Scalar::Native&, const Hash::Value&) override;
-
-#pragma pack (push, 1)
-		struct Packed
-		{
-			uintBig m_Secret;
-			Scalar m_kCoFactor;
-		};
-		static_assert(sizeof(Packed) == uintBig::nBytes * 2, "");
-#pragma pack (pop)
-
-		void Export(Packed&) const;
-		bool Import(const Packed&);
-	};
-
-	struct HKdfPub
-		:public Key::IPKdf
-	{
-		NoLeak<uintBig> m_Secret;
-		Point::Native m_Pk;
-		// IPKdf
-		virtual void DerivePKey(Point::Native&, const Hash::Value&) override;
-		virtual void DerivePKey(Scalar::Native&, const Hash::Value&) override;
-
-#pragma pack (push, 1)
-		struct Packed
-		{
-			uintBig m_Secret;
-			Point m_Pk;
-		};
-		static_assert(sizeof(Packed) == uintBig::nBytes * 2 + 1, "");
-#pragma pack (pop)
-
-		void Export(Packed&) const;
-		bool Import(const Packed&);
-	};
-
-	struct Context
-	{
-		static const Context& get();
-
-		Generator::Obscured						G;
-		Generator::Obscured						H_Big;
-		Generator::Simple<sizeof(Amount) << 3>	H;
-
-		struct IppCalculator
-		{
-			// generators used for inner product proof
-			MultiMac::Prepared m_pGen_[2][InnerProduct::nDim];
-			CompactPoint m_pGet1_Minus[InnerProduct::nDim];
-			MultiMac::Prepared m_GenDot_; // seems that it's not necessary, can use G instead
-			MultiMac::Prepared m_Aux2_;
-			MultiMac::Prepared G_;
-			MultiMac::Prepared H_;
-
-		} m_Ipp;
-
-		struct Casual
-		{
-			CompactPoint m_Nums;
-			CompactPoint m_Compensation;
-
-		} m_Casual;
-
-		Hash::Value m_hvChecksum; // all the generators and signature version. In case we change seed strings or formula
-
-	private:
-		Context() {}
-	};
-
-	struct InnerProduct::BatchContext
-		:public MultiMac
-	{
-		static thread_local BatchContext* s_pInstance;
-
-		struct Scope
-		{
-			BatchContext* m_pPrev;
-
-			Scope(BatchContext& bc) {
-				m_pPrev = s_pInstance;
-				s_pInstance = &bc;
-			}
-			~Scope() {
-				s_pInstance = m_pPrev;
-			}
-		};
-
-		static const uint32_t s_CasualCountPerProof = nCycles * 2 + 5; // L[], R[], A, S, T1, T2, Commitment
-
-		static const uint32_t s_CountPrepared = InnerProduct::nDim * 2 + 4; // [2][InnerProduct::nDim], m_GenDot_, m_Aux2_, G_, H_
-
-		static const uint32_t s_Idx_GenDot	= InnerProduct::nDim * 2;
-		static const uint32_t s_Idx_Aux2	= InnerProduct::nDim * 2 + 1;
-		static const uint32_t s_Idx_G		= InnerProduct::nDim * 2 + 2;
-		static const uint32_t s_Idx_H		= InnerProduct::nDim * 2 + 3;
-
-		struct Bufs {
-			const Prepared* m_ppPrepared[s_CountPrepared];
-			Scalar::Native m_pKPrep[s_CountPrepared];
-			FastAux m_pAuxPrepared[s_CountPrepared];
-		} m_Bufs;
-
-
-		void Reset();
-		void Calculate(Point::Native& res);
-
-		const uint32_t m_CasualTotal;
-		bool m_bEnableBatch;
-		bool m_bDirty;
-		Scalar::Native m_Multiplier; // must be initialized in a non-trivial way
-
-		bool AddCasual(const Point& p, const Scalar::Native& k);
-		void AddCasual(const Point::Native& pt, const Scalar::Native& k);
-		void AddPrepared(uint32_t i, const Scalar::Native& k);
-
-		bool EquationBegin(uint32_t nCasualNeeded);
-		bool EquationEnd();
-
-		bool Flush();
-
-	protected:
-		BatchContext(uint32_t nCasualTotal);
-	};
-
-	template <uint32_t nBatchSize>
-	struct InnerProduct::BatchContextEx
-		:public BatchContext
-	{
-		uint64_t m_pBuf[(sizeof(MultiMac::Casual) * s_CasualCountPerProof * nBatchSize + sizeof(uint64_t) - 1) / sizeof(uint64_t)];
-
-		BatchContextEx()
-			:BatchContext(nBatchSize * s_CasualCountPerProof)
-		{
-			m_pCasual = (MultiMac::Casual*) m_pBuf;
-		}
-	};
-
-	class Commitment
-	{
-		const Scalar::Native& k;
-		const Amount& val;
-	public:
-		Commitment(const Scalar::Native& k_, const Amount& val_) :k(k_) ,val(val_) {}
-		void Assign(Point::Native& res, bool bSet) const;
-	};
-
-	class Oracle
-	{
-		Hash::Processor m_hp;
-	public:
-		void Reset();
-
-		template <typename T>
-		Oracle& operator << (const T& t) { m_hp << t; return *this; }
-
-		void operator >> (Scalar::Native&);
-		void operator >> (Hash::Value&);
-	};
-}
+// Copyright 2018 The Beam Team
+//
+// Licensed under the Apache License, Version 2.0 (the "License");
+// you may not use this file except in compliance with the License.
+// You may obtain a copy of the License at
+//
+//    http://www.apache.org/licenses/LICENSE-2.0
+//
+// Unless required by applicable law or agreed to in writing, software
+// distributed under the License is distributed on an "AS IS" BASIS,
+// WITHOUT WARRANTIES OR CONDITIONS OF ANY KIND, either express or implied.
+// See the License for the specific language governing permissions and
+// limitations under the License.
+
+#pragma once
+#include "ecc.h"
+#include <assert.h>
+
+#define USE_BASIC_CONFIG
+
+#if defined(__clang__) || defined(__GNUC__) || defined(__GNUG__)
+#	pragma GCC diagnostic push
+#	pragma GCC diagnostic ignored "-Wunused-function"
+#else
+#	pragma warning (push, 0) // suppress warnings from secp256k1
+#	pragma warning (disable: 4706) // assignment within conditional expression
+#endif
+
+#include "secp256k1-zkp/src/basic-config.h"
+#include "secp256k1-zkp/include/secp256k1.h"
+#include "secp256k1-zkp/src/scalar.h"
+#include "secp256k1-zkp/src/group.h"
+#include "secp256k1-zkp/src/hash.h"
+
+#if defined(__clang__) || defined(__GNUC__) || defined(__GNUG__)
+#	pragma GCC diagnostic pop
+#else
+#	pragma warning (default: 4706)
+#	pragma warning (pop)
+#endif
+
+namespace ECC
+{
+	// cmov - conditional mov. Constant memory access and runtime.
+	template <typename T>
+	void data_cmov_as(T* pDst, const T* pSrc, int nWords, int flag);
+
+	template <typename T>
+	inline void object_cmov(T& dst, const T& src, int flag)
+	{
+		typedef uint32_t TOrd;
+		static_assert(sizeof(T) % sizeof(TOrd) == 0, "");
+		data_cmov_as<TOrd>((TOrd*)&dst, (TOrd*)&src, sizeof(T) / sizeof(TOrd), flag);
+	}
+
+
+	class Scalar::Native
+		:private secp256k1_scalar
+	{
+		typedef Op::Unary<Op::Minus, Native>			Minus;
+		typedef Op::Binary<Op::Plus, Native, Native>	Plus;
+		typedef Op::Binary<Op::Mul, Native, Native>		Mul;
+	public:
+
+		const secp256k1_scalar& get() const { return *this; }
+		secp256k1_scalar& get_Raw() { return *this; } // use with care
+
+#ifdef USE_SCALAR_4X64
+		typedef uint64_t uint;
+#else // USE_SCALAR_4X64
+		typedef uint32_t uint;
+#endif // USE_SCALAR_4X64
+
+		Native();
+		template <typename T> Native(const T& t) { *this = t; }
+		~Native() { SecureErase(*this); }
+
+		Minus	operator - () const { return Minus(*this); }
+		Plus	operator + (const Native& y) const { return Plus(*this, y); }
+		Mul		operator * (const Native& y) const { return Mul(*this, y); }
+
+		bool operator == (Zero_) const;
+		bool operator == (const Native&) const;
+
+		Native& operator = (Zero_);
+		Native& operator = (uint32_t);
+		Native& operator = (uint64_t);
+		Native& operator = (Minus);
+		Native& operator = (Plus);
+		Native& operator = (Mul);
+		Native& operator = (const Scalar&);
+		Native& operator += (const Native& v) { return *this = *this + v; }
+		Native& operator *= (const Native& v) { return *this = *this * v; }
+
+		void SetSqr(const Native&);
+		void Sqr();
+		void SetInv(const Native&); // for 0 the result is also 0
+		void Inv();
+
+		bool Import(const Scalar&); // on overflow auto-normalizes and returns true
+		void Export(Scalar&) const;
+
+		void GenerateNonce(const uintBig& sk, const uintBig& msg, const uintBig* pMsg2, uint32_t nAttempt = 0);
+		void GenerateNonce(const Scalar::Native& sk, const uintBig& msg, const uintBig* pMsg2, uint32_t nAttempt = 0);
+	};
+
+	class Point::Native
+		:private secp256k1_gej
+	{
+		typedef Op::Unary<Op::Minus, Native>				Minus;
+		typedef Op::Unary<Op::Double, Native>				Double;
+		typedef Op::Binary<Op::Plus, Native, Native>		Plus;
+		typedef Op::Binary<Op::Mul, Native, Scalar::Native>	Mul;
+
+		Native(const Point&);
+	public:
+		secp256k1_gej& get_Raw() { return *this; } // use with care
+
+		Native();
+		template <typename T> Native(const T& t) { *this = t; }
+		~Native() { SecureErase(*this); }
+
+		Minus	operator - () const { return Minus(*this); }
+		Plus	operator + (const Native& y_) const { return Plus(*this, y_); }
+		Mul		operator * (const Scalar::Native& y_) const { return Mul(*this, y_); }
+		Double	operator * (Two_) const { return Double(*this); }
+
+		bool operator == (Zero_) const;
+
+		Native& operator = (Zero_);
+		Native& operator = (Minus);
+		Native& operator = (Plus);
+		Native& operator = (Double);
+		Native& operator += (const Native& v) { return *this = *this + v; }
+
+		Native& operator = (Mul);
+		Native& operator += (Mul);
+
+		template <class Setter> Native& operator = (const Setter& v) { v.Assign(*this, true); return *this; }
+		template <class Setter> Native& operator += (const Setter& v) { v.Assign(*this, false); return *this; }
+
+		bool ImportNnz(const Point&); // won't accept zero point, doesn't zero itself in case of failure
+		bool Import(const Point&);
+		bool Export(Point&) const; // if the point is zero - returns false and zeroes the result
+
+		static void ExportEx(Point&, const secp256k1_ge&);
+	};
+
+#ifdef NDEBUG
+#	define ECC_COMPACT_GEN // init time is insignificant in release build. ~1sec in debug.
+#endif // NDEBUG
+
+#ifdef ECC_COMPACT_GEN
+
+	// Generator tables are stored in compact structs (x,y in canonical form). Memory footprint: ~1.3MB. Slightly faster (probably due to better cache)
+	// Disadvantage: slower initialization, because needs "normalizing". Insignificant in release build, ~1sec in debug.
+
+	typedef secp256k1_ge_storage CompactPoint;
+
+#else // ECC_COMPACT_GEN
+
+	// Generator tables are stored in "jacobian" form. Memory footprint ~2.6. Slightly slower (probably due to increased mem)
+	// Initialization is fast
+	//
+	// Currently used in debug to speed-up initialization.
+
+	typedef secp256k1_gej CompactPoint;
+
+#endif // ECC_COMPACT_GEN
+
+	struct MultiMac
+	{
+		struct FastAux {
+			unsigned int m_nNextItem;
+			unsigned int m_nOdd;
+
+			void Schedule(const Scalar::Native& k, unsigned int iBitsRemaining, unsigned int nMaxOdd, unsigned int* pTbl, unsigned int iThisEntry);
+		};
+
+		struct Casual
+		{
+			struct Secure {
+				// In secure mode: all the values are precalculated from the beginning, with the "nums" added (for futher obscuring)
+				static const int nBits = 4;
+				static const int nCount = 1 << nBits;
+			};
+
+			struct Fast
+			{
+				// In fast mode: x1 is assigned from the beginning, then on-demand calculated x2 and then only odd multiples.
+				static const int nMaxOdd = (1 << 5) - 1; // 31
+				static const int nCount = (nMaxOdd >> 1) + 2; // we need a single even: x2
+			};
+
+
+			Point::Native m_pPt[(Secure::nCount > Fast::nCount) ? Secure::nCount : Fast::nCount];
+
+			Scalar::Native m_K;
+
+			// used in fast mode
+			unsigned int m_nPrepared;
+			FastAux m_Aux;
+
+			void Init(const Point::Native&);
+			void Init(const Point::Native&, const Scalar::Native&);
+		};
+
+		struct Prepared
+		{
+			struct Fast {
+				static const int nMaxOdd = 0xff; // 255
+				// Currently we precalculate odd power up to 255.
+				// For 511 precalculated odds nearly x2 global data increase (2.5MB instead of 1.3MB). For single bulletproof verification the performance gain is ~8%.
+				// For 127 precalculated odds single bulletproof verfication is slower by about 6%.
+				// The difference deminishes for batch verifications (performance is dominated by non-prepared point multiplication).
+				static const int nCount = (nMaxOdd >> 1) + 1;
+				CompactPoint m_pPt[nCount]; // odd powers
+			} m_Fast;
+
+			struct Secure {
+				// A variant of Generator::Obscured. Much less space & init time. Slower for single multiplication, nearly equal in MultiMac.
+				static const int nBits = 4;
+				CompactPoint m_pPt[(1 << nBits)];
+				CompactPoint m_Compensation;
+				Scalar::Native m_Scalar;
+			} m_Secure;
+
+			void Initialize(Oracle&, Hash::Processor& hpRes);
+			void Initialize(Point::Native&, Oracle&);
+		};
+
+		Casual* m_pCasual;
+		const Prepared** m_ppPrepared;
+		Scalar::Native* m_pKPrep;
+		FastAux* m_pAuxPrepared;
+
+		int m_Casual;
+		int m_Prepared;
+
+		MultiMac() { Reset(); }
+
+		void Reset();
+		void Calculate(Point::Native&) const;
+	};
+
+	template <int nMaxCasual, int nMaxPrepared>
+	struct MultiMac_WithBufs
+		:public MultiMac
+	{
+		struct Bufs {
+			Casual m_pCasual[nMaxCasual];
+			const Prepared* m_ppPrepared[nMaxPrepared];
+			Scalar::Native m_pKPrep[nMaxPrepared];
+			FastAux m_pAuxPrepared[nMaxPrepared];
+		} m_Bufs;
+
+		MultiMac_WithBufs()
+		{
+			m_pCasual		= m_Bufs.m_pCasual;
+			m_ppPrepared	= m_Bufs.m_ppPrepared;
+			m_pKPrep		= m_Bufs.m_pKPrep;
+			m_pAuxPrepared	= m_Bufs.m_pAuxPrepared;
+		}
+
+		void Calculate(Point::Native& res)
+		{
+			assert(m_Casual <= nMaxCasual);
+			assert(m_Prepared <= nMaxPrepared);
+			MultiMac::Calculate(res);
+		}
+	};
+
+	struct ScalarGenerator
+	{
+		// needed to quickly calculate power of a predefined scalar.
+		// Used to quickly sample a scalar and its inverse, by actually sampling the order.
+		// Implementation is *NOT* secure (constant time/memory access). Should be used with challenges, but not nonces!
+
+		static const uint32_t nBitsPerLevel = 8;
+		static const uint32_t nLevels = nBits / nBitsPerLevel;
+		static_assert(nLevels * nBitsPerLevel == nBits, "");
+
+		struct PerLevel {
+			Scalar::Native m_pVal[(1 << nBitsPerLevel) - 1];
+		};
+
+		PerLevel m_pLevel[nLevels];
+
+		void Initialize(const Scalar::Native&);
+		void Calculate(Scalar::Native& trg, const Scalar& pwr) const;
+	};
+
+
+	namespace Generator
+	{
+		void ToPt(Point::Native&, secp256k1_ge& ge, const CompactPoint&, bool bSet);
+
+		static const uint32_t nBitsPerLevel = 4;
+		static const uint32_t nPointsPerLevel = 1 << nBitsPerLevel; // 16
+
+		template <uint32_t nBits_>
+		class Base
+		{
+		protected:
+			static const uint32_t nLevels = nBits_ / nBitsPerLevel;
+			static_assert(nLevels * nBitsPerLevel == nBits_, "");
+
+			CompactPoint m_pPts[nLevels * nPointsPerLevel];
+		};
+
+		void GeneratePts(const Point::Native&, Oracle&, CompactPoint* pPts, uint32_t nLevels);
+		void SetMul(Point::Native& res, bool bSet, const CompactPoint* pPts, const Scalar::Native::uint* p, int nWords);
+
+		template <uint32_t nBits_>
+		class Simple
+			:public Base<nBits_>
+		{
+			template <typename T>
+			struct Mul
+			{
+				const Simple& me;
+				const T& k;
+				Mul(const Simple& me_, const T& k_) :me(me_) ,k(k_) {}
+
+				void Assign(Point::Native& res, bool bSet) const
+				{
+					const int nWordBits = sizeof(Scalar::Native::uint) << 3;
+					static_assert(!(nBits_ % nWordBits), "generator size should be multiple of native words");
+					const int nWords = nBits_ / nWordBits;
+
+					const int nWordsSrc = (sizeof(T) + sizeof(Scalar::Native::uint) - 1) / sizeof(Scalar::Native::uint);
+
+					static_assert(nWordsSrc <= nWords, "generator too short");
+
+					Scalar::Native::uint p[nWords];
+					for (int i = 0; i < nWordsSrc; i++)
+						p[i] = (Scalar::Native::uint) (k >> (i * nWordBits));
+
+					for (int i = nWordsSrc; i < nWords; i++)
+						p[i] = 0;
+
+					Generator::SetMul(res, bSet, me.m_pPts, p, nWords);
+
+					SecureErase(p, sizeof(Scalar::Native::uint) * nWordsSrc);
+				}
+			};
+
+		public:
+			void Initialize(const Point::Native& p, Oracle& oracle)
+			{
+				GeneratePts(p, oracle, Base<nBits_>::m_pPts, Base<nBits_>::nLevels);
+			}
+
+			template <typename TScalar>
+			Mul<TScalar> operator * (const TScalar& k) const { return Mul<TScalar>(*this, k); }
+		};
+
+		class Obscured
+			:public Base<nBits>
+		{
+			CompactPoint m_AddPt;
+			Scalar::Native m_AddScalar;
+
+			template <typename TScalar>
+			struct Mul
+			{
+				const Obscured& me;
+				const TScalar& k;
+				Mul(const Obscured& me_, const TScalar& k_) :me(me_) ,k(k_) {}
+
+				void Assign(Point::Native& res, bool bSet) const;
+			};
+
+			void AssignInternal(Point::Native& res, bool bSet, Scalar::Native& kTmp, const Scalar::Native&) const;
+
+		public:
+			void Initialize(const Point::Native&, Oracle&);
+
+			template <typename TScalar>
+			Mul<TScalar> operator * (const TScalar& k) const { return Mul<TScalar>(*this, k); }
+		};
+
+	} // namespace Generator
+
+	struct Signature::MultiSig
+	{
+		Scalar::Native	m_Nonce;	// specific signer
+		Point::Native	m_NoncePub;	// sum of all co-signers
+
+		//	NOTE: Schnorr's multisig should be used carefully. If done naively it has the following potential weaknesses:
+		//	1. Key cancellation. (The attacker may exclude you and actually create a signature for its private key).
+		//		This isn't a problem for our case, but should be taken into consideration if used in other schemes.
+		// 2. Private Key leak. If the same message signed with the same key but co-signers use different nonces (altering the challenge) - there's a potential for key leak. 
+		//		This is indeed the case if the nonce is generated from the secret key and the message only.
+		//		In order to prevent this the signer **MUST**  use an additional source of randomness, and make sure it's different for every ritual.
+
+		void SignPartial(Scalar::Native& k, const Hash::Value& msg, const Scalar::Native& sk) const;
+	};
+
+
+	class Hash::Processor
+		:private secp256k1_sha256_t
+	{
+		bool m_bInitialized;
+
+		void Write(const void*, uint32_t);
+		void Write(bool);
+		void Write(uint8_t);
+		void Write(const Scalar&);
+		void Write(const Scalar::Native&);
+		void Write(const Point&);
+		void Write(const Point::Native&);
+		void Write(const beam::Blob&);
+		template <uint32_t nBits_>
+		void Write(const beam::uintBig_t<nBits_>& x) { Write(x.m_pData, x.nBytes); }
+		template <uint32_t n>
+		void Write(const char(&sz)[n]) { Write(sz, n); }
+		void Write(const std::string& str) { Write(str.c_str(), static_cast<uint32_t>(str.size() + 1)); }
+
+		template <typename T>
+		void Write(T v)
+		{
+			// Must be independent of the endian-ness
+			// Must prevent ambiguities (different inputs should be properly distinguished)
+			// Make it also independent of the actual type width, so that size_t (and friends) will be treated the same on all the platforms
+			static_assert(T(-1) > 0, "must be unsigned");
+
+			for (; v >= 0x80; v >>= 7)
+				Write(uint8_t(uint8_t(v) | 0x80));
+
+			Write(uint8_t(v));
+		}
+
+		void Finalize(Value&);
+
+	public:
+		Processor();
+		~Processor();
+
+		void Reset();
+
+		template <typename T>
+		Processor& operator << (const T& t) { Write(t); return *this; }
+
+		void operator >> (Value& hv) { Finalize(hv); }
+	};
+
+	class Hash::Mac
+		:private secp256k1_hmac_sha256_t
+	{
+		void Finalize(Value&);
+	public:
+		Mac() {}
+		Mac(const void* pSecret, uint32_t nSecret) { Reset(pSecret, nSecret); }
+		~Mac() { SecureErase(*this); }
+
+		void Reset(const void* pSecret, uint32_t nSecret);
+		void Write(const void*, uint32_t);
+
+		void operator >> (Value& hv) { Finalize(hv); }
+	};
+
+	struct HKdf
+		:public Key::IKdf
+	{
+		HKdf();
+		virtual ~HKdf();
+		NoLeak<uintBig> m_Secret;
+		Scalar::Native m_kCoFactor;
+		// IPKdf
+		virtual void DerivePKey(Point::Native&, const Hash::Value&) override;
+		virtual void DerivePKey(Scalar::Native&, const Hash::Value&) override;
+		// IKdf
+		virtual void DeriveKey(Scalar::Native&, const Hash::Value&) override;
+
+#pragma pack (push, 1)
+		struct Packed
+		{
+			uintBig m_Secret;
+			Scalar m_kCoFactor;
+		};
+		static_assert(sizeof(Packed) == uintBig::nBytes * 2, "");
+#pragma pack (pop)
+
+		void Export(Packed&) const;
+		bool Import(const Packed&);
+	};
+
+	struct HKdfPub
+		:public Key::IPKdf
+	{
+		NoLeak<uintBig> m_Secret;
+		Point::Native m_Pk;
+		// IPKdf
+		virtual void DerivePKey(Point::Native&, const Hash::Value&) override;
+		virtual void DerivePKey(Scalar::Native&, const Hash::Value&) override;
+
+#pragma pack (push, 1)
+		struct Packed
+		{
+			uintBig m_Secret;
+			Point m_Pk;
+		};
+		static_assert(sizeof(Packed) == uintBig::nBytes * 2 + 1, "");
+#pragma pack (pop)
+
+		void Export(Packed&) const;
+		bool Import(const Packed&);
+	};
+
+	struct Context
+	{
+		static const Context& get();
+
+		Generator::Obscured						G;
+		Generator::Obscured						H_Big;
+		Generator::Simple<sizeof(Amount) << 3>	H;
+
+		struct IppCalculator
+		{
+			// generators used for inner product proof
+			MultiMac::Prepared m_pGen_[2][InnerProduct::nDim];
+			CompactPoint m_pGet1_Minus[InnerProduct::nDim];
+			MultiMac::Prepared m_GenDot_; // seems that it's not necessary, can use G instead
+			MultiMac::Prepared m_Aux2_;
+			MultiMac::Prepared G_;
+			MultiMac::Prepared H_;
+
+		} m_Ipp;
+
+		struct Casual
+		{
+			CompactPoint m_Nums;
+			CompactPoint m_Compensation;
+
+		} m_Casual;
+
+		Hash::Value m_hvChecksum; // all the generators and signature version. In case we change seed strings or formula
+
+	private:
+		Context() {}
+	};
+
+	struct InnerProduct::BatchContext
+		:public MultiMac
+	{
+		static thread_local BatchContext* s_pInstance;
+
+		struct Scope
+		{
+			BatchContext* m_pPrev;
+
+			Scope(BatchContext& bc) {
+				m_pPrev = s_pInstance;
+				s_pInstance = &bc;
+			}
+			~Scope() {
+				s_pInstance = m_pPrev;
+			}
+		};
+
+		static const uint32_t s_CasualCountPerProof = nCycles * 2 + 5; // L[], R[], A, S, T1, T2, Commitment
+
+		static const uint32_t s_CountPrepared = InnerProduct::nDim * 2 + 4; // [2][InnerProduct::nDim], m_GenDot_, m_Aux2_, G_, H_
+
+		static const uint32_t s_Idx_GenDot	= InnerProduct::nDim * 2;
+		static const uint32_t s_Idx_Aux2	= InnerProduct::nDim * 2 + 1;
+		static const uint32_t s_Idx_G		= InnerProduct::nDim * 2 + 2;
+		static const uint32_t s_Idx_H		= InnerProduct::nDim * 2 + 3;
+
+		struct Bufs {
+			const Prepared* m_ppPrepared[s_CountPrepared];
+			Scalar::Native m_pKPrep[s_CountPrepared];
+			FastAux m_pAuxPrepared[s_CountPrepared];
+		} m_Bufs;
+
+
+		void Reset();
+		void Calculate(Point::Native& res);
+
+		const uint32_t m_CasualTotal;
+		bool m_bEnableBatch;
+		bool m_bDirty;
+		Scalar::Native m_Multiplier; // must be initialized in a non-trivial way
+
+		bool AddCasual(const Point& p, const Scalar::Native& k);
+		void AddCasual(const Point::Native& pt, const Scalar::Native& k);
+		void AddPrepared(uint32_t i, const Scalar::Native& k);
+
+		bool EquationBegin(uint32_t nCasualNeeded);
+		bool EquationEnd();
+
+		bool Flush();
+
+	protected:
+		BatchContext(uint32_t nCasualTotal);
+	};
+
+	template <uint32_t nBatchSize>
+	struct InnerProduct::BatchContextEx
+		:public BatchContext
+	{
+		uint64_t m_pBuf[(sizeof(MultiMac::Casual) * s_CasualCountPerProof * nBatchSize + sizeof(uint64_t) - 1) / sizeof(uint64_t)];
+
+		BatchContextEx()
+			:BatchContext(nBatchSize * s_CasualCountPerProof)
+		{
+			m_pCasual = (MultiMac::Casual*) m_pBuf;
+		}
+	};
+
+	class Commitment
+	{
+		const Scalar::Native& k;
+		const Amount& val;
+	public:
+		Commitment(const Scalar::Native& k_, const Amount& val_) :k(k_) ,val(val_) {}
+		void Assign(Point::Native& res, bool bSet) const;
+	};
+
+	class Oracle
+	{
+		Hash::Processor m_hp;
+	public:
+		void Reset();
+
+		template <typename T>
+		Oracle& operator << (const T& t) { m_hp << t; return *this; }
+
+		void operator >> (Scalar::Native&);
+		void operator >> (Hash::Value&);
+	};
+}