import QtQuick 2.6
import QtQuick.Controls 1.2
import QtQuick.Controls 2.4
import QtQuick.Controls.Styles 1.2
import QtQuick.Controls 1.4 as QC14
import QtGraphicalEffects 1.0
import QtQuick.Layouts 1.3
import Wallet 1.0
import "controls"

Item {
    id: root
    anchors.fill: parent

    property bool toSend: false

    state: "wallet"

    ConfirmationDialog {
        id: confirmationDialog
        okButtonText: "send"
        onAccepted: {
            walletViewModel.sendMoney()
            root.state = "wallet"
        }
    }

    SFText {
        font.pixelSize: 36
        color: Style.white
        text: "Wallet"
    }

    Rectangle {
        id: user_led
        y: 55
		x: 5
        width: 10
        height: 10

        radius: 5

        color: (walletViewModel.isSyncInProgress == false) ? Style.bright_teal : "red"
    }

    DropShadow {
        anchors.fill: user_led
        radius: 5
        samples: 9
        color: (walletViewModel.isSyncInProgress == false) ? Style.bright_teal : "red"
        source: user_led
    }

    SFText {
        id: linkBtn
        x: 20
        y: 53

        font.pixelSize: 12
        color: Style.bluey_grey
        linkColor: Style.white

        text: {
            if(walletViewModel.syncProgress < 0)
                "Last update time: " + walletViewModel.syncTime + " (<a href=\"update\">update</a>)"
            else
                "Updating, please wait... [" + walletViewModel.syncProgress + "%]"
        }

        onLinkActivated: {
            if(link == "update")
            {
                walletViewModel.syncWithNode()
            }
        }

        MouseArea {
            anchors.fill: parent
            acceptedButtons: Qt.NoButton
            cursorShape: parent.hoveredLink ? Qt.PointingHandCursor : Qt.ArrowCursor
        }
    }

    /////////////////////////////////////////////////////////////
    /// Send layout /////////////////////////////////////////////
    /////////////////////////////////////////////////////////////

    Item {
        id: send_layout
        anchors.fill: parent
        anchors.topMargin: 73
        anchors.bottomMargin: 30

        ColumnLayout {
            anchors.fill: parent

            spacing: 30

            SFText {
                Layout.alignment: Qt.AlignHCenter
                font.pixelSize: 18
                font.weight: Font.Bold
                color: Style.white
                text: "Send money"
            }

            RowLayout {
                Layout.fillWidth: true
                Layout.topMargin: 50

                spacing: 70

                Item {
                    Layout.fillWidth: true
                    Layout.alignment: Qt.AlignTop
                    height: childrenRect.height

                    ColumnLayout {
                        width: parent.width

                        spacing: 12

                        SFText {
                            font.pixelSize: 14
                            font.weight: Font.Bold
                            color: Style.white
                            text: qsTr("My address")
                        }
                        
                        AddressComboBox {
                            Layout.fillWidth: true

                            id: senderAddrCombo
                            editable: true
                            model: addressBookViewModel.ownAddresses
                            editText: walletViewModel.senderAddr
                            color: Style.white
                            font.pixelSize: 14
                            validator: RegExpValidator { regExp: /[0-9a-fA-F]{1,64}/ }
                            //focus: true
                            onEditTextChanged: {
                                var i = find(editText);
                                senderName.text = i >= 0 ? addressBookViewModel.ownAddresses[i].name : "";
                            }
                        } 

                        SFText {
                            id: senderName
                            color: Style.white
                            font.pixelSize: 14
                            font.weight: Font.Bold
                        }  
                    }

                }

                Item {
                    Layout.fillWidth: true
                    Layout.alignment: Qt.AlignTop
                    height: childrenRect.height

                    ColumnLayout {
                        width: parent.width

                        spacing: 12

                        SFText {
                            font.pixelSize: 14
                            font.weight: Font.Bold
                            color: Style.white
                            text: qsTr("Transaction amount")
                        }
                        
                        RowLayout {
                            Layout.fillWidth: true

                            ColumnLayout {
                                Layout.fillWidth: true

                                SFTextInput {
                                    Layout.fillWidth: true

                                    id: amount_input

                                    font.pixelSize: 36
                                    color: Style.heliotrope

                                    text: walletViewModel.sendAmount

                                    // TODO: here should be proper validator
                                    // validator: DoubleValidator{bottom: 0; top: 210000000;}
                                    selectByMouse: true
                                }
<<<<<<< HEAD

                                Rectangle {
                                    Layout.fillWidth: true
                                    color: Style.separator_color

                                    height: 1
                                }

                                Binding {
                                    target: walletViewModel
                                    property: "sendAmount"
                                    value: amount_input.text
                                }   
=======
                          
>>>>>>> 0c7480d4
                            }

                            SFText {
                                font.pixelSize: 24
                                color: Style.white
                                text: qsTr("BEAM")
                            }
                        } 
                    }
                }
            }

            RowLayout {
                Layout.fillWidth: true

                spacing: 70

                Item {
                    Layout.fillWidth: true
                    Layout.alignment: Qt.AlignTop
                    height: childrenRect.height

                    ColumnLayout {
                        width: parent.width

<<<<<<< HEAD
                        spacing: 12

                        SFText {
                            font.pixelSize: 14
                            font.weight: Font.Bold
                            color: Style.white
                            text: qsTr("Peer address")
                        }
                        
                        AddressComboBox {
                            Layout.fillWidth: true

                            id: receiverAddrCombo
                            editable: true
                            editText: walletViewModel.receiverAddr
                            model: addressBookViewModel.peerAddresses
                            color: Style.white
                            font.pixelSize: 14
                            validator: RegExpValidator { regExp: /[0-9a-fA-F]{1,64}/ }
                            onEditTextChanged: {
                                var i = find(editText);
                                receiverName.text = i >= 0 ? addressBookViewModel.peerAddresses[i].name : "";
=======
                                    validator: IntValidator{bottom: 0; top: 999999;}
                                    selectByMouse: true
                                }
>>>>>>> 0c7480d4
                            }
                        }

                        SFText {
                            id: receiverName
                            color: Style.white
                            font.pixelSize: 14
                            font.weight: Font.Bold
                        }

                        Binding {
                            target: walletViewModel
                            property: "senderAddr"
                            value: senderAddrCombo.editText
                        }

                        Binding {
                            target: walletViewModel
                            property: "receiverAddr"
                            value: receiverAddrCombo.editText
                        }
                    }
                }

                Item {
                    Layout.fillWidth: true
                    Layout.alignment: Qt.AlignTop
                    height: childrenRect.height

                    ColumnLayout {
                        width: parent.width

                        spacing: 12

                        SFText {
                            font.pixelSize: 14
                            font.weight: Font.Bold
                            color: Style.white
                            text: qsTr("Transaction fee")
                        }

                        SFText {
                            font.pixelSize: 14
                            font.weight: Font.Bold
                            color: Style.white
                            text: feeSlider.value + " BEAM"
                        }

                        QC14.Slider {
                            id: feeSlider
                            Layout.fillWidth: true

                            maximumValue: 0.000002
                            stepSize: 0.000001
                            value: 0.0
                            tickmarksEnabled: true

                            style: SliderStyle {

                                groove: Rectangle {
                                    implicitWidth: 200
                                    implicitHeight: 4
                                    color: "white"
                                    radius: 10
                                    opacity: 0.1
                                }

                                handle: Rectangle {
                                    anchors.centerIn: parent
                                    implicitWidth: 20
                                    implicitHeight: 20
                                    radius: 10

                                    Rectangle {
                                        id: shadow
                                        anchors.fill: parent
                                        color: Style.bright_teal
                                        radius: parent.radius
                                    }

                                    DropShadow {
                                        anchors.fill: shadow
                                        radius: 5
                                        samples: 9
                                        color: shadow.color
                                        source: shadow
                                    }
                                }
                            }
<<<<<<< HEAD
                        }

                        Binding {
                            target: walletViewModel
                            property: "feeMils"
                            value: feeSlider.value
                        }
                    }
                }
            }

            Item {
                Layout.fillWidth: true
                Layout.alignment: Qt.AlignTop
                height: childrenRect.height
=======
>>>>>>> 0c7480d4

                ColumnLayout {
                    width: parent.width

                    spacing: 12

                    SFText {
                        font.pixelSize: 18
                        font.weight: Font.Bold
                       
                        color: Style.white
                        text: qsTr("Available")
                    }

                    Row
                    {
                        spacing: 6

                        SFText {
                            font.pixelSize: 36
                            font.weight: Font.ExtraLight
                            color: Style.bright_teal

                            text: walletViewModel.actualAvailable
                        }

                        SFText {
                            font.pixelSize: 24
                            font.weight: Font.ExtraLight
                            color: Style.bright_teal

                            text: "BEAM"
                            anchors.bottom: parent.bottom
                            anchors.bottomMargin: 3
                        }
                    }
                }
                
            }

            Row {
                Layout.alignment: Qt.AlignHCenter
                Layout.topMargin: 30

                spacing: 30

                CustomButton {
<<<<<<< HEAD
                    width: 122
                    text: qsTr("cancel")
                    palette.buttonText: Style.white
                    palette.button: Style.white
                    textOpacity: 0.1
                    icon.source: "qrc:///assets/icon-cancel.svg"
                    onClicked: root.state = "wallet"
=======
                    width: 122
                    text: qsTr("cancel")
                    palette.buttonText: Style.white
                    icon.source: "qrc:///assets/icon-cancel.svg"
                    onClicked: root.state = "wallet"
>>>>>>> 0c7480d4
                }

                CustomButton {
                    width: 149
                    text: qsTr("send money")
                    palette.buttonText: Style.marine
                    palette.button: Style.heliotrope
                    icon.source: "qrc:///assets/icon-send.svg"
                    onClicked: {
                        var message = "You are about to send %1 to address %2";
                        var beams = (walletViewModel.sendAmount*1 + walletViewModel.feeMils*1) + " " + qsTr("BEAM");

                        confirmationDialog.text = message.arg(beams).arg(walletViewModel.receiverAddr);
                        confirmationDialog.open();                        
                    }
                }
            }

            Item {
                Layout.fillHeight: true
            }
        }

        visible: false
    }

    Item {

        id: wallet_layout
        anchors.fill: parent
        state: "wide"

        CustomButton {
            anchors.top: parent.top
            anchors.right: parent.right
            palette.button: Style.heliotrope
            palette.buttonText: Style.marine
            text: qsTr("SEND")

            onClicked: root.state = "send"
        }

        Item {
            y: 97
            height: 206

            anchors.left: parent.left
            anchors.right: parent.right

            RowLayout {

                id: wide_panels

                anchors.left: parent.left
                anchors.right: parent.right
                height: parent.height

                spacing: 30

                AvailablePanel {
                    Layout.maximumWidth: 700
                    Layout.minimumWidth: 350
                    Layout.fillHeight: true
                    Layout.fillWidth: true
                    
                    value: walletViewModel.available
                }

                SecondaryPanel {
                    Layout.minimumWidth: 350
                    Layout.fillHeight: true
                    Layout.fillWidth: true
                    title: qsTr("Unconfirmed")
                    amountColor: Style.white
                    value: walletViewModel.unconfirmed
                }
            }
        }

        Item
        {
            y: 320

            anchors.left: parent.left
            anchors.right: parent.right

            SFText {
                x: 30

                font {
                    pixelSize: 18
                    weight: Font.Bold
                }

                color: Style.white

                text: qsTr("Transactions")
            }

//            Row {
//
//                anchors.right: parent.right
//                spacing: 20
//                state: "all"
//
//                TxFilter{
//                    id: all
//                    label: "ALL"
//                    onClicked: parent.state = "all"
//                }
//
//                TxFilter{
//                    id: sent
//                    label: "SENT"
//                    onClicked: parent.state = "sent"
//                }
//
//                TxFilter{
//                    id: received
//                    label: "RECEIVED"
//                    onClicked: parent.state = "received"
//                }
//
//                TxFilter{
//                    id: in_progress
//                    label: "IN PROGRESS"
//                    onClicked: parent.state = "in_progress"
//                }
//
//                states: [
//                    State {
//                        name: "all"
//                        PropertyChanges {target: all; state: "active"}
//                    },
//                    State {
//                        name: "sent"
//                        PropertyChanges {target: sent; state: "active"}
//                    },
//                    State {
//                        name: "received"
//                        PropertyChanges {target: received; state: "active"}
//                    },
//                    State {
//                        name: "in_progress"
//                        PropertyChanges {target: in_progress; state: "active"}
//                    }
//                ]
//            }
        }

        Rectangle {
            anchors.fill: parent;
            anchors.topMargin: 394+46-33

            color: "#0a344d"
        }

        CustomTableView {

            id: tx_view

            anchors.fill: parent;
            anchors.topMargin: 394-33
			Layout.bottomMargin: 9

            frameVisible: false
            selectionMode: SelectionMode.NoSelection
            backgroundVisible: false

            TableViewColumn {
                role: "income"
                width: 40
                elideMode: Text.ElideRight
                movable: false

                delegate: Item {

                    anchors.fill: parent

                    clip:true

                    SvgImage {
                        anchors.verticalCenter: parent.verticalCenter
                        anchors.horizontalCenter: parent.horizontalCenter
                        source: styleData.value ? "qrc:///assets/icon-received.svg" : "qrc:///assets/icon-sent.svg"
                    }
                }
            }

            TableViewColumn {
                role: "date"
                title: qsTr("Date | Time")
                width: 160 * (parent.width - 40 - 20) / 916
                elideMode: Text.ElideRight

                movable: false
            }

            TableViewColumn {
                role: "user"
                title: qsTr("Recipient / Sender ID")
                width: 260 * (parent.width - 40 - 20) / 916
                elideMode: Text.ElideMiddle

                movable: false
            }

            TableViewColumn {
                role: "amount"
                title: qsTr("Amount, BEAM")
                width: 200 * (parent.width - 40 - 20) / 916
                elideMode: Text.ElideRight
                movable: false

                delegate: Item {
                    anchors.fill: parent
                    
                    property bool income: (styleData.row >= 0) ? walletViewModel.tx[styleData.row].income : false

                    SFText {
                        anchors.leftMargin: 20
                        anchors.right: parent.right
                        anchors.left: parent.left
                        color: parent.income ? Style.bright_sky_blue : Style.heliotrope
                        elide: Text.ElideRight
                        anchors.verticalCenter: parent.verticalCenter
                        text: "<font size='6'>" + (parent.income ? "+ " : "- ") + styleData.value + "</font>"
                        textFormat: Text.StyledText
                    }
                }
            }

            TableViewColumn {
                role: "change"
                title: qsTr("Change, BEAM")
                width: 200 * (parent.width - 40 - 20) / 916
                elideMode: Text.ElideRight

                movable: false
            }

            TableViewColumn {
                role: "status"
                title: qsTr("Status")
                width: 96 * (parent.width - 40 - 20) / 916
                elideMode: Text.ElideRight
                movable: false

                delegate: Item {

                    anchors.fill: parent

                    clip:true

                    SFText {
                        font.pixelSize: 12
                        anchors.left: parent.left
                        anchors.right: parent.right
                        anchors.leftMargin: 20
                        color: {
                            if(styleData.value === "sent")
                                Style.heliotrope
                            else if(styleData.value === "received")
                                Style.bright_sky_blue
                            else Style.white
                        }
                        elide: Text.ElideRight
                        anchors.verticalCenter: parent.verticalCenter
                        text: styleData.value
                    }
                }
            }

            model: walletViewModel.tx

            headerDelegate: Rectangle {
                height: 46

                color: Style.dark_slate_blue

                SFText {
                    anchors.verticalCenter: parent.verticalCenter
                    anchors.left: parent.left
                    anchors.leftMargin: 20
                    font.pixelSize: 12
                    color: Style.bluey_grey

                    text: styleData.value
                }
            }

            ContextMenu {
                id: txContextMenu
				property TxObject transaction
				property int index;
				Action {
                    text: qsTr("copy address")
					icon.source: "qrc:///assets/icon-copy.svg"
					onTriggered: {
						if (!!txContextMenu.transaction)
						{
							addressBookViewModel.copyToClipboard(txContextMenu.transaction.user);
						}
                    }
                }
				Action {
                    text: qsTr("cancel")
                    onTriggered: {
                       walletViewModel.cancelTx(txContextMenu.index);
                    }
					enabled: !!txContextMenu.transaction && txContextMenu.transaction.canCancel
                    icon.source: "qrc:///assets/icon-cancel.svg"
                }
            }

            rowDelegate: Item {
                height: 69

                anchors.left: parent.left
                anchors.right: parent.right

                Rectangle {
                    anchors.fill: parent

                    color: Style.light_navy
                    visible: styleData.alternate
                }

                MouseArea {
                    anchors.fill: parent
                    acceptedButtons: Qt.LeftButton | Qt.RightButton
                    onClicked: {
                        if (mouse.button === Qt.RightButton && styleData.row !== undefined && styleData.row >=0)
                        {
							txContextMenu.index = styleData.row;
                            txContextMenu.transaction = walletViewModel.tx[styleData.row];
                            txContextMenu.popup();
                        }
                    }
                }
            }

            itemDelegate: TableItem {
                text: styleData.value
                elide: styleData.elideMode
            }
        }
        
        states: [
            State {
                name: "wide"
            },

            State {
                when: wallet_layout.visible && wallet_layout.width < (1440-70-2*30)
                name: "medium"
                // PropertyChanges {target: wide_panels; visible: false}
                // PropertyChanges {target: medium_panels; visible: true}
            },

            State {
                when: wallet_layout.visible && wallet_layout.width < (1440-70-2*30)
                name: "small"
                // PropertyChanges {target: wide_panels; visible: false}
                // PropertyChanges {target: medium_panels; visible: true}
            }
        ]
    }
    
    Component.onCompleted: {
        if (root.toSend) {
            root.state = "send"
            root.toSend = false
        }
    }

    states: [
        State {
            name: "wallet"
        },

        State {
            name: "send"
            PropertyChanges {target: wallet_layout; visible: false}
            PropertyChanges {target: send_layout; visible: true}
            PropertyChanges {target: senderAddrCombo; currentIndex: -1}
            PropertyChanges {target: receiverAddrCombo; currentIndex: -1}
            PropertyChanges {target: amount_input; text: ""}
            // PropertyChanges {target: mils_amount_input; text: ""}
            // PropertyChanges {target: mils_fee_input; text: ""}
             StateChangeScript {
                script: senderAddrCombo.forceActiveFocus(Qt.TabFocusReason);
            }
        }
    ]
}<|MERGE_RESOLUTION|>--- conflicted
+++ resolved
@@ -191,23 +191,12 @@
                                     // validator: DoubleValidator{bottom: 0; top: 210000000;}
                                     selectByMouse: true
                                 }
-<<<<<<< HEAD
-
-                                Rectangle {
-                                    Layout.fillWidth: true
-                                    color: Style.separator_color
-
-                                    height: 1
-                                }
 
                                 Binding {
                                     target: walletViewModel
                                     property: "sendAmount"
                                     value: amount_input.text
                                 }   
-=======
-                          
->>>>>>> 0c7480d4
                             }
 
                             SFText {
@@ -233,7 +222,6 @@
                     ColumnLayout {
                         width: parent.width
 
-<<<<<<< HEAD
                         spacing: 12
 
                         SFText {
@@ -256,11 +244,6 @@
                             onEditTextChanged: {
                                 var i = find(editText);
                                 receiverName.text = i >= 0 ? addressBookViewModel.peerAddresses[i].name : "";
-=======
-                                    validator: IntValidator{bottom: 0; top: 999999;}
-                                    selectByMouse: true
-                                }
->>>>>>> 0c7480d4
                             }
                         }
 
@@ -350,7 +333,6 @@
                                     }
                                 }
                             }
-<<<<<<< HEAD
                         }
 
                         Binding {
@@ -366,8 +348,6 @@
                 Layout.fillWidth: true
                 Layout.alignment: Qt.AlignTop
                 height: childrenRect.height
-=======
->>>>>>> 0c7480d4
 
                 ColumnLayout {
                     width: parent.width
@@ -415,21 +395,11 @@
                 spacing: 30
 
                 CustomButton {
-<<<<<<< HEAD
-                    width: 122
-                    text: qsTr("cancel")
-                    palette.buttonText: Style.white
-                    palette.button: Style.white
-                    textOpacity: 0.1
-                    icon.source: "qrc:///assets/icon-cancel.svg"
-                    onClicked: root.state = "wallet"
-=======
                     width: 122
                     text: qsTr("cancel")
                     palette.buttonText: Style.white
                     icon.source: "qrc:///assets/icon-cancel.svg"
                     onClicked: root.state = "wallet"
->>>>>>> 0c7480d4
                 }
 
                 CustomButton {
