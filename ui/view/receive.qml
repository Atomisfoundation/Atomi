--- conflicted
+++ resolved
@@ -9,39 +9,28 @@
 
 ColumnLayout {
     id: thisView
-<<<<<<< HEAD
+    
     property bool isSwapView: false
     property bool isSwapOnly
     property var defaultFocusItem: null
     property var currentView: null
 
-    Component.onDestruction: currentView.saveAddress()
     Component.onCompleted: {
         if (!currentView) {
             createChild();
         }
         isSwapOnly = isSwapView;
     }
+
+    Component.onDestruction: {
+        if (!isSwapView) currentView.saveAddress();
+    }
+
     onIsSwapViewChanged: {
         createChild();
-=======
-    property bool regularMode: true
-    property var  defaultFocusItem: null
-    property var  currentView: null
-
-    Component.onCompleted: {
-        createChild()
-    }
-
-    Component.onDestruction:  {
-        if (regularMode) currentView.saveAddress()
-    }
-
-    onRegularModeChanged: {
-        createChild()
-        if (!regularMode && !BeamGlobals.canSwap()) {
-            thisView.enabled = false
-            swapna.open()
+        if (isSwapView && !BeamGlobals.canSwap()) {
+            thisView.enabled = false;
+            swapna.open();
         }
     }
 
@@ -57,7 +46,6 @@
             thisView.enabled = true
             main.openSwapSettings()
         }
->>>>>>> 62785db3
     }
 
     Item {
@@ -70,8 +58,6 @@
             font.pixelSize:      18
             font.styleName:      "Bold"; font.weight: Font.Bold
             color:               Style.content_main
-<<<<<<< HEAD
-            //% "Receive" / "Create swap offer"
             text:                isSwapView ? qsTrId("wallet-receive-swap-title") : qsTrId("wallet-receive-title")
         }
 
@@ -81,16 +67,6 @@
             x:    parent.width - width
             checked: isSwapView
             enabled: !isSwapOnly
-=======
-            text:                regularMode ? qsTrId("wallet-receive-title") : qsTrId("wallet-receive-swap-title")
-        }
-
-        CustomSwitch {
-            id:      mode
-            text:    qsTrId("wallet-swap")
-            x:       parent.width - width
-            checked: !regularMode
->>>>>>> 62785db3
         }
 
         Binding {
