import QtQuick 2.6
import QtQuick.Controls 1.4
import QtQuick.Controls 2.4
import QtQuick.Controls.Styles 1.2
import QtGraphicalEffects 1.0
import "controls"
import Beam.Wallet 1.0

Rectangle {
    id: main

    anchors.fill: parent

	MainViewModel {id: viewModel}

    color: Style.marine

<<<<<<< HEAD
    property var contentItems : ["dashboard", "wallet", "address-book", "utxo", /*"notification", "info",*/ "settings"]
=======
    property var contentItems : [
		//"dashboard",
		"wallet", 
		//"address-book", 
		"utxo",
		//"notification", 
		//"info",
		"settings"]
>>>>>>> 02f7b7f4
    property int selectedItem

    Rectangle {
        id: sidebar
        width: 70
        height: 0
        color: Style.navy
        border.width: 0
        anchors.bottom: parent.bottom
        anchors.left: parent.left
        anchors.top: parent.top


        Column {
            width: 0
            height: 0
            anchors.right: parent.right
            anchors.rightMargin: 0
            anchors.left: parent.left
            anchors.leftMargin: 0
            anchors.top: parent.top
            anchors.topMargin: 125

            Repeater{
                model: contentItems

                Item {
                    width: parent.width
                    height: parent.width

                    SvgImage {
						id: icon
                        x: 21
                        y: 16
                        width: 28
                        height: 28
                        source: "qrc:///assets/icon-" + modelData + (selectedItem == index ? "-active" : "") + ".svg"
					}
                    Item {
                        Rectangle {
                            id: indicator
                            y: 6
                            width: 4
                            height: 48
                            color: Style.bright_teal
                        }

                        DropShadow {
                            anchors.fill: indicator
                            radius: 5
                            samples: 9
                            color: Style.bright_teal
                            source: indicator
                        }                        

    					visible: selectedItem == index
                    }

                    MouseArea {
                        id: mouseArea
                        anchors.fill: parent
                        onClicked: updateItem(index)
						hoverEnabled: true
                    }
                }
            }
        }

        Image {
            id: image
            y: 50
            anchors.horizontalCenter: parent.horizontalCenter
            width: 40
            height: 28
            source: Style.logo

			MouseArea {
                id: mouseArea
                anchors.fill: parent
                onClicked: {
					selectedItem = -1;
					content.setSource("qrc:///dashboard.qml");
				}
            }
        }

    }

    Loader {
        id: content
        anchors.topMargin: 50
        anchors.bottomMargin: 0
        anchors.rightMargin: 30
        anchors.leftMargin: 100
        anchors.fill: parent
        focus: true
    }

    function updateItem(index)
    {
        selectedItem = index
        content.setSource("qrc:///" + contentItems[index] + ".qml", {"toSend": false})
        viewModel.update(index)
    }

	function openSendDialog() {
		selectedItem = 0
		content.setSource("qrc:///wallet.qml", {"toSend": true})
        
		viewModel.update(selectedItem)
	}

    Component.onCompleted:{
        updateItem(0) // load wallet view by default
    }
}<|MERGE_RESOLUTION|>--- conflicted
+++ resolved
@@ -15,9 +15,6 @@
 
     color: Style.marine
 
-<<<<<<< HEAD
-    property var contentItems : ["dashboard", "wallet", "address-book", "utxo", /*"notification", "info",*/ "settings"]
-=======
     property var contentItems : [
 		//"dashboard",
 		"wallet", 
@@ -26,7 +23,6 @@
 		//"notification", 
 		//"info",
 		"settings"]
->>>>>>> 02f7b7f4
     property int selectedItem
 
     Rectangle {
