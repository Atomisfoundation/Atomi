<?xml version="1.0" encoding="utf-8"?>
<!DOCTYPE TS>
<TS version="2.1">
<context>
    <name></name>
    <message id="general-beam">
        <source>BEAM</source>
        <translation>BEAM</translation>
    </message>
    <message id="general-groth">
        <source></source>
        <oldsource>GROTH</oldsource>
        <translation type="unfinished">GROTH</translation>
    </message>
    <message id="general-bitcoin">
        <source>Bitcoin</source>
        <translation>Bitcoin</translation>
    </message>
    <message id="general-litecoin">
        <source>Litecoin</source>
        <translation>Litecoin</translation>
    </message>
    <message id="general-qtum">
        <source>QTUM</source>
        <translation>QTUM</translation>
    </message>
    <message id="general-comment">
        <source>Comment</source>
        <translation>Comment</translation>
    </message>
    <message id="general-contact">
        <source>Contact</source>
        <translation>Contact</translation>
    </message>
    <message id="general-category">
        <source>Category</source>
        <translation>Category</translation>
    </message>
    <message id="general-actions">
        <source>Actions</source>
        <translation>Actions</translation>
    </message>
    <message id="general-address">
        <source>Address</source>
        <translation>Address</translation>
    </message>
    <message id="general-exp-date">
        <source>Expiration date</source>
        <translation>Expiration date</translation>
    </message>
    <message id="general-created">
        <source>Created</source>
        <translation>Created</translation>
    </message>
    <message id="general-send">
        <source>Send</source>
        <translation>Send</translation>
    </message>
    <message id="general-amount">
        <source>Amount</source>
        <translation>Amount</translation>
    </message>
    <message id="general-status">
        <source>Status</source>
        <translation>Status</translation>
    </message>
    <message id="general-cancel">
        <source>Cancel</source>
        <extracomment>Edit addres dialog, cancel button</extracomment>
        <translation>Cancel</translation>
    </message>
    <message id="general-delete">
        <source>Delete</source>
        <translation>Delete</translation>
    </message>
    <message id="general-receiving">
        <source>receiving</source>
        <translation>receiving</translation>
    </message>
    <message id="general-sending">
        <source>sending</source>
        <translation>sending</translation>
    </message>
    <message id="general-rescan">
        <source>Rescan</source>
        <translation>Rescan</translation>
    </message>
    <message id="general-change-pwd">
        <source>Change wallet password</source>
        <translation>Change wallet password</translation>
    </message>
    <message id="general-pwd-empty-error">
        <source>Please, enter password</source>
        <translation>Please, enter password</translation>
    </message>
    <message id="general-pwd-invalid">
        <source>Invalid password provided</source>
        <translation>Invalid password provided</translation>
    </message>
    <message id="general-payment-proof">
        <source>Payment proof</source>
        <translation>Payment proof</translation>
    </message>
    <message id="general-close">
        <source>Close</source>
        <translation>Close</translation>
    </message>
    <message id="general-details">
        <source>Details</source>
        <translation>Details</translation>
    </message>
    <message id="general-kernel-id">
        <source>Kernel ID</source>
        <translation>Kernel ID</translation>
    </message>
    <message id="general-copy">
        <source>Copy</source>
        <translation>Copy</translation>
    </message>
    <message id="general-paste">
        <source>Paste</source>
        <translation>Paste</translation>
    </message>
    <message id="general-fee">
        <source>Transaction fee</source>
        <translation>Transaction fee</translation>
    </message>
    <message id="general-fee-rate">
        <source></source>
        <oldsource>Transaction fee rate</oldsource>
        <translation type="unfinished">Transaction fee rate</translation>
    </message>
    <message id="general-ok">
        <source>Ok</source>
        <translation>Ok</translation>
    </message>
    <message id="general-invalid-address">
        <source>Invalid address</source>
<<<<<<< HEAD
        <oldsource>Invalid address or token</oldsource>
        <translation type="unfinished">Invalid address or token</translation>
=======
        <translation>Invalid address</translation>
>>>>>>> 62785db3
    </message>
    <message id="general-coinbase">
        <source>Coinbase</source>
        <translation>Coinbase</translation>
    </message>
    <message id="general-regular">
        <source>Regular</source>
        <translation>Regular</translation>
    </message>
    <message id="general-change">
        <source>Change</source>
        <translation>Change</translation>
    </message>
    <message id="general-treasury">
        <source>Treasury</source>
        <translation>Treasury</translation>
    </message>
    <message id="general-back">
        <source>Back</source>
        <translation>Back</translation>
    </message>
    <message id="general-next">
        <source>Next</source>
        <translation>Next</translation>
    </message>
    <message id="general-create-wallet">
        <source>Create new wallet</source>
        <translation>Create new wallet</translation>
    </message>
    <message id="general-restore-or-create-wallet">
        <source>Restore wallet or create a new one</source>
        <translation>Restore wallet or create a new one</translation>
    </message>
    <message id="general-select-db">
        <source>Select the wallet database file</source>
        <translation>Select the wallet database file</translation>
    </message>
    <message id="general-restore-wallet">
        <source>Restore wallet</source>
        <translation>Restore wallet</translation>
    </message>
    <message id="general-start-using">
        <source>Start using your wallet</source>
        <translation>Start using your wallet</translation>
    </message>
    <message id="general-open-wallet">
        <source>Open my wallet</source>
        <translation>Open my wallet</translation>
    </message>
    <message id="general-proceed">
        <source>Proceed</source>
        <extracomment>confirm password dialog, ok button</extracomment>
        <translation>Proceed</translation>
    </message>
    <message id="general-show-in-folder">
        <source>Show in folder</source>
        <translation>Show in folder</translation>
    </message>
    <message id="general-addr-comment-error">
        <source>Address with same comment already exist</source>
        <oldsource>Address with the same comment already exists</oldsource>
        <translation type="unfinished">Address with the same comment already exists</translation>
    </message>
    <message id="general-fee-fail">
        <source>The minimum fee is %1 GROTH</source>
        <oldsource>The minimum fee is %1 %2</oldsource>
        <translation type="unfinished">The minimum fee is %1 %2</translation>
    </message>
    <message id="general-comment-local">
<<<<<<< HEAD
        <source></source>
        <oldsource>Comments are local and won&apos;t be shared</oldsource>
        <translation type="unfinished">Comments are local and won&apos;t be shared</translation>
=======
        <source>Comments are local and won&apos;t be shared</source>
        <translation>Comments are local and won&apos;t be shared</translation>
    </message>
    <message id="general-change-settings">
        <source>Change settings</source>
        <translation>Change settings</translation>
>>>>>>> 62785db3
    </message>
    <message id="wallet-receive-button">
        <source>Receive</source>
        <translation>Receive</translation>
    </message>
    <message id="wallet-in-progress-title">
        <source>In progress</source>
        <translation>In progress</translation>
    </message>
    <message id="wallet-transactions-title">
        <source>Transactions</source>
        <translation>Transactions</translation>
    </message>
    <message id="wallet-verify-payment">
        <source>Verify payment</source>
        <translation>Verify payment</translation>
    </message>
    <message id="wallet-txs-date-time">
        <source>Date | Time</source>
        <translation>Date | Time</translation>
    </message>
    <message id="wallet-txs-copy-addr-cm">
        <source>Copy address</source>
        <translation>Copy address</translation>
    </message>
    <message id="wallet-txs-delete-message">
        <source>The transaction will be deleted. This operation can not be undone</source>
        <translation>The transaction will be deleted. This operation can not be undone</translation>
    </message>
    <message id="wallet-txs-status-pending">
        <source>pending</source>
        <translation>pending</translation>
    </message>
    <message id="wallet-txs-status-waiting-sender">
        <source>waiting for sender</source>
        <translation>waiting for sender</translation>
    </message>
    <message id="wallet-txs-status-waiting-receiver">
        <source>waiting for receiver</source>
        <translation>waiting for receiver</translation>
    </message>
    <message id="wallet-txs-status-completed">
        <source>completed</source>
        <translation>completed</translation>
    </message>
    <message id="wallet-txs-status-received">
        <source>received</source>
        <translation>received</translation>
    </message>
    <message id="wallet-txs-status-sent">
        <source>sent</source>
        <translation>sent</translation>
    </message>
    <message id="wallet-txs-status-cancelled">
        <source>cancelled</source>
        <translation>cancelled</translation>
    </message>
    <message id="wallet-txs-status-expired">
        <source>expired</source>
        <translation>expired</translation>
    </message>
    <message id="wallet-txs-status-failed">
        <source>failed</source>
        <translation>failed</translation>
    </message>
    <message id="wallet-txs-status-unknown">
        <source>unknown</source>
        <translation>unknown</translation>
    </message>
    <message id="addresses-tittle">
        <source>Addresses</source>
        <translation>Addresses</translation>
    </message>
    <message id="addresses-tab-active">
        <source>My active addresses</source>
        <translation>My active addresses</translation>
    </message>
    <message id="addresses-tab-expired">
        <source>My expired addresses</source>
        <translation>My expired addresses</translation>
    </message>
    <message id="addresses-tab-contacts">
        <source>Contacts</source>
        <translation>Contacts</translation>
    </message>
    <message id="address-table-cm-show-qr">
        <source>Show QR code</source>
        <extracomment>Entry in adress table context menu to show QR</extracomment>
        <translation>Show QR code</translation>
    </message>
    <message id="address-table-cm-edit">
        <source>Edit address</source>
        <extracomment>Entry in adress table context menu to edit</extracomment>
        <translation>Edit address</translation>
    </message>
    <message id="address-table-cm-delete">
        <source>Delete address</source>
        <extracomment>Entry in adress table context menu to delete</extracomment>
        <translation>Delete address</translation>
    </message>
    <message id="address-table-cm-delete-contact">
        <source>Delete contact</source>
        <translation>Delete contact</translation>
    </message>
    <message id="available-panel-available">
        <source>Available</source>
        <translation>Available</translation>
    </message>
    <message id="available-panel-where-to-buy">
        <source>Where to buy BEAM?</source>
        <translation>Where to buy BEAM?</translation>
    </message>
    <message id="settings-version">
        <source>Version</source>
        <extracomment>settings tab, version label</extracomment>
        <translation>Version</translation>
    </message>
    <message id="settings-remote-node-ip-port">
        <source>ip:port</source>
        <extracomment>settings tab, node section, address label</extracomment>
        <translation>ip:port</translation>
    </message>
    <message id="settings-local-node-run-checkbox">
        <source>Run local node</source>
        <extracomment>settings tab, node section, run node label</extracomment>
        <translation>Run local node</translation>
    </message>
    <message id="settings-local-node-port">
        <source>Port</source>
        <extracomment>settings tab, node section, port label</extracomment>
        <translation>Port</translation>
    </message>
    <message id="settings-rescan-confirmation-message">
        <source>Rescan will sync transaction and UTXO data with the latest information on the blockchain. The process might take long time.</source>
        <extracomment>settings tab, confirm rescan dialog message</extracomment>
        <translation>Rescan will sync transaction and UTXO data with the latest information on the blockchain. The process might take long time.</translation>
    </message>
    <message id="settings-general-title">
        <source>General settings</source>
        <extracomment>settings tab, general section, title</extracomment>
        <translation>General settings</translation>
    </message>
    <message id="settings-general-lock-screen">
        <source>Lock screen</source>
        <extracomment>settings tab, general section, lock screen label</extracomment>
        <translation>Lock screen</translation>
    </message>
    <message id="settings-general-require-pwd-to-spend">
        <source>Ask password for every sending transaction</source>
        <extracomment>settings tab, general section, ask password to send label</extracomment>
        <translation>Ask password for every sending transaction</translation>
    </message>
    <message id="settings-report-problem-title">
        <source>Report problem</source>
        <extracomment>settings tab, report problem section, title</extracomment>
        <translation>Report problem</translation>
    </message>
    <message id="settings-wallet-location-label">
        <source>Wallet folder location</source>
        <extracomment>settings tab, general section, wallet data folder location label</extracomment>
        <translation>Wallet folder location</translation>
    </message>
    <message id="settings-apply">
        <source>Apply</source>
        <extracomment>settings tab, node section, apply button</extracomment>
        <translation>Apply</translation>
    </message>
    <message id="settings-node-address">
        <source>Node Address</source>
        <translation>Node Address</translation>
    </message>
    <message id="settings-username">
        <source>Username</source>
        <translation>Username</translation>
    </message>
    <message id="settings-password">
        <source>Password</source>
        <translation>Password</translation>
    </message>
    <message id="settings-fee-rate">
        <source>Default fee</source>
        <translation>Default fee</translation>
    </message>
    <message id="settings-reset">
        <source>Switch off</source>
        <translation>Switch off</translation>
    </message>
    <message id="logo-description">
        <source>Scalable confidential cryptocurrency</source>
        <translation>Scalable confidential cryptocurrency</translation>
    </message>
    <message id="change-pwd-old-empty">
        <source>Please, enter old password</source>
        <translation>Please, enter old password</translation>
    </message>
    <message id="change-pwd-new-empty">
        <source>Please, enter new password</source>
        <translation>Please, enter new password</translation>
    </message>
    <message id="change-pwd-confirm-empty">
        <source>Please, confirm new password</source>
        <translation>Please, confirm new password</translation>
    </message>
    <message id="change-pwd-new-same-as-old">
        <source>New password cannot be the same as old</source>
        <translation>New password cannot be the same as old</translation>
    </message>
    <message id="change-pwd-confirm-fail">
        <source>New password doesn&apos;t match the confirm password</source>
        <translation>New password doesn&apos;t match the confirm password</translation>
    </message>
    <message id="change-pwd-old-fail">
        <source>The old password you have entered is incorrect</source>
        <translation>The old password you have entered is incorrect</translation>
    </message>
    <message id="change-pwd-old-pwd-label">
        <source>Enter old password</source>
        <translation>Enter old password</translation>
    </message>
    <message id="change-pwd-new-pwd-label">
        <source>Enter new password</source>
        <translation>Enter new password</translation>
    </message>
    <message id="change-pwd-confirm-pwd-label">
        <source>Confirm new password</source>
        <translation>Confirm new password</translation>
    </message>
    <message id="change-pwd-ok">
        <source>Сhange password</source>
        <translation>Change password</translation>
    </message>
    <message id="loading-loading">
        <source>Loading wallet...</source>
        <translation>Loading wallet...</translation>
    </message>
    <message id="loading-restoring">
        <source>Restoring wallet...</source>
        <translation>Restoring wallet...</translation>
    </message>
    <message id="loading-creating">
        <source>Creating wallet...</source>
        <translation>Creating wallet...</translation>
    </message>
    <message id="start-open-pwd-invitation">
        <source>Enter your password to access the wallet</source>
        <translation>Enter your password to access the wallet</translation>
    </message>
    <message id="open-show-wallet-button">
        <source>Show my wallet</source>
        <translation>Show my wallet</translation>
    </message>
    <message id="edit-addr-title">
        <source>Edit address</source>
        <extracomment>Edit addres dialog title</extracomment>
        <translation>Edit address</translation>
    </message>
    <message id="edit-addr-addr-id">
        <source>Address ID</source>
        <extracomment>Edit addres dialog, address label</extracomment>
        <translation>Address ID</translation>
    </message>
    <message id="edit-addr-save-button">
        <source>Save</source>
        <extracomment>Edit addres dialog, save button</extracomment>
        <translation>Save</translation>
    </message>
    <message id="payment-info-proof-verification">
        <source>Payment proof verification</source>
        <translation>Payment proof verification</translation>
    </message>
    <message id="payment-info-proof-label">
        <source>Paste your payment proof here</source>
        <translation>Paste your payment proof here</translation>
    </message>
    <message id="payment-info-proof-decode-fail">
        <source>Cannot decode a proof, illegal sequence.</source>
        <translation>Cannot decode a proof, illegal sequence.</translation>
    </message>
    <message id="payment-info-proof-code-label">
        <source>Code</source>
        <translation>Code</translation>
    </message>
    <message id="payment-info-proof-sender-label">
        <source>Sender</source>
        <translation>Sender</translation>
    </message>
    <message id="payment-info-proof-receiver-label">
        <source>Receiver</source>
        <translation>Receiver</translation>
    </message>
    <message id="payment-info-copy-details-button">
        <source>Copy details</source>
        <translation>Copy details</translation>
    </message>
    <message id="payment-info-copy-code-button">
        <source>Copy code</source>
        <translation>Copy code</translation>
    </message>
    <message id="secondary-panel-maturing">
        <source>Maturing</source>
        <translation>Maturing</translation>
    </message>
    <message id="info-title">
        <source>Info view</source>
        <translation>Info view</translation>
    </message>
    <message id="loading-try-again-button">
        <source>Try again</source>
        <translation>Try again</translation>
    </message>
    <message id="notifications-title">
        <source>Notifications view</source>
        <translation>Notifications view</translation>
    </message>
    <message id="status-connecting">
        <source>connecting</source>
        <translation>connecting</translation>
    </message>
    <message id="status-online">
        <source>online</source>
        <translation>online</translation>
    </message>
    <message id="status-updating">
        <source>updating</source>
        <translation>updating</translation>
    </message>
    <message id="tx-details-title">
        <source>General transaction info</source>
        <translation>General transaction info</translation>
    </message>
    <message id="tx-details-sending-addr-label">
        <source>Sending address</source>
        <translation>Sending address</translation>
    </message>
    <message id="tx-details-receiving-addr-label">
        <source>Receiving address</source>
        <translation>Receiving address</translation>
    </message>
    <message id="tx-details-error-label">
        <source>Error</source>
        <translation>Error</translation>
    </message>
    <message id="settings-report-problem-save-log-button">
        <source>Save wallet logs</source>
        <extracomment>settings tab, report problem section, save logs button</extracomment>
        <translation>Save wallet logs</translation>
    </message>
    <message id="settings-rescan-confirmation-message-line-2">
        <source>Are you sure?</source>
        <extracomment>settings tab, confirm rescan dialog additional message</extracomment>
        <translation>Are you sure?</translation>
    </message>
    <message id="settings-title">
        <source>Settings</source>
        <extracomment>settings tab title</extracomment>
        <translation>Settings</translation>
    </message>
    <message id="cant-send-to-expired-message">
        <source>Can&apos;t send to the expired address.</source>
        <translation>Can&apos;t send to the expired address.</translation>
    </message>
    <message id="send-confirmation-title">
        <source>Confirm transaction details</source>
        <translation>Confirm transaction details</translation>
    </message>
    <message id="send-confirmation-recipient-label">
        <source>Recipient</source>
        <translation>Recipient</translation>
    </message>
    <message id="send-confirmation-pwd-require-message">
        <source>To broadcast your transaction please enter your password</source>
        <translation>To broadcast your transaction please enter your password</translation>
    </message>
    <message id="wallet-title">
        <source>Wallet</source>
        <translation>Wallet</translation>
    </message>
    <message id="wallet-receive-title">
        <source></source>
        <oldsource>Receive</oldsource>
        <translation type="unfinished">Receive</translation>
    </message>
    <message id="wallet-receive-swap-title">
        <source>Receive</source>
        <translation type="unfinished">Create swap offer</translation>
    </message>
    <message id="wallet-send-invalid-token">
        <source>Invalid address or token</source>
        <translation>Invalid address or token</translation>
    </message>
    <message id="wallet-send-swap-title">
        <source></source>
        <oldsource>Swap currencies</oldsource>
        <translation type="unfinished">Swap currencies</translation>
    </message>
    <message id="wallet-send-swap-expires-label">
        <source></source>
        <oldsource>Expires on</oldsource>
        <translation type="unfinished">Expires on</translation>
    </message>
    <message id="wallet-send-swap-offered-label">
        <source></source>
        <oldsource>Offered on</oldsource>
        <translation type="unfinished">Offered on</translation>
    </message>
    <message id="wallet-swap-title">
        <source>Create swap offer</source>
        <translation type="vanished">Create swap offer</translation>
    </message>
    <message id="wallet-receive-my-addr-label">
        <source>My address (auto-generated)</source>
        <translation>My address (auto-generated)</translation>
    </message>
    <message id="wallet-receive-expires-label">
        <source></source>
        <oldsource>Expires in</oldsource>
        <translation type="unfinished">Expires in</translation>
    </message>
    <message id="wallet-receive-offer-expires-label">
        <source></source>
        <oldsource>Offer expiration time</oldsource>
        <translation type="unfinished">Offer expiration time</translation>
    </message>
    <message id="wallet-receive-expires-24">
        <source>24 hours</source>
        <translation>24 hours</translation>
    </message>
    <message id="wallet-receive-expires-12">
        <source>12 hours</source>
        <translation>12 hours</translation>
    </message>
    <message id="wallet-receive-expires-6">
        <source>6 hours</source>
        <translation>6 hours</translation>
    </message>
    <message id="wallet-receive-expires-never">
        <source>Never</source>
        <translation>Never</translation>
    </message>
    <message id="wallet-receive-qr-label">
        <source>Scan to send</source>
        <translation>Scan to send</translation>
    </message>
    <message id="wallet-receive-propogate-addr-message">
        <source></source>
        <oldsource>Send this token to the sender over an external secure channel or scan the QR code</oldsource>
        <translation type="unfinished">Send this token to the sender over an external secure channel or scan the QR code</translation>
    </message>
    <message id="wallet-swap-propogate-addr-message">
<<<<<<< HEAD
        <source></source>
        <oldsource>Send this token to the sender over an external secure channel</oldsource>
        <translation type="unfinished">Send this token to the sender over an external secure channel</translation>
=======
        <source>Send this token to the sender over an external secure channel</source>
        <translation>Send this token to the sender over an external secure channel</translation>
>>>>>>> 62785db3
    </message>
    <message id="wallet-receive-your-token">
        <source></source>
        <oldsource>Your transaction token:</oldsource>
        <translation type="unfinished">Your transaction token:</translation>
    </message>
   <message id="wallet-receive-swap-publish">
        <source>publish transaction token</source>
        <translation>publish transaction token</translation>
    </message>
    <message id="wallet-swap">
        <source></source>
        <oldsource>Swap</oldsource>
        <translation type="unfinished">Swap</translation>
    </message>
    <message id="wallet-receive-copy-address">
        <source>Copy transaction address</source>
<<<<<<< HEAD
        <oldsource>Copy transaction token</oldsource>
        <translation type="unfinished">Copy transaction token</translation>
    </message>
    <message id="wallet-publish-swap">
        <source>Publish</source>
        <translation>Publish</translation>
=======
        <translation>Copy transaction token</translation>
>>>>>>> 62785db3
    </message>
    <message id="invalid-addr-got-it-button">
        <source>Got it</source>
        <translation type="vanished">Got it</translation>
    </message>
    <message id="send-title">
        <source></source>
        <oldsource>Send Beam</oldsource>
        <translation type="unfinished">Send Beam</translation>
    </message>
    <message id="send-send-to-label">
        <source></source>
        <oldsource>Transaction token or contact</oldsource>
        <translation type="unfinished">Transaction token or contact</translation>
    </message>
    <message id="send-swap-to-label">
        <source></source>
        <oldsource>Transaction token</oldsource>
        <translation type="unfinished">Transaction token</translation>
    </message>
    <message id="send-contact-placeholder">
        <source></source>
        <oldsource>Please specify contact or transaction token</oldsource>
        <translation type="unfinished">Please specify contact or transaction token</translation>
    </message>
    <message id="send-amount-label">
        <source></source>
        <oldsource>Transaction amount</oldsource>
        <translation type="unfinished">Transaction amount</translation>
    </message>
    <message id="send-founds-fail">
        <source></source>
        <oldsource>Insufficient funds: you would need %1 to complete the transaction</oldsource>
        <translation type="unfinished">Insufficient funds: you would need %1 to complete the transaction</translation>
    </message>
    <message id="send-not-enough">
        <source></source>
        <oldsource>There is not enough funds to completer the transaction</oldsource>
        <translation type="unfinished">There is not enough funds to completer the transaction</translation>
    </message>
    <message id="send-fee-fail">
        <source>The minimum fee is %1 GROTH</source>
        <translation type="vanished">The minimum fee is %1 GROTH</translation>
    </message>
    <message id="send-curency-sub-name">
        <source>GROTH</source>
        <translation type="vanished">GROTH</translation>
    </message>
    <message id="send-remaining-label">
<<<<<<< HEAD
        <source></source>
        <oldsource>Remaining</oldsource>
        <translation type="unfinished">Remaining</translation>
=======
        <source>Remaining</source>
        <translation>Remaining</translation>
>>>>>>> 62785db3
    </message>
    <message id="send-total-label">
        <source></source>
        <oldsource>Total UTXO value</oldsource>
        <translation type="unfinished">Total UTXO value</translation>
    </message>
    <message id="send-send-fail">
        <source>Address %1 is invalid</source>
        <translation type="vanished">Address %1 is invalid</translation>
    </message>
    <message id="start-restore-confirm-button">
        <source>I agree</source>
        <translation>I agree</translation>
    </message>
    <message id="start-restore-message-line">
        <source>You are trying to restore an existing Beam Wallet. Please notice that if you use your wallet on another device, your balance will be up to date, but  transaction history and addresses will be kept separately on each device.</source>
        <translation>You are trying to restore an existing Beam Wallet. Please notice that if you use your wallet on another device, your balance will be up to date, but  transaction history and addresses will be kept separately on each device.</translation>
    </message>
    <message id="start-migration-message">
        <source>Your wallet will be migrated to v.</source>
        <translation>Your wallet will be migrated to v.</translation>
    </message>
    <message id="start-migration-button">
        <source>Start auto migration</source>
        <extracomment>migration screen, start auto migration button</extracomment>
        <translation>Start auto migration</translation>
    </message>
    <message id="start-select-db-thead-name">
        <source>Name</source>
        <translation>Name</translation>
    </message>
    <message id="start-select-db-thead-size">
        <source>Size</source>
        <translation>Size</translation>
    </message>
    <message id="kb-unit">
        <source>kb</source>
        <translation>kb</translation>
    </message>
    <message id="start-select-db-thead-modified">
        <source>Date modified</source>
        <extracomment>start screen, select db for migration, Date modified column title</extracomment>
        <translation>Date modified</translation>
    </message>
    <message id="start-create-new-message-line-1">
        <source>Create new wallet with generating seed phrase.</source>
        <translation>Create new wallet with generating seed phrase.</translation>
    </message>
    <message id="start-create-new-message-line-2">
        <source>If you ever lose your device, you will need this phrase to recover your wallet!</source>
        <translation>If you ever lose your device, you will need this phrase to recover your wallet!</translation>
    </message>
    <message id="start-create-new-securiry-note-1">
        <source>Do not let anyone see your seed phrase</source>
        <translation>Do not let anyone see your seed phrase</translation>
    </message>
    <message id="start-create-new-securiry-note-2">
        <source>Never type your seed phrase into password managers or elsewhere</source>
        <translation>Never type your seed phrase into password managers or elsewhere</translation>
    </message>
    <message id="start-create-new-securiry-note-3">
        <source>Keep the copies of your seed phrase in a safe place</source>
        <translation>Keep the copies of your seed phrase in a safe place</translation>
    </message>
    <message id="start-generate-seed-phrase-button">
        <source>Generate seed phrase</source>
        <translation>Generate seed phrase</translation>
    </message>
    <message id="start-generate-seed-phrase-message">
        <source>Your seed phrase is the access key to all the cryptocurrencies in your wallet. Write down the phrase to keep it in a safe or in a locked vault. Without the phrase you will not be able to recover your money.</source>
        <translation>Your seed phrase is the access key to all the cryptocurrencies in your wallet. Write down the phrase to keep it in a safe or in a locked vault. Without the phrase you will not be able to recover your money.</translation>
    </message>
    <message id="start-confirm-seed-phrase-button">
        <source>I understand</source>
        <translation>I understand</translation>
    </message>
    <message id="start-confirm-seed-phrase-message">
        <source>It is strictly recommended to write down the seed phrase on a paper. Storing it in a file makes it prone to cyber attacks and, therefore, less secure.</source>
        <translation>It is strictly recommended to write down the seed phrase on a paper. Storing it in a file makes it prone to cyber attacks and, therefore, less secure.</translation>
    </message>
    <message id="start-check-seed-phrase-message">
        <source>To ensure the seed phrase is written down, please fill-in the specific words below</source>
        <translation>To ensure the seed phrase is written down, please fill-in the specific words below</translation>
    </message>
    <message id="start-restore-message">
        <source>Type in or paste your seed phrase</source>
        <translation>Type in or paste your seed phrase</translation>
    </message>
    <message id="start-create-pwd-message">
        <source>Create password to access your wallet</source>
        <translation>Create password to access your wallet</translation>
    </message>
    <message id="start-pwd-label">
        <source>Password</source>
        <translation>Password</translation>
    </message>
    <message id="start-create-pwd-confirm-label">
        <source>Confirm password</source>
        <translation>Confirm password</translation>
    </message>
    <message id="start-create-pwd-not-match-error">
        <source>Passwords do not match</source>
        <translation>Passwords do not match</translation>
    </message>
    <message id="start-node-title">
        <source>Setup node connectivity</source>
        <translation>Setup node connectivity</translation>
    </message>
    <message id="start-node-integrated-radio">
        <source>Run integrated node (recommended)</source>
        <translation>Run integrated node (recommended)</translation>
    </message>
    <message id="start-node-port-label">
        <source>Enter port to listen</source>
        <translation>Enter port to listen</translation>
    </message>
    <message id="start-node-peer-label">
        <source>Peer</source>
        <translation>Peer</translation>
    </message>
    <message id="start-node-random-radio">
        <source>Connect to random remote node</source>
        <translation>Connect to random remote node</translation>
    </message>
    <message id="start-node-remote-radio">
        <source>Connect to specific remote node</source>
        <translation>Connect to specific remote node</translation>
    </message>
    <message id="start-node-port-empty-error">
        <source>Please specify port</source>
        <translation>Please specify port</translation>
    </message>
    <message id="start-node-port-value-error">
        <source>Port must be a number between 1 and 65535</source>
        <translation>Port must be a number between 1 and 65535</translation>
    </message>
    <message id="start-node-peer-empty-error">
        <source>Please specify peer</source>
        <translation>Please specify peer</translation>
    </message>
    <message id="start-node-peer-error">
        <source>Incorrect address</source>
        <translation>Incorrect address</translation>
    </message>
    <message id="start-node-empty-error">
        <source>Please specify address of the remote node</source>
        <translation>Please specify address of the remote node</translation>
    </message>
    <message id="appmodel-failed-start-node">
        <source>Failed to start node. Please check your node configuration</source>
        <translation>Failed to start node. Please check your node configuration</translation>
    </message>
    <message id="wallet-model-node-protocol-error">
        <source>Node protocol error!</source>
        <translation>Node protocol error!</translation>
    </message>
    <message id="wallet-model-incompatible-peer-error">
        <source>You are trying to connect to incompatible peer.</source>
        <translation>You are trying to connect to incompatible peer.</translation>
    </message>
    <message id="wallet-model-connection-base-error">
        <source>Connection error</source>
        <translation>Connection error</translation>
    </message>
    <message id="wallet-model-connection-time-out-error">
        <source>Connection timed out</source>
        <translation>Connection timed out</translation>
    </message>
    <message id="wallet-model-connection-refused-error">
        <source>Cannot connect to node</source>
        <translation>Cannot connect to node</translation>
    </message>
    <message id="wallet-model-connection-host-unreach-error">
        <source>Node is unreachable</source>
        <translation>Node is unreachable</translation>
    </message>
    <message id="wallet-model-connection-addr-in-use-error">
        <source>The port %1 is already in use. Check if a wallet is already running on this machine or change the port settings.</source>
        <translation>The port %1 is already in use. Check if a wallet is already running on this machine or change the port settings.</translation>
    </message>
    <message id="wallet-model-time-sync-error">
        <source>System time not synchronized</source>
        <translation>System time not synchronized</translation>
    </message>
    <message id="wallet-model-host-unresolved-error">
        <source>Incorrect node name or no Internet connection.</source>
        <translation>Incorrect node name or no Internet connection.</translation>
    </message>
    <message id="wallet-model-undefined-error">
        <source>Unexpected error!</source>
        <translation>Unexpected error!</translation>
    </message>
    <message id="wallet-model-data-location-error">
        <source>Failed to start wallet. Please check your wallet data location</source>
        <translation>Failed to start wallet. Please check your wallet data location</translation>
    </message>
    <message id="loading-view-download-blocks">
        <source>Downloading blocks</source>
        <translation>Downloading blocks</translation>
    </message>
    <message id="loading-view-scaning-utxo">
        <source>Scanning UTXO %d/%d</source>
        <translation>Scanning UTXO %d/%d</translation>
    </message>
    <message id="loading-view-protocol-error">
        <source>Incompatible peer</source>
        <translation>Incompatible peer</translation>
    </message>
    <message id="loading-view-connection-error">
        <source>Connection error</source>
        <translation>Connection error</translation>
    </message>
    <message id="start-view-printer-not-found-error">
        <source>Printer is not found. Please, check your printer preferences.</source>
        <translation>Printer is not found. Please, check your printer preferences.</translation>
    </message>
    <message id="start-view-printer-error">
        <source>Failed to print seed phrase. Please, check your printer.</source>
        <translation>Failed to print seed phrase. Please, check your printer.</translation>
    </message>
    <message id="start-view-db-file-filter">
        <source>SQLite database file (*.db)</source>
        <translation>SQLite database file (*.db)</translation>
    </message>
    <message id="status-bar-view-not-connected">
        <source>Wallet is not connected to the node</source>
        <translation>Wallet is not connected to the node</translation>
    </message>
    <message id="tx-failture-undefined">
        <source>Unexpected reason, please send wallet logs to Beam support</source>
        <translation>Unexpected reason, please send wallet logs to Beam support</translation>
    </message>
    <message id="tx-failture-cancelled">
        <source>Transaction cancelled</source>
        <translation>Transaction cancelled</translation>
    </message>
    <message id="tx-failture-receiver-signature-invalid">
        <source>Receiver signature in not valid, please send wallet logs to Beam support</source>
        <translation>Receiver signature in not valid, please send wallet logs to Beam support</translation>
    </message>
    <message id="tx-failture-not-registered-in-blockchain">
        <source>Failed to register transaction with the blockchain, see node logs for details</source>
        <translation>Failed to register transaction with the blockchain, see node logs for details</translation>
    </message>
    <message id="tx-failture-not-valid">
        <source>Transaction is not valid, please send wallet logs to Beam support</source>
        <translation>Transaction is not valid, please send wallet logs to Beam support</translation>
    </message>
    <message id="tx-failture-kernel-invalid">
        <source>Invalid kernel proof provided</source>
        <translation>Invalid kernel proof provided</translation>
    </message>
    <message id="tx-failture-parameters-not-sended">
        <source>Failed to send Transaction parameters</source>
        <translation>Failed to send Transaction parameters</translation>
    </message>
    <message id="tx-failture-no-inputs">
        <source>No inputs</source>
        <translation>No inputs</translation>
    </message>
    <message id="tx-failture-addr-expired">
        <source>Address is expired</source>
        <translation>Address is expired</translation>
    </message>
    <message id="tx-failture-parameters-not-readed">
        <source>Failed to get transaction parameters</source>
        <translation>Failed to get transaction parameters</translation>
    </message>
    <message id="tx-failture-time-out">
        <source>Transaction timed out</source>
        <translation>Transaction timed out</translation>
    </message>
    <message id="tx-failture-not-signed-by-receiver">
        <source>Payment not signed by the receiver, please send wallet logs to Beam support</source>
        <translation>Payment not signed by the receiver, please send wallet logs to Beam support</translation>
    </message>
    <message id="tx-failture-max-height-to-high">
        <source>Kernel maximum height is too high</source>
        <translation>Kernel maximum height is too high</translation>
    </message>
    <message id="tx-failture-invalid-state">
        <source>Transaction has invalid state</source>
        <translation>Transaction has invalid state</translation>
    </message>
    <message id="tx-curency-name">
        <source>BEAM</source>
        <translation type="vanished">BEAM</translation>
    </message>
    <message id="tx-curency-sub-name">
        <source>GROTH</source>
        <translation type="vanished">GROTH</translation>
    </message>
    <message id="utxo-utxo">
        <source>UTXO</source>
        <translation>UTXO</translation>
    </message>
    <message id="utxo-blockchain-height">
        <source>Blockchain Height</source>
        <translation>Blockchain Height</translation>
    </message>
    <message id="utxo-last-block-hash">
        <source>Last block hash</source>
        <translation>Last block hash</translation>
    </message>
    <message id="utxo-head-maturity">
        <source>Maturity</source>
        <translation>Maturity</translation>
    </message>
    <message id="utxo-head-type">
        <source>Type</source>
        <translation>Type</translation>
    </message>
    <message id="utxo-status-available">
        <source>Available</source>
        <translation>Available</translation>
    </message>
    <message id="utxo-status-maturing">
        <source>Maturing%1(till block height %2)</source>
        <translation>Maturing%1(till block height %2)</translation>
    </message>
    <message id="utxo-status-unavailable">
        <source>Unavailable%1(mining result rollback)</source>
        <translation>Unavailable%1(mining result rollback)</translation>
    </message>
    <message id="utxo-status-outgoing">
        <source>In progress%1(outgoing)</source>
        <translation>In progress%1(outgoing)</translation>
    </message>
    <message id="utxo-status-change">
        <source>In progress%1(change)</source>
        <translation>In progress%1(change)</translation>
    </message>
    <message id="utxo-status-incoming">
        <source>In progress%1(incoming)</source>
        <translation>In progress%1(incoming)</translation>
    </message>
    <message id="utxo-status-spent">
        <source>Spent</source>
        <translation>Spent</translation>
    </message>
    <message id="offers-title">
        <source>Offers</source>
        <translation>Offers</translation>
    </message>
    <message id="offers-search">
        <source>Search...</source>
        <translation>Search...</translation>
    </message>
    <message id="offers-create">
        <source>Create offer</source>
        <translation>Create offer</translation>
    </message>
    <message id="settings-general-lock-screen-never">
        <source>Never</source>
        <translation>Never</translation>
    </message>
    <message id="settings-general-lock-screen-1m">
        <source>1 minute</source>
        <translation>1 minute</translation>
    </message>
    <message id="settings-general-lock-screen-5m">
        <source>5 minutes</source>
        <translation>5 minutes</translation>
    </message>
    <message id="settings-general-lock-screen-15m">
        <source>15 minutes</source>
        <translation>15 minutes</translation>
    </message>
    <message id="settings-general-lock-screen-30m">
        <source>30 minutes</source>
        <translation>30 minutes</translation>
    </message>
    <message id="settings-general-lock-screen-1h">
        <source>1 hour</source>
        <translation>1 hour</translation>
    </message>
    <message id="receive-amount-label">
        <source></source>
        <oldsource>Receive amount (optional)</oldsource>
        <translation type="unfinished">Receive amount (optional)</translation>
    </message>
    <message id="receive-amount-swap-label">
        <source></source>
        <oldsource>Receive amount</oldsource>
        <translation type="unfinished">Receive amount</translation>
    </message>
    <message id="sent-amount-label">
        <source></source>
        <oldsource>Sent amount</oldsource>
        <translation type="unfinished">Sent amount</translation>
    </message>
    <message id="tx-details-tx-id-label">
        <source>Transaction ID</source>
        <translation>Transaction ID</translation>
    </message>
    <message id="appmodel-failed-time-not-synced">
        <source>Failed to start the integrated node: the timezone settings of your machine are out of sync. Please fix them and restart the wallet.</source>
        <translation>Failed to start the integrated node: the timezone settings of your machine are out of sync. Please fix them and restart the wallet.</translation>
    </message>
    <message id="can-not-generate-new-address-message">
        <source>You cannot generate new address. Your wallet doesn&apos;t have a master key.</source>
        <translation>You cannot generate new address. Your wallet doesn&apos;t have a master key.</translation>
    </message>
    <message id="settings-general-language">
        <source>Language</source>
        <extracomment>settings tab, general section, language label</extracomment>
        <translation>Language</translation>
    </message>
    <message id="open-external-open">
        <source>Open</source>
        <translation>Open</translation>
    </message>
    <message id="open-external-title">
        <source>External link</source>
        <translation>External link</translation>
    </message>
    <message id="open-external-message">
        <source>Beam Wallet app requires permission to open external link in the browser. This action will expose your IP to the web server. To avoid it, choose -Cancel-. You can chage your choice in app setting anytime.</source>
        <translation>Beam Wallet app requires permission to open external link in the browser. This action will expose your IP to the web server. To avoid it, choose &quot;Cancel&quot;. You can chage your choice in app setting anytime.</translation>
    </message>
    <message id="start-open-change-wallet-message">
        <source>If you&apos;ll restore a wallet all transaction history and addresses will be lost.</source>
        <translation>If you&apos;ll restore a wallet all transaction history and addresses will be lost.</translation>
    </message>
    <message id="loading-restore-message-line1">
        <source>Please wait for synchronization and do not close or minimize the application.</source>
        <translation>Please wait for synchronization and do not close or minimize the application.</translation>
    </message>
    <message id="loading-restore-message-line2">
        <source>Only the wallet balance (UTXO) can be restored, transaction info and addresses are always private and never kept in the blockchain.</source>
        <translation>Only the wallet balance (UTXO) can be restored, transaction info and addresses are always private and never kept in the blockchain.</translation>
    </message>
    <message id="start-recovery-title">
        <source>Create new password</source>
        <translation>Create new password</translation>
    </message>
    <message id="start-recovery-pwd-message">
        <source>Create new password to access your wallet</source>
        <translation>Create new password to access your wallet</translation>
    </message>
    <message id="start-create-pwd-strength-message">
        <source>Strong password needs to meet the following requirements:\n•  the length must be at least 10 characters\n•  must contain at least one lowercase letter\n•  must contain at least one uppercase letter\n•  must contain at least one number</source>
        <translation>Strong password needs to meet the following requirements:
        •  the length must be at least 10 characters
        •  must contain at least one lowercase letter
        •  must contain at least one uppercase letter
        •  must contain at least one number</translation>
    </message>
    <message id="start-open-caps-warning">
        <source>Caps lock is on!</source>
        <translation>Caps lock is on!</translation>
    </message>
    <message id="show-qr-title">
        <source>QR code</source>
        <extracomment>show QR dialog title</extracomment>
        <translation>QR code</translation>
    </message>
    <message id="show-qr-tx-token-label">
        <source>Your address</source>
        <extracomment>show qr dialog address label</extracomment>
        <translation>Your address</translation>
    </message>
    <message id="show-qr-message">
        <source>Scan this QR code or send this address to the sender over secure channel</source>
        <extracomment>show QR dialog message, how to use this QR</extracomment>
        <translation>Scan this QR code
or send this address to the sender over secure channel</translation>
    </message>
    <message id="settings-peers-title">
        <source>Peers</source>
        <extracomment>settings tab, node section, peers label</extracomment>
        <translation>Peers</translation>
    </message>
    <message id="settings-node-title">
        <source>Node</source>
        <extracomment>settings tab, node section, title</extracomment>
        <translation>Node</translation>
    </message>
    <message id="settings-general-allow-beammw-label">
        <source>Allow access to %1 and %2 (to fetch exchanges and transaction data)</source>
        <extracomment>general settings, label for alow open external links</extracomment>
        <translation>Allow access to %1 and %2 (to fetch exchanges and transaction data)</translation>
    </message>
    <message id="settings-report-problem-message-l0">
        <source>To report a problem:</source>
        <translation>To report a problem:</translation>
    </message>
    <message id="settings-report-problem-message-l1">
        <source>1. Click “Save wallet logs” and choose a destination folder for log archive</source>
        <translation>1. Click “Save wallet logs” and choose a destination folder for log archive</translation>
    </message>
    <message id="settings-report-problem-message-l2">
        <source>2. Send email to %1 or open a ticket in %2</source>
        <translation>2. Send email to %1 or open a ticket in %2</translation>
    </message>
    <message id="settings-report-problem-message-l3">
        <source>3. Don’t forget to attach logs archive</source>
        <translation>3. Don’t forget to attach logs archive</translation>
    </message>
    <message id="explorer">
        <source>blockchain explorer</source>
        <translation>blockchain explorer</translation>
    </message>
    <message id="edit-addr-24-option">
        <source>In 24 hours from now</source>
        <extracomment>Edit address dialog, expiration option, in 24 hours from now</extracomment>
        <translation>In 24 hours from now</translation>
    </message>
    <message id="edit-addr-never-option">
        <source>Never</source>
        <extracomment>Edit address dialog, expiration option, never</extracomment>
        <translation>Never</translation>
    </message>
    <message id="edit-addr-as-is-option">
        <source>Within 24 hours</source>
        <extracomment>Edit address dialog, expiration option, do not change</extracomment>
        <translation>Within 24 hours</translation>
    </message>
    <message id="edit-addr-expires-label">
        <source>Expires</source>
        <extracomment>Edit addres dialog, expires label</extracomment>
        <translation>Expires</translation>
    </message>
    <message id="edit-addr-expire-now-label">
        <source>Now</source>
        <extracomment>Edit addres dialog, expire now label</extracomment>
        <translation>Now</translation>
    </message>
    <message id="edit-addr-expire-now-switch">
        <source>Expire address now</source>
        <extracomment>Edit addres dialog, expire now switch</extracomment>
        <translation>Expire address now</translation>
    </message>
    <message id="edit-addr-expiration-time-label">
        <source>Expired on </source>
        <extracomment>Edit addres dialog, expiration time label</extracomment>
        <translation>Expired on </translation>
    </message>
    <message id="edit-addr-activate-addr-switch">
        <source>Activate address</source>
        <extracomment>Edit addres dialog, expiration time label</extracomment>
        <translation>Activate address</translation>
    </message>
    <message id="time-never">
        <source>Never</source>
        <extracomment>time never string</extracomment>
        <translation>Never</translation>
    </message>
    <message id="start-pwd-difficulty-very-weak">
        <source>Very weak password</source>
        <extracomment>set passwort, difficulty message, very weak</extracomment>
        <translation>Very weak password</translation>
    </message>
    <message id="start-pwd-difficulty-weak">
        <source>Weak password</source>
        <extracomment>set passwort, difficulty message, weak</extracomment>
        <translation>Weak password</translation>
    </message>
    <message id="start-pwd-difficulty-medium">
        <source>Medium strength password</source>
        <extracomment>set passwort, difficulty message, medium</extracomment>
        <translation>Medium strength password</translation>
    </message>
    <message id="start-pwd-difficulty-strong">
        <source>Strong password</source>
        <extracomment>set passwort, difficulty message, strong</extracomment>
        <translation>Strong password</translation>
    </message>
    <message id="start-pwd-difficulty-very-strong">
        <source>Very strong password</source>
        <extracomment>set passwort, difficulty message, very strong</extracomment>
        <translation>Very strong password</translation>
    </message>
    <message id="start-migration-select-file-button">
        <source>Select wallet database file manually</source>
        <extracomment>migration screen, select db file button</extracomment>
        <translation>Select wallet database file manually</translation>
    </message>
    <message id="start-select-db-best-match-label">
        <source>(best match)</source>
        <extracomment>start screen, select db for migration, best match label</extracomment>
        <translation>(best match)</translation>
    </message>
    <message id="start-select-db-thead-created">
        <source>Date created</source>
        <extracomment>start screen, select db for migration, Date created column title</extracomment>
        <translation>Date created</translation>
    </message>
    <message id="settings-general-require-pwd-to-spend-confirm-pwd-title">
        <source>Don’t ask password on every Send</source>
        <extracomment>settings tab, general section, ask password to send, confirm password dialog, title</extracomment>
        <translation>Don’t ask password on every Send</translation>
    </message>
    <message id="settings-general-require-pwd-to-spend-confirm-pwd-message">
        <source>Password verification is required to change that setting</source>
        <extracomment>settings tab, general section, ask password to send, confirm password dialog, message</extracomment>
        <translation>Password verification is required to change that setting</translation>
    </message>
    <message id="general-address-from">
        <source>From</source>
        <translation type="unfinished"></translation>
    </message>
    <message id="general-address-to">
        <source>To</source>
        <translation type="unfinished"></translation>
    </message>
    <message id="general-amount-sent">
        <source>Sent</source>
        <translation type="unfinished"></translation>
    </message>
    <message id="general-amount-received">
        <source>Received</source>
        <translation type="unfinished"></translation>
    </message>
</context>
</TS><|MERGE_RESOLUTION|>--- conflicted
+++ resolved
@@ -13,16 +13,19 @@
         <translation type="unfinished">GROTH</translation>
     </message>
     <message id="general-bitcoin">
-        <source>Bitcoin</source>
-        <translation>Bitcoin</translation>
+        <source></source>
+        <oldsource>Bitcoin</oldsource>
+        <translation type="unfinished">Bitcoin</translation>
     </message>
     <message id="general-litecoin">
-        <source>Litecoin</source>
-        <translation>Litecoin</translation>
+        <source></source>
+        <oldsource>Litecoin</oldsource>
+        <translation type="unfinished">Litecoin</translation>
     </message>
     <message id="general-qtum">
-        <source>QTUM</source>
-        <translation>QTUM</translation>
+        <source></source>
+        <oldsource>QTUM</oldsource>
+        <translation type="unfinished">QTUM</translation>
     </message>
     <message id="general-comment">
         <source>Comment</source>
@@ -136,12 +139,7 @@
     </message>
     <message id="general-invalid-address">
         <source>Invalid address</source>
-<<<<<<< HEAD
-        <oldsource>Invalid address or token</oldsource>
-        <translation type="unfinished">Invalid address or token</translation>
-=======
         <translation>Invalid address</translation>
->>>>>>> 62785db3
     </message>
     <message id="general-coinbase">
         <source>Coinbase</source>
@@ -206,23 +204,18 @@
         <translation type="unfinished">Address with the same comment already exists</translation>
     </message>
     <message id="general-fee-fail">
-        <source>The minimum fee is %1 GROTH</source>
-        <oldsource>The minimum fee is %1 %2</oldsource>
+        <source></source>
+        <oldsource>The minimum fee is %1 GROTH</oldsource>
         <translation type="unfinished">The minimum fee is %1 %2</translation>
     </message>
     <message id="general-comment-local">
-<<<<<<< HEAD
         <source></source>
         <oldsource>Comments are local and won&apos;t be shared</oldsource>
         <translation type="unfinished">Comments are local and won&apos;t be shared</translation>
-=======
-        <source>Comments are local and won&apos;t be shared</source>
-        <translation>Comments are local and won&apos;t be shared</translation>
     </message>
     <message id="general-change-settings">
         <source>Change settings</source>
         <translation>Change settings</translation>
->>>>>>> 62785db3
     </message>
     <message id="wallet-receive-button">
         <source>Receive</source>
@@ -391,24 +384,29 @@
         <translation>Apply</translation>
     </message>
     <message id="settings-node-address">
-        <source>Node Address</source>
-        <translation>Node Address</translation>
+        <source></source>
+        <oldsource>Node Address</oldsource>
+        <translation type="unfinished">Node Address</translation>
     </message>
     <message id="settings-username">
-        <source>Username</source>
-        <translation>Username</translation>
+        <source></source>
+        <oldsource>Username</oldsource>
+        <translation type="unfinished">Username</translation>
     </message>
     <message id="settings-password">
-        <source>Password</source>
-        <translation>Password</translation>
+        <source></source>
+        <oldsource>Password</oldsource>
+        <translation type="unfinished">Password</translation>
     </message>
     <message id="settings-fee-rate">
-        <source>Default fee</source>
-        <translation>Default fee</translation>
+        <source></source>
+        <oldsource>Default fee</oldsource>
+        <translation type="unfinished">Default fee</translation>
     </message>
     <message id="settings-reset">
-        <source>Switch off</source>
-        <translation>Switch off</translation>
+        <source></source>
+        <oldsource>Switch off</oldsource>
+        <translation type="unfinished">Switch off</translation>
     </message>
     <message id="logo-description">
         <source>Scalable confidential cryptocurrency</source>
@@ -606,12 +604,14 @@
         <translation type="unfinished">Receive</translation>
     </message>
     <message id="wallet-receive-swap-title">
-        <source>Receive</source>
+        <source></source>
+        <oldsource>Receive</oldsource>
         <translation type="unfinished">Create swap offer</translation>
     </message>
     <message id="wallet-send-invalid-token">
-        <source>Invalid address or token</source>
-        <translation>Invalid address or token</translation>
+        <source></source>
+        <oldsource>Invalid address or token</oldsource>
+        <translation type="unfinished">Invalid address or token</translation>
     </message>
     <message id="wallet-send-swap-title">
         <source></source>
@@ -672,23 +672,19 @@
         <translation type="unfinished">Send this token to the sender over an external secure channel or scan the QR code</translation>
     </message>
     <message id="wallet-swap-propogate-addr-message">
-<<<<<<< HEAD
         <source></source>
         <oldsource>Send this token to the sender over an external secure channel</oldsource>
         <translation type="unfinished">Send this token to the sender over an external secure channel</translation>
-=======
-        <source>Send this token to the sender over an external secure channel</source>
-        <translation>Send this token to the sender over an external secure channel</translation>
->>>>>>> 62785db3
     </message>
     <message id="wallet-receive-your-token">
         <source></source>
         <oldsource>Your transaction token:</oldsource>
         <translation type="unfinished">Your transaction token:</translation>
     </message>
-   <message id="wallet-receive-swap-publish">
-        <source>publish transaction token</source>
-        <translation>publish transaction token</translation>
+    <message id="wallet-receive-swap-publish">
+        <source></source>
+        <oldsource>publish transaction token</oldsource>
+        <translation type="unfinished">publish transaction token</translation>
     </message>
     <message id="wallet-swap">
         <source></source>
@@ -697,16 +693,7 @@
     </message>
     <message id="wallet-receive-copy-address">
         <source>Copy transaction address</source>
-<<<<<<< HEAD
-        <oldsource>Copy transaction token</oldsource>
-        <translation type="unfinished">Copy transaction token</translation>
-    </message>
-    <message id="wallet-publish-swap">
-        <source>Publish</source>
-        <translation>Publish</translation>
-=======
         <translation>Copy transaction token</translation>
->>>>>>> 62785db3
     </message>
     <message id="invalid-addr-got-it-button">
         <source>Got it</source>
@@ -756,14 +743,9 @@
         <translation type="vanished">GROTH</translation>
     </message>
     <message id="send-remaining-label">
-<<<<<<< HEAD
         <source></source>
         <oldsource>Remaining</oldsource>
         <translation type="unfinished">Remaining</translation>
-=======
-        <source>Remaining</source>
-        <translation>Remaining</translation>
->>>>>>> 62785db3
     </message>
     <message id="send-total-label">
         <source></source>
@@ -1378,5 +1360,9 @@
         <source>Received</source>
         <translation type="unfinished"></translation>
     </message>
+    <message id="wallet-publish-swap">
+        <source>Publish</source>
+        <translation type="unfinished"></translation>
+    </message>
 </context>
 </TS>