<?xml version="1.0" encoding="utf-8"?>
<!DOCTYPE TS>
<TS version="2.1" language="be" sourcelanguage="en">
<context>
    <name></name>
    <message id="general-beam">
        <source>BEAM</source>
        <translation>BEAM</translation>
    </message>
    <message id="general-groth">
        <source>GROTH</source>
        <translation>GROTH</translation>
    </message>
    <message id="general-comment">
        <source>Comment</source>
        <translation>Каментарый</translation>
    </message>
    <message id="general-contact">
        <source>Contact</source>
        <translation>Кантакт</translation>
    </message>
    <message id="general-category">
        <source>Category</source>
        <translation>Катэгорыя</translation>
    </message>
    <message id="general-actions">
        <source>Actions</source>
        <translation>Дзеянні</translation>
    </message>
    <message id="general-address">
        <source>Address</source>
        <translation>Адрас</translation>
    </message>
    <message id="general-exp-date">
        <source>Expiration date</source>
        <translation>Дата спынення дзеяння</translation>
    </message>
    <message id="general-created">
        <source>Created</source>
        <translation>Створаны</translation>
    </message>
    <message id="general-send">
        <source>Send</source>
        <translation>Адправіць</translation>
    </message>
    <message id="general-amount">
        <source>Amount</source>
        <translation>Колькасць</translation>
    </message>
    <message id="general-status">
        <source>Status</source>
        <translation>Стан</translation>
    </message>
    <message id="general-cancel">
        <source>Cancel</source>
        <extracomment>Edit addres dialog, cancel button</extracomment>
        <translation>Адмяніць</translation>
    </message>
    <message id="general-delete">
        <source>Delete</source>
        <translation>Выдаліць</translation>
    </message>
    <message id="general-receiving">
        <source>receiving</source>
        <translation>атрыманне</translation>
    </message>
    <message id="general-sending">
        <source>sending</source>
        <translation>адпраўленне</translation>
    </message>
    <message id="general-rescan">
        <source>Rescan</source>
        <translation>Перасканаваць</translation>
    </message>
    <message id="general-change-pwd">
        <source>Change wallet password</source>
        <translation>Змяніць пароль кашалька</translation>
    </message>
    <message id="general-pwd-empty-error">
        <source>Please, enter password</source>
        <translation>Калі ласка, увядзіце пароль</translation>
    </message>
    <message id="general-pwd-invalid">
        <source>Invalid password provided</source>
        <translation>Няправільны пароль</translation>
    </message>
    <message id="general-payment-proof">
        <source>Payment proof</source>
        <translation>Пацверджанне плацяжу</translation>
    </message>
    <message id="general-close">
        <source>Close</source>
        <translation>Зачыніць</translation>
    </message>
    <message id="general-details">
        <source>Details</source>
        <translation>Дэталі</translation>
    </message>
    <message id="general-kernel-id">
        <source>Kernel ID</source>
        <translation>Ідэнтыфікатар ядра</translation>
    </message>
    <message id="general-copy">
        <source>Copy</source>
        <translation>Капіяваць</translation>
    </message>
    <message id="general-paste">
        <source>Paste</source>
        <translation>Уставіць</translation>
    </message>
    <message id="general-fee">
        <source>Transaction fee</source>
        <extracomment>UTXO type fee</extracomment>
        <translation>Камісія</translation>
    </message>
    <message id="general-ok">
        <source>Ok</source>
        <translation>Так</translation>
    </message>
    <message id="general-invalid-address">
        <source>Invalid address</source>
        <translation>Няправільны адрас</translation>
    </message>
    <message id="general-coinbase">
        <source>Coinbase</source>
        <extracomment>UTXO type Coinbase</extracomment>
        <translation>Узнагарода</translation>
    </message>
    <message id="general-regular">
        <source>Regular</source>
        <extracomment>UTXO type Regular</extracomment>
        <translation>Звычайная</translation>
    </message>
    <message id="general-change">
        <source>Change</source>
        <extracomment>UTXO type Change</extracomment>
        <translation>Рэшта</translation>
    </message>
    <message id="general-treasury">
        <source>Treasury</source>
        <extracomment>UTXO type Treasury</extracomment>
        <translation>Казна</translation>
    </message>
    <message id="general-back">
        <source>Back</source>
        <translation>Назад</translation>
    </message>
    <message id="general-next">
        <source>Next</source>
        <translation>Далей</translation>
    </message>
    <message id="general-create-wallet">
        <source>Create new wallet</source>
        <translation>Стварыць кашалёк</translation>
    </message>
    <message id="general-restore-or-create-wallet">
        <source>Restore wallet or create a new one</source>
        <translation>Аднавіць гаманец альбо стварыць новы</translation>
    </message>
    <message id="general-select-db">
        <source>Select the wallet database file</source>
        <translation>Выбраць файл базы дадзеных гаманца</translation>
    </message>
    <message id="general-restore-wallet">
        <source>Restore wallet</source>
        <translation>Аднавіць кашалёк</translation>
    </message>
    <message id="general-start-using">
        <source>Start using your wallet</source>
        <translation>Пачніце выкарыстоўваць кашалёк</translation>
    </message>
    <message id="general-open-wallet">
        <source>Open my wallet</source>
        <translation>Адкрыць мой гаманец</translation>
    </message>
    <message id="general-proceed">
        <source>Proceed</source>
        <extracomment>confirm password dialog, ok button</extracomment>
        <translation>Працягваць</translation>
    </message>
    <message id="general-show-in-folder">
        <source>Show in folder</source>
        <translation>Паказаць у тэчцы</translation>
    </message>
    <message id="general-addr-comment-error">
        <source>Address with the same comment already exists</source>
        <translation type="unfinished">Адрас з такой назвай ужо існуе</translation>
    </message>
    <message id="wallet-receive-button">
        <source>Receive</source>
        <translation>Атрымаць</translation>
    </message>
    <message id="wallet-in-progress-title">
        <source>In progress</source>
        <translation type="vanished">Выконваецца</translation>
    </message>
    <message id="wallet-transactions-title">
        <source>Transactions</source>
        <translation>Транзакцыі</translation>
    </message>
    <message id="wallet-verify-payment">
        <source>Verify payment</source>
        <translation>Праверыць плацёж</translation>
    </message>
    <message id="wallet-txs-date-time">
        <source>Created on</source>
        <translation type="unfinished">Дата | Час</translation>
    </message>
    <message id="wallet-txs-copy-addr-cm">
        <source>Copy address</source>
        <translation>Капіяваць адрас</translation>
    </message>
    <message id="wallet-txs-delete-message">
        <source>The transaction will be deleted. This operation can not be undone</source>
        <translation>Трансакцыя будзе выдалена. Гэта дзеянне нельга адмяніць</translation>
    </message>
    <message id="wallet-txs-status-pending">
        <source>pending</source>
        <translation>у чаканні</translation>
    </message>
    <message id="wallet-txs-status-waiting-sender">
        <source>waiting for sender</source>
        <translation>у чаканні адпраўніка</translation>
    </message>
    <message id="wallet-txs-status-waiting-receiver">
        <source>waiting for receiver</source>
        <translation>у чаканні атрымальніка</translation>
    </message>
    <message id="wallet-txs-status-completed">
        <source>completed</source>
        <translation>завершана</translation>
    </message>
    <message id="wallet-txs-status-received">
        <source>received</source>
        <translation>атрымана</translation>
    </message>
    <message id="wallet-txs-status-sent">
        <source>sent</source>
        <translation>адпраўлена</translation>
    </message>
    <message id="wallet-txs-status-cancelled">
        <source>cancelled</source>
        <translation>скасавана</translation>
    </message>
    <message id="wallet-txs-status-expired">
        <source>expired</source>
        <translation>пратэрмінавана</translation>
    </message>
    <message id="wallet-txs-status-failed">
        <source>failed</source>
        <translation>няўдалая</translation>
    </message>
    <message id="wallet-txs-status-unknown">
        <source>unknown</source>
        <translation>невядома</translation>
    </message>
    <message id="addresses-tittle">
        <source>Addresses</source>
        <translation>Адрас</translation>
    </message>
    <message id="addresses-tab-active">
        <source>My active addresses</source>
        <translation>Мае актыўныя адрасы</translation>
    </message>
    <message id="addresses-tab-expired">
        <source>My expired addresses</source>
        <translation>Мае пратэрмінаваныя адрасы</translation>
    </message>
    <message id="addresses-tab-contacts">
        <source>Contacts</source>
        <translation>Кантакты</translation>
    </message>
    <message id="address-table-cm-show-qr">
        <source>Show QR code</source>
        <extracomment>Entry in adress table context menu to show QR</extracomment>
        <translation>Паказаць QR код</translation>
    </message>
    <message id="address-table-cm-edit">
        <source>Edit address</source>
        <extracomment>Entry in adress table context menu to edit</extracomment>
        <translation>Змяніць адрас</translation>
    </message>
    <message id="address-table-cm-delete">
        <source>Delete address</source>
        <extracomment>Entry in adress table context menu to delete</extracomment>
        <translation>Выдаліць адрас</translation>
    </message>
    <message id="address-table-cm-delete-contact">
        <source>Delete contact</source>
        <translation>Выдаліць кантакт</translation>
    </message>
    <message id="available-panel-available">
        <source>Available</source>
        <translation>Даступна</translation>
    </message>
    <message id="available-panel-where-to-buy">
        <source>Where to buy BEAM?</source>
        <translation type="vanished">Дзе купіць BEAM?</translation>
    </message>
    <message id="settings-version">
        <source>Version</source>
        <extracomment>settings tab, version label</extracomment>
        <translation>Версія</translation>
    </message>
    <message id="settings-remote-node-ip-port">
        <source>ip:port</source>
        <extracomment>settings tab, node section, address label</extracomment>
        <translation>ip адрас:порт</translation>
    </message>
    <message id="settings-local-node-run-checkbox">
        <source>Run local node</source>
        <extracomment>settings tab, node section, run node label</extracomment>
        <translation>Стартаваць лакальны вузел</translation>
    </message>
    <message id="settings-local-node-port">
        <source>Port</source>
        <extracomment>settings tab, node section, port label</extracomment>
        <translation>Порт</translation>
    </message>
    <message id="settings-rescan-confirmation-message">
        <source>Rescan will sync transaction and UTXO data with the latest information on the blockchain. The process might take long time.</source>
        <extracomment>settings tab, confirm rescan dialog message</extracomment>
        <translation>Сканаванне абновіць інфармацыю аб транзакцыях і UTXO ў адпаведнасці з апошнім станам ланцужка блокаў. Працэс можа заняць некаторы час.</translation>
    </message>
    <message id="settings-general-title">
        <source>General settings</source>
        <extracomment>settings tab, general section, title</extracomment>
        <translation>Агульныя ўсталёўкі</translation>
    </message>
    <message id="settings-general-lock-screen">
        <source>Lock screen</source>
        <extracomment>settings tab, general section, lock screen label</extracomment>
        <translation>Экран блакіроўкі</translation>
    </message>
    <message id="settings-general-require-pwd-to-spend">
        <source>Ask password for every sending transaction</source>
        <extracomment>settings tab, general section, ask password to send label</extracomment>
        <translation>Пытаць пароль для кожнай выходнай транзакцыі</translation>
    </message>
    <message id="settings-report-problem-title">
        <source>Report problem</source>
        <extracomment>settings tab, report problem section, title</extracomment>
        <translation>Паведаміць аб праблеме</translation>
    </message>
    <message id="settings-wallet-location-label">
        <source>Wallet folder location</source>
        <extracomment>settings tab, general section, wallet data folder location label</extracomment>
        <translation>Тэчка дадзеных гаманца</translation>
    </message>
    <message id="settings-apply">
        <source>Apply</source>
        <extracomment>settings tab, node section, apply button</extracomment>
        <translation>Ужыць</translation>
    </message>
    <message id="logo-description">
        <source>Scalable confidential cryptocurrency</source>
        <translation>Маштабіруемая, прыватная крыптовалюта</translation>
    </message>
    <message id="change-pwd-old-empty">
        <source>Please, enter old password</source>
        <translation>Калі ласка, увядзіце стары пароль</translation>
    </message>
    <message id="change-pwd-new-empty">
        <source>Please, enter new password</source>
        <translation>Калі ласка, увядзіце новы пароль</translation>
    </message>
    <message id="change-pwd-confirm-empty">
        <source>Please, confirm new password</source>
        <translation>Калі ласка, пацвердзiце новы пароль</translation>
    </message>
    <message id="change-pwd-new-same-as-old">
        <source>New password cannot be the same as old</source>
        <translation>Новы пароль ня можа супадаць з старым</translation>
    </message>
    <message id="change-pwd-confirm-fail">
        <source>New password doesn&apos;t match the confirm password</source>
        <translation>Новы пароль не супадае з пацвярдженнем</translation>
    </message>
    <message id="change-pwd-old-fail">
        <source>The old password you have entered is incorrect</source>
        <translation>Стары пароль уведзены няправільна</translation>
    </message>
    <message id="change-pwd-old-pwd-label">
        <source>Enter old password</source>
        <translation>Увядзіце стары пароль</translation>
    </message>
    <message id="change-pwd-new-pwd-label">
        <source>Enter new password</source>
        <translation>Увядзіце новы пароль</translation>
    </message>
    <message id="change-pwd-confirm-pwd-label">
        <source>Confirm new password</source>
        <translation>Пацвердзіць новы пароль</translation>
    </message>
    <message id="change-pwd-ok">
        <source>Сhange password</source>
        <translation>Змяніць пароль</translation>
    </message>
    <message id="loading-loading">
        <source>Loading wallet...</source>
        <translation>Загрузка гаманца...</translation>
    </message>
    <message id="loading-restoring">
        <source>Restoring wallet...</source>
        <translation>Аднаўленне гаманца...</translation>
    </message>
    <message id="loading-creating">
        <source>Creating wallet...</source>
        <translation>Стварэнне гаманца...</translation>
    </message>
    <message id="start-open-pwd-invitation">
        <source>Enter your password to access the wallet</source>
        <translation>Каб атрымаць доступ да кашалька, увядзіце пароль</translation>
    </message>
    <message id="open-show-wallet-button">
        <source>Show my wallet</source>
        <translation>Адкрыць гаманец</translation>
    </message>
    <message id="edit-addr-title">
        <source>Edit address</source>
        <extracomment>Edit addres dialog title</extracomment>
        <translation>Змяніць адрас</translation>
    </message>
    <message id="edit-addr-addr-id">
        <source>Address ID</source>
        <extracomment>Edit addres dialog, address label</extracomment>
        <translation>Ідэнтыфікатар адраса</translation>
    </message>
    <message id="edit-addr-save-button">
        <source>Save</source>
        <extracomment>Edit addres dialog, save button</extracomment>
        <translation>Захаваць</translation>
    </message>
    <message id="payment-info-proof-verification">
        <source>Payment proof verification</source>
        <translation>Праверка пацверджання плацяжу</translation>
    </message>
    <message id="payment-info-proof-label">
        <source>Paste your payment proof here</source>
        <translation>Устаўце пацверджанне плацяжу тут</translation>
    </message>
    <message id="payment-info-proof-decode-fail">
        <source>Cannot decode a proof, illegal sequence.</source>
        <translation>Немагчыма дэкадаваць пацверджанне.</translation>
    </message>
    <message id="payment-info-proof-code-label">
        <source>Code</source>
        <translation>Код</translation>
    </message>
    <message id="payment-info-proof-sender-label">
        <source>Sender</source>
        <translation>Адпраўнік</translation>
    </message>
    <message id="payment-info-proof-receiver-label">
        <source>Receiver</source>
        <translation>Атрымальнік</translation>
    </message>
    <message id="payment-info-copy-details-button">
        <source>Copy details</source>
        <translation>Капіяваць падрабязнасці</translation>
    </message>
    <message id="payment-info-copy-code-button">
        <source>Copy code</source>
        <translation>Капіяваць код</translation>
    </message>
    <message id="secondary-panel-maturing">
        <source>Maturing</source>
        <translation type="vanished">Спее</translation>
    </message>
    <message id="info-title">
        <source>Info view</source>
        <translation>Інфармацыя</translation>
    </message>
    <message id="loading-change-settings-button">
        <source>Change settings</source>
        <translation type="vanished">Змяніць усталёўкі</translation>
    </message>
    <message id="loading-try-again-button">
        <source>Try again</source>
        <translation>Паспрабуйце зноў</translation>
    </message>
    <message id="notifications-title">
        <source>Notifications view</source>
        <translation>Паведамленні</translation>
    </message>
    <message id="status-connecting">
        <source>connecting</source>
        <translation>падключэнне</translation>
    </message>
    <message id="status-online">
        <source>online</source>
        <translation>анлайн</translation>
    </message>
    <message id="status-updating">
        <source>updating</source>
        <translation>абнаўленне</translation>
    </message>
    <message id="tx-details-title">
        <source>General transaction info</source>
        <translation>Асноўная інфармацыя аб транзакцыі</translation>
    </message>
    <message id="tx-details-sending-addr-label">
        <source>Sending address</source>
        <translation>Адрас адпраўніка</translation>
    </message>
    <message id="tx-details-receiving-addr-label">
        <source>Receiving address</source>
        <translation>Адрас атрымальніка</translation>
    </message>
    <message id="tx-details-error-label">
        <source>Error</source>
        <translation>Памылка</translation>
    </message>
    <message id="settings-report-problem-save-log-button">
        <source>Save wallet logs</source>
        <extracomment>settings tab, report problem section, save logs button</extracomment>
        <translation>Захаваць лог</translation>
    </message>
    <message id="settings-rescan-confirmation-message-line-2">
        <source>Are you sure?</source>
        <extracomment>settings tab, confirm rescan dialog additional message</extracomment>
        <translation>Вы ўпэўнены?</translation>
    </message>
    <message id="settings-title">
        <source>Settings</source>
        <extracomment>settings tab title</extracomment>
        <translation>Усталёўкі</translation>
    </message>
    <message id="cant-send-to-expired-message">
        <source>Can&apos;t send to the expired address.</source>
        <translation>Нельга адправіць, адрас пратэрмінаваны.</translation>
    </message>
    <message id="send-confirmation-title">
        <source>Confirm transaction details</source>
        <translation>Праверце дадзеныя транзакцыі</translation>
    </message>
    <message id="send-confirmation-recipient-label">
        <source>Recipient</source>
        <translation>Атрымальнік</translation>
    </message>
    <message id="send-confirmation-pwd-require-message">
        <source>To broadcast your transaction please enter your password</source>
        <translation>Каб здзейсніць транзакцыю, увядзіце пароль</translation>
    </message>
    <message id="wallet-title">
        <source>Wallet</source>
        <translation>Гаманец</translation>
    </message>
    <message id="wallet-receive-title">
        <source>Receive</source>
        <translation type="unfinished">Атрымаць Beam</translation>
    </message>
    <message id="wallet-receive-my-addr-label">
        <source>My address (auto-generated)</source>
        <translation type="unfinished">Мой адрас</translation>
    </message>
    <message id="wallet-receive-expires-label">
        <source>Expires in</source>
        <translation type="unfinished">Сапраўдны да</translation>
    </message>
    <message id="wallet-receive-expires-24">
        <source>24 hours</source>
        <translation>24 гадзіны</translation>
    </message>
    <message id="wallet-receive-expires-never">
        <source>Never</source>
        <translation>Ніколі</translation>
    </message>
    <message id="wallet-receive-qr-label">
        <source>Scan to send</source>
        <translation>Скануйце, каб адправіць</translation>
    </message>
    <message id="wallet-receive-propogate-addr-message">
        <source>Send this address to the sender over an external secure channel</source>
        <translation type="vanished">Адпраўце гэты адрас адпраўніку сродкаў, па любым бяспечным знешнем канале</translation>
    </message>
    <message id="invalid-addr-got-it-button">
        <source>Got it</source>
        <translation type="vanished">Зразумела</translation>
    </message>
    <message id="send-title">
        <source>Send</source>
        <translation type="unfinished">Адправіць Beam</translation>
    </message>
    <message id="send-send-to-label">
        <source>Transaction token or contact</source>
        <translation type="unfinished">Атрымальнік</translation>
    </message>
    <message id="send-contact-placeholder">
        <source>Please specify contact or transaction token</source>
        <translation type="unfinished">Пазначце адрас атрымальніка</translation>
    </message>
    <message id="send-amount-label">
        <source>Transaction amount</source>
        <translation>Сума транзакцыі</translation>
    </message>
    <message id="send-founds-fail">
        <source>Insufficient funds: you would need %1 to complete the transaction</source>
        <translation>Недастаткова сродкаў: неабходна %1 для завяршэння транзакцыі</translation>
    </message>
    <message id="send-fee-fail">
        <source>The minimum fee is %1 GROTH</source>
        <translation type="vanished">Мінімальная камісія %1 GROTH</translation>
    </message>
    <message id="send-curency-sub-name">
        <source>GROTH</source>
        <translation type="vanished">GROTH</translation>
    </message>
    <message id="send-remaining-label">
        <source>Remaining</source>
        <translation>Засталося</translation>
    </message>
    <message id="send-send-fail">
        <source>Address %1 is invalid</source>
        <translation type="vanished">Адрас %1 ня карэктны</translation>
    </message>
    <message id="start-restore-confirm-button">
        <source>I agree</source>
        <translation>Я згодзен</translation>
    </message>
    <message id="start-restore-message-line">
        <source>You are trying to restore an existing Beam Wallet. Please notice that if you use your wallet on another device, your balance will be up to date, but  transaction history and addresses will be kept separately on each device.</source>
        <translation>Вы спрабуеце аднавіць існуючы кашалёк. Калі ласка, звярніце ўвагу, калі ваш кашалёк выкарыстоўваецца на іншай прыладзе, ваш баланс будзе адноўлены да актуальнага стану, але гісторыя транзакцый і адрасы будуць захоўвацца эксклюзіўна для кожнай прылады.</translation>
    </message>
    <message id="start-migration-message">
        <source>Your wallet will be migrated to v.</source>
        <translation>Ваш кашалёк будзе абноўлены да версіі:</translation>
    </message>
    <message id="start-migration-button">
        <source>Start auto migration</source>
        <extracomment>migration screen, start auto migration button</extracomment>
        <translation>Пачаць абнаўленне версіі</translation>
    </message>
    <message id="start-select-db-thead-name">
        <source>Name</source>
        <translation>Імя</translation>
    </message>
    <message id="start-select-db-thead-size">
        <source>Size</source>
        <translation>Памер</translation>
    </message>
    <message id="kb-unit">
        <source>kb</source>
        <translation>кб</translation>
    </message>
    <message id="start-select-db-thead-modified">
        <source>Date modified</source>
        <extracomment>start screen, select db for migration, Date modified column title</extracomment>
        <translation>Дата змянення</translation>
    </message>
    <message id="start-create-new-message-line-1">
        <source>Create new wallet with generating seed phrase.</source>
        <translation>Стварыць новы кашалёк і згенераваць кантрольную фразу.</translation>
    </message>
    <message id="start-create-new-message-line-2">
        <source>If you ever lose your device, you will need this phrase to recover your wallet!</source>
        <translation>Кантрольная фраза неабходная для аднаўлення доступу да прылады ў выпадку страты пароля!</translation>
    </message>
    <message id="start-create-new-securiry-note-1">
        <source>Do not let anyone see your seed phrase</source>
        <translation>Нікому не паказвайце вашу кантрольную фразу</translation>
    </message>
    <message id="start-create-new-securiry-note-2">
        <source>Never type your seed phrase into password managers or elsewhere</source>
        <translation>Ніколі ня ўводзьце сваю кантрольную фразу ў праграмы па кіраванні паролямі або ў любыя іншыя праграмы</translation>
    </message>
    <message id="start-create-new-securiry-note-3">
        <source>Keep the copies of your seed phrase in a safe place</source>
        <translation>Захоўваеце копію вашай кантрольнай фразы ў надзейным месцы</translation>
    </message>
    <message id="start-generate-seed-phrase-button">
        <source>Generate seed phrase</source>
        <translation>Генераваць кантрольную фразу</translation>
    </message>
    <message id="start-generate-seed-phrase-message">
        <source>Your seed phrase is the access key to all the cryptocurrencies in your wallet. Write down the phrase to keep it in a safe or in a locked vault. Without the phrase you will not be able to recover your money.</source>
        <translation>Ваша кантрольная фраза з&apos;яўляецца ключом для доступу да кашалька. Захоўвайце вашу кантрольную фразу ў абароненым месцы. Без вашай кантрольнай фразы вам не ўдасца аднавіць доступ да вашых грошай.</translation>
    </message>
    <message id="start-confirm-seed-phrase-button">
        <source>I understand</source>
        <translation>Ясна</translation>
    </message>
    <message id="start-confirm-seed-phrase-message">
        <source>It is strictly recommended to write down the seed phrase on a paper. Storing it in a file makes it prone to cyber attacks and, therefore, less secure.</source>
        <translation>Строга рэкамендуем запісаць вашу кантрольную фразу на паперы. Захоўванне вашай кантрольнай фразы ў лічбавым выглядзе павялічвае рызыкі кібератакі, і менш бяспечна.</translation>
    </message>
    <message id="start-check-seed-phrase-message">
        <source>To ensure the seed phrase is written down, please fill-in the specific words below</source>
        <translation>Каб пераканацца што вы правільна запісалі кантрольную фразу, калі ласка ўвядзіце патрэбныя словы ў палі знізу</translation>
    </message>
    <message id="start-restore-message">
        <source>Type in or paste your seed phrase</source>
        <translation>Увядзіце вашу кантрольную фразу</translation>
    </message>
    <message id="start-create-pwd-message">
        <source>Create password to access your wallet</source>
        <translation>Стварыце пароль доступу да кашалька</translation>
    </message>
    <message id="start-pwd-label">
        <source>Password</source>
        <translation>Пароль</translation>
    </message>
    <message id="start-create-pwd-confirm-label">
        <source>Confirm password</source>
        <translation>Пацвердзіць пароль</translation>
    </message>
    <message id="start-create-pwd-not-match-error">
        <source>Passwords do not match</source>
        <translation>Паролі не супадаюць</translation>
    </message>
    <message id="start-node-title">
        <source>Setup node connectivity</source>
        <translation>Ўсталяваць злучэнне з вузлом</translation>
    </message>
    <message id="start-node-integrated-radio">
        <source>Run integrated node (recommended)</source>
        <translation>Стартаваць убудаваны вузел (рэкамендавана)</translation>
    </message>
    <message id="start-node-port-label">
        <source>Enter port to listen</source>
        <translation>Увядзіце порт</translation>
    </message>
    <message id="start-node-peer-label">
        <source>Peer</source>
        <translation>Адрас піра</translation>
    </message>
    <message id="start-node-random-radio">
        <source>Connect to random remote node</source>
        <translation>Падлучыцца да выпадковага вузла</translation>
    </message>
    <message id="start-node-remote-radio">
        <source>Connect to specific remote node</source>
        <translation>Падлучыцца да вузла</translation>
    </message>
    <message id="start-node-port-empty-error">
        <source>Please specify port</source>
        <translation>Пазначце нумар порта</translation>
    </message>
    <message id="start-node-port-value-error">
        <source>Port must be a number between 1 and 65535</source>
        <translation>Нумар порта павінен быць паміж 1 і 65535</translation>
    </message>
    <message id="start-node-peer-empty-error">
        <source>Please specify peer</source>
        <translation>Пазначце адрас піра</translation>
    </message>
    <message id="start-node-peer-error">
        <source>Incorrect address</source>
        <translation>Няправільны адрас</translation>
    </message>
    <message id="start-node-empty-error">
        <source>Please specify address of the remote node</source>
        <translation>Пазначце адрас аддаленага вузла</translation>
    </message>
    <message id="appmodel-failed-start-node">
        <source>Failed to start node. Please check your node configuration</source>
        <translation>Немагчыма запусціць вузел. Калі ласка праверце ўсталёўкі вузла</translation>
    </message>
    <message id="wallet-model-node-protocol-error">
        <source>Node protocol error!</source>
        <translation>Памылка пратаколу!</translation>
    </message>
    <message id="wallet-model-incompatible-peer-error">
        <source>You are trying to connect to incompatible peer.</source>
        <translation>Несумяшчальны пір.</translation>
    </message>
    <message id="wallet-model-connection-base-error">
        <source>Connection error</source>
        <translation>Памылка падлучэння</translation>
    </message>
    <message id="wallet-model-connection-time-out-error">
        <source>Connection timed out</source>
        <translation>Перавышаны час чакання</translation>
    </message>
    <message id="wallet-model-connection-refused-error">
        <source>Cannot connect to node</source>
        <translation>Немагчыма далучыцца да вузла</translation>
    </message>
    <message id="wallet-model-connection-host-unreach-error">
        <source>Node is unreachable</source>
        <translation>Вузел недаступны</translation>
    </message>
    <message id="wallet-model-connection-addr-in-use-error">
        <source>The port %1 is already in use. Check if a wallet is already running on this machine or change the port settings.</source>
        <translation>Порт %1 ужо выкарыстоўваецца. Магчыма кашалёк ўжо запушчаны на гэтым кампутары. Зменіце нумар порта.</translation>
    </message>
    <message id="wallet-model-time-sync-error">
        <source>System time not synchronized</source>
        <translation>Сістэмны час ня сінхранізаваны</translation>
    </message>
    <message id="wallet-model-host-unresolved-error">
        <source>Incorrect node name or no Internet connection.</source>
        <translation>Некарэктнае імя вузла або няма падлучэння да інтэрнэту.</translation>
    </message>
    <message id="wallet-model-undefined-error">
        <source>Unexpected error!</source>
        <translation>Невядомая памылка!</translation>
    </message>
    <message id="wallet-model-data-location-error">
        <source>Failed to start wallet. Please check your wallet data location</source>
        <translation>Немагчыма запусціць праграмму. Праверце пуць да дадзеных кашалька</translation>
    </message>
    <message id="loading-view-download-blocks">
        <source>Downloading new blocks</source>
        <translation>Загрузка новых блокаў</translation>
    </message>
    <message id="loading-view-scaning-utxo">
        <source>Scanning new blocks %d/%d</source>
        <translation>Сканаванне новых блокаў %d/%d</translation>
    </message>
    <message id="loading-view-protocol-error">
        <source>Incompatible peer</source>
        <translation>Несумяшчальны пір</translation>
    </message>
    <message id="loading-view-connection-error">
        <source>Connection error</source>
        <translation>Памылка падлучэння</translation>
    </message>
    <message id="start-view-printer-not-found-error">
        <source>Printer is not found. Please, check your printer preferences.</source>
        <translation>Прынтэр не знойдзены. Калі ласка, праверце ўсталёўкі прынтэра.</translation>
    </message>
    <message id="start-view-printer-error">
        <source>Failed to print seed phrase. Please, check your printer.</source>
        <translation>Памылка друку. Калі ласка, праверце ўсталёўкі прынтэра.</translation>
    </message>
    <message id="start-view-db-file-filter">
        <source>SQLite database file (*.db)</source>
        <translation>Файл SQLite (*.db)</translation>
    </message>
    <message id="status-bar-view-not-connected">
        <source>Wallet is not connected to the node</source>
        <translation>Няма падлучэння да вузла</translation>
    </message>
    <message id="tx-failture-undefined">
        <source>Unexpected reason, please send wallet logs to Beam support</source>
        <translation>Невядомая памылка, калі ласка, адпраўце лог-файлы камандзе падтрымкі Beam</translation>
    </message>
    <message id="tx-failture-cancelled">
        <source>Transaction cancelled</source>
        <translation>Транзакцыя адменена</translation>
    </message>
    <message id="tx-failture-receiver-signature-invalid">
        <source>Receiver signature in not valid, please send wallet logs to Beam support</source>
        <translation>Ня карэктны подпіс атрымальніка, калі ласка, адпраўце лог-файлы камандзе падтрымкі Beam</translation>
    </message>
    <message id="tx-failture-not-registered-in-blockchain">
        <source>Failed to register transaction with the blockchain, see node logs for details</source>
        <translation>Памылка запісу ў ланцужок блокаў</translation>
    </message>
    <message id="tx-failture-not-valid">
        <source>Transaction is not valid, please send wallet logs to Beam support</source>
        <translation>Някарэктная транзакцыя, калі ласка, адпраўце лог-файлы камандзе падтрымкі Beam</translation>
    </message>
    <message id="tx-failture-kernel-invalid">
        <source>Invalid kernel proof provided</source>
        <translation>Някарэктнае пацверджанне ядра транзакцыі</translation>
    </message>
    <message id="tx-failture-parameters-not-sended">
        <source>Failed to send Transaction parameters</source>
        <translation>Немагчыма адправіць параметры транзакцыі</translation>
    </message>
    <message id="tx-failture-no-inputs">
        <source>No inputs</source>
        <translation>Няма уваходаў</translation>
    </message>
    <message id="tx-failture-addr-expired">
        <source>Address is expired</source>
        <translation>Адрас пратэрмінаваны</translation>
    </message>
    <message id="tx-failture-parameters-not-readed">
        <source>Failed to get transaction parameters</source>
        <translation>Немагчыма атрымаць параметры транзакцыі</translation>
    </message>
    <message id="tx-failture-time-out">
        <source>Transaction timed out</source>
        <translation>Транзакцыя пратэрмінаваная</translation>
    </message>
    <message id="tx-failture-not-signed-by-receiver">
        <source>Payment not signed by the receiver, please send wallet logs to Beam support</source>
        <translation>Транзакцыя ня падпісана атрымальнікам, калі ласка, адпраўце лог-файлы камандзе падтрымкі Beam</translation>
    </message>
    <message id="tx-failture-max-height-to-high">
        <source>Kernel maximum height is too high</source>
        <translation>Занадта вялікая максімальная вышыня</translation>
    </message>
    <message id="tx-failture-invalid-state">
        <source>Transaction has invalid state</source>
        <translation>Транзакцыя ў некарэктным стане</translation>
    </message>
    <message id="tx-curency-name">
        <source>BEAM</source>
        <translation type="vanished">BEAM</translation>
    </message>
    <message id="tx-curency-sub-name">
        <source>GROTH</source>
        <translation type="vanished">GROTH</translation>
    </message>
    <message id="utxo-utxo">
        <source>UTXO</source>
        <translation>UTXO</translation>
    </message>
    <message id="utxo-blockchain-height">
        <source>Blockchain Height</source>
        <translation>Вышыня ланцужка блокаў</translation>
    </message>
    <message id="utxo-last-block-hash">
        <source>Last block hash</source>
        <translation>Хэш апошняга блока</translation>
    </message>
    <message id="utxo-head-maturity">
        <source>Maturity</source>
        <translation>Пацверджаны</translation>
    </message>
    <message id="utxo-head-type">
        <source>Type</source>
        <translation>Тып</translation>
    </message>
    <message id="utxo-status-available">
        <source>Available</source>
        <translation>Даступна</translation>
    </message>
    <message id="utxo-status-maturing">
        <source>Maturing%1(till block height %2)</source>
        <translation>Пацвярджаецца%1(да блока%2)</translation>
    </message>
    <message id="utxo-status-unavailable">
        <source>Unavailable%1(mining result rollback)</source>
        <translation>Недаступна%1(адкат вынікаў майнінга)</translation>
    </message>
    <message id="utxo-status-outgoing">
        <source>In progress%1(outgoing)</source>
        <translation>У апрацоўцы%1(выходняя)</translation>
    </message>
    <message id="utxo-status-change">
        <source>In progress%1(change)</source>
        <translation>У апрацоўцы%1(рэшта)</translation>
    </message>
    <message id="utxo-status-incoming">
        <source>In progress%1(incoming)</source>
        <translation>У апрацоўцы%1(уваходняя)</translation>
    </message>
    <message id="utxo-status-spent">
        <source>Spent</source>
        <translation>Зрасходавана</translation>
    </message>
    <message id="settings-general-lock-screen-never">
        <source>Never</source>
        <translation>Ніколі</translation>
    </message>
    <message id="settings-general-lock-screen-1m">
        <source>1 minute</source>
        <translation>1 хвіліна</translation>
    </message>
    <message id="settings-general-lock-screen-5m">
        <source>5 minutes</source>
        <translation>5 хвілін</translation>
    </message>
    <message id="settings-general-lock-screen-15m">
        <source>15 minutes</source>
        <translation>15 хвілін</translation>
    </message>
    <message id="settings-general-lock-screen-30m">
        <source>30 minutes</source>
        <translation>30 хвілін</translation>
    </message>
    <message id="settings-general-lock-screen-1h">
        <source>1 hour</source>
        <translation>1 гадзіна</translation>
    </message>
    <message id="receive-amount-label">
        <source>Receive amount (optional)</source>
        <translation>Запытываемая сума (апцыянальна)</translation>
    </message>
    <message id="tx-details-tx-id-label">
        <source>Transaction ID</source>
        <translation>Ідэнтыфікатар транзакцыі</translation>
    </message>
    <message id="appmodel-failed-time-not-synced">
        <source>Failed to start the integrated node: the timezone settings of your machine are out of sync. Please fix them and restart the wallet.</source>
        <translation>Немагчыма запусціць лакальны вузел: час кампутара не сінхранізаваны. Праверце ўсталёўкі часу і перазапусціце кашалёк.</translation>
    </message>
    <message id="can-not-generate-new-address-message">
        <source>You cannot generate new address. Your wallet doesn&apos;t have a master key.</source>
        <translation>Вы не можаце згенераваць новы адрас. У кашальку адсутнічае майстар-ключ.</translation>
    </message>
    <message id="settings-general-language">
        <source>Language</source>
        <extracomment>settings tab, general section, language label</extracomment>
        <translation>Мова</translation>
    </message>
    <message id="open-external-open">
        <source>Open</source>
        <translation>Адчыніць</translation>
    </message>
    <message id="open-external-title">
        <source>External link</source>
        <translation>Знешняя спасылка</translation>
    </message>
    <message id="open-external-message">
        <source>Beam Wallet app requires permission to open external link in the browser. This action will expose your IP to the web server. To avoid it, choose -Cancel-. You can change your choice in app setting anytime.</source>
        <translation>Кашалёк спрабуе адкрыць знешнюю спасылку ў браўзэры. Гэта дзеянне можа раскрыць ваш IP адрас серверу. Каб пазбегнуць гэтага, націсніце &quot;адмена&quot;. Вы можаце змяніць свой выбар ва ўсталёўках у любы час.</translation>
    </message>
    <message id="start-open-change-wallet-message">
        <source>If you&apos;ll restore a wallet all transaction history and addresses will be lost.</source>
        <translation>Калі вы адновіце кашалёк, гісторыя транзакцый і адрасы будуць страчаныя на гэтай прыладзе.</translation>
    </message>
    <message id="loading-restore-message-line1">
        <source>Please wait for synchronization and do not close or minimize the application.</source>
        <translation>Калі ласка, дачакайцеся завяршэння сінхранізацыі, ня зачыняйце і ня зварочвайце акно.</translation>
    </message>
    <message id="loading-restore-message-line2">
        <source>Only the wallet balance (UTXO) can be restored, transaction info and addresses are always private and never kept in the blockchain.</source>
        <translation>Будзе адноўлены толькі баланс кашалька (UTXO), інфармацыя аб транзакцыях і адрасах з&apos;яўляецца прыватнай і не захоўваецца ў блокчейн.</translation>
    </message>
    <message id="start-recovery-title">
        <source>Create new password</source>
        <translation>Стварыць новы пароль</translation>
    </message>
    <message id="start-recovery-pwd-message">
        <source>Create new password to access your wallet</source>
        <translation>Стварыць новы пароль для доступу да вашага кашальку</translation>
    </message>
    <message id="start-create-pwd-strength-message">
        <source>Strong password needs to meet the following requirements:\n•  the length must be at least 10 characters\n•  must contain at least one lowercase letter\n•  must contain at least one uppercase letter\n•  must contain at least one number</source>
        <oldsource>Strong password needs to meet the following requirements:
•  the length must be at least 10 characters
•  must contain at least one lowercase letter
•  must contain at least one uppercase letter
•  must contain at least one number</oldsource>
        <translation type="unfinished">Добры пароль павінен адпавядаць наступным патрабаванням:\n•  даўжыня мінімум 10 сімвалаў\n•  змяшчае хаця б адну маленькую літару\n•  змяшчае хаця б адну вялікую літару\n•  змяшчае хаця б адну лічбу</translation>
    </message>
    <message id="start-open-caps-warning">
        <source>Caps lock is on!</source>
        <translation>Націснуты Caps Lock!</translation>
    </message>
    <message id="show-qr-title">
        <source>QR code</source>
        <extracomment>show QR dialog title</extracomment>
        <translation>QR код</translation>
    </message>
    <message id="show-qr-tx-token-label">
        <source>Your address</source>
        <extracomment>show qr dialog address label</extracomment>
        <translation>Ваш адрас</translation>
    </message>
    <message id="show-qr-message">
        <source>Scan this QR code or send this address to the sender over secure channel</source>
        <extracomment>show QR dialog message, how to use this QR</extracomment>
        <translation>Скануйце гэты QR код або вышліце гэты адрас адпраўніку па абароненаму каналу</translation>
    </message>
    <message id="settings-peers-title">
        <source>Peers</source>
        <extracomment>settings tab, node section, peers label</extracomment>
        <translation>Піры</translation>
    </message>
    <message id="settings-node-title">
        <source>Node</source>
        <extracomment>settings tab, node section, title</extracomment>
        <translation>Вузел</translation>
    </message>
    <message id="settings-general-allow-beammw-label">
        <source>Allow access to %1 and %2 (to fetch exchanges and transaction data)</source>
        <extracomment>general settings, label for alow open external links</extracomment>
        <translation>Дазволіць доступ да %1 і %2 (абменнікі і інфармацыя аб транзакцыях)</translation>
    </message>
    <message id="settings-report-problem-message-l0">
        <source>To report a problem:</source>
        <translation>Каб паведаміць аб праблеме:</translation>
    </message>
    <message id="settings-report-problem-message-l1">
        <source>1. Click “Save wallet logs” and choose a destination folder for log archive</source>
        <translation>1. Націсніце &quot;захаваць лог&quot; і пакажыце дзе захаваць архіў</translation>
    </message>
    <message id="settings-report-problem-message-l2">
        <source>2. Send email to %1 or open a ticket in %2</source>
        <translation>2. Адпраўце ліст на %1 або паведаміце на %2</translation>
    </message>
    <message id="settings-report-problem-message-l3">
        <source>3. Don’t forget to attach logs archive</source>
        <translation>3. Не забудзьцеся прымацаваць архіў</translation>
    </message>
    <message id="explorer">
        <source>blockchain explorer</source>
        <translation>blockchain правадыр</translation>
    </message>
    <message id="edit-addr-24-option">
        <source>In 24 hours from now</source>
        <extracomment>Edit address dialog, expiration option, in 24 hours from now</extracomment>
        <translation>Яшчэ 24 гадзіны</translation>
    </message>
    <message id="edit-addr-never-option">
        <source>Never</source>
        <extracomment>Edit address dialog, expiration option, never</extracomment>
        <translation>Ніколі</translation>
    </message>
    <message id="edit-addr-as-is-option">
        <source>Within 24 hours</source>
        <extracomment>Edit address dialog, expiration option, do not change</extracomment>
        <translation>На працягу 24 гадзін</translation>
    </message>
    <message id="edit-addr-expires-label">
        <source>Expires</source>
        <extracomment>Edit addres dialog, expires label</extracomment>
        <translation>Сапраўдны да</translation>
    </message>
    <message id="edit-addr-expire-now-label">
        <source>Now</source>
        <extracomment>Edit addres dialog, expire now label</extracomment>
        <translation>Да бягучага часу</translation>
    </message>
    <message id="edit-addr-expire-now-switch">
        <source>Expire address now</source>
        <extracomment>Edit addres dialog, expire now switch</extracomment>
        <translation>Дэактываваць</translation>
    </message>
    <message id="edit-addr-expiration-time-label">
        <source>Expired on </source>
        <extracomment>Edit addres dialog, expiration time label</extracomment>
        <translation>Заканчваецца </translation>
    </message>
    <message id="edit-addr-activate-addr-switch">
        <source>Activate address</source>
        <extracomment>Edit addres dialog, expiration time label</extracomment>
        <translation>Актываваць адрас</translation>
    </message>
    <message id="time-never">
        <source>Never</source>
        <extracomment>time never string</extracomment>
        <translation>Ніколі</translation>
    </message>
    <message id="start-pwd-difficulty-very-weak">
        <source>Very weak password</source>
        <extracomment>set passwort, difficulty message, very weak</extracomment>
        <translation>Вельмі лёгкі пароль</translation>
    </message>
    <message id="start-pwd-difficulty-weak">
        <source>Weak password</source>
        <extracomment>set passwort, difficulty message, weak</extracomment>
        <translation>Лёгкі пароль</translation>
    </message>
    <message id="start-pwd-difficulty-medium">
        <source>Medium strength password</source>
        <extracomment>set passwort, difficulty message, medium</extracomment>
        <translation>Нармальны пароль</translation>
    </message>
    <message id="start-pwd-difficulty-strong">
        <source>Strong password</source>
        <extracomment>set passwort, difficulty message, strong</extracomment>
        <translation>Добры пароль</translation>
    </message>
    <message id="start-pwd-difficulty-very-strong">
        <source>Very strong password</source>
        <extracomment>set passwort, difficulty message, very strong</extracomment>
        <translation>Вельмі добры пароль</translation>
    </message>
    <message id="start-migration-select-file-button">
        <source>Select wallet database file manually</source>
        <extracomment>migration screen, select db file button</extracomment>
        <translation>Выбраць файл базы дадзеных</translation>
    </message>
    <message id="start-select-db-best-match-label">
        <source>(best match)</source>
        <extracomment>start screen, select db for migration, best match label</extracomment>
        <translation>(лепшы выбар)</translation>
    </message>
    <message id="start-select-db-thead-created">
        <source>Date created</source>
        <extracomment>start screen, select db for migration, Date created column title</extracomment>
        <translation>Дата стварэння</translation>
    </message>
    <message id="settings-general-require-pwd-to-spend-confirm-pwd-title">
        <source>Don’t ask password on every Send</source>
        <extracomment>settings tab, general section, ask password to send, confirm password dialog, title</extracomment>
        <translation>Не пытаць пароль пры кожным адпраўленні</translation>
    </message>
    <message id="settings-general-require-pwd-to-spend-confirm-pwd-message">
        <source>Password verification is required to change that setting</source>
        <extracomment>settings tab, general section, ask password to send, confirm password dialog, message</extracomment>
        <translation>Калі ласка, увядзіце пароль каб змены ўступілі ў сілу</translation>
    </message>
    <message id="open-in-explorer">
        <source>Open in Blockchain Explorer</source>
        <translation>Адчыніць у blockchain правадыры</translation>
    </message>
    <message id="restore-finish-alert-button">
        <source>I understand</source>
        <translation>Ясна</translation>
    </message>
    <message id="restore-finish-alert-title">
        <source>Do not simultaneously run two wallets initiated from the same seed phrase</source>
        <translation>Не запускайце больш за адзін кашалёк з аднолькавай сід фразай</translation>
    </message>
    <message id="restore-finish-alert-message-line">
        <source>Don’t use same seed phrase on several devices, your balance and transaction list won’t be synchronized.</source>
        <translation>Не выкарыстоўвайце аднолькавую сід фразу на розных дэвайсах, ваш баланс і спісак транзакцы не будзе сінхранізаваны.</translation>
    </message>
    <message id="tx-failture-subtx-failed">
        <source>Subtransaction has failed</source>
        <translation>Падтранзакцыя завершана з памылкай</translation>
    </message>
    <message id="tx-failture-invalid-contract-amount">
        <source>Contract&apos;s amount is not valid</source>
        <translation>Сумма кантракта ня каррэктна</translation>
    </message>
    <message id="tx-failture-invalid-sidechain-contract">
        <source>Side chain has invalid contract</source>
        <translation>Старонні блокчэйн змяшчае ня каррэктны кантракт</translation>
    </message>
    <message id="tx-failture-sidechain-internal-error">
        <source>Side chain bridge has internal error</source>
        <translation>Унутранняя памылка старонняга блокчэйна</translation>
    </message>
    <message id="tx-failture-sidechain-network-error">
        <source>Side chain bridge has network error</source>
        <translation>Памылка далучэння да старонняга блокчэйна</translation>
    </message>
    <message id="tx-failture-invalid-sidechain-response-format">
        <source>Side chain bridge has response format error</source>
        <translation>Ня каррэктны адказ старонняга блокчэйна</translation>
    </message>
    <message id="tx-failture-invalid-side-chain-credentials">
        <source>Invalid credentials of Side chain</source>
        <translation>Ня каррэктная аўтарызацыя старонняга блокчэйна</translation>
    </message>
    <message id="tx-failture-not-enough-time-btc-lock">
        <source>Not enough time to finish btc lock transaction</source>
        <translation>Не дастаткова часу для выканання блакіроўкі btc</translation>
    </message>
    <message id="tx-failture-create-multisig">
        <source>Failed to create multi-signature</source>
        <translation>Не магчыма стварыць мульциподпис</translation>
    </message>
    <message id="tx-failture-fee-too-small">
        <source>Fee is too small</source>
        <translation>Памер каміссіі вельмі малы</translation>
    </message>
    <message id="loading-view-estimate-minutes">
        <source>min.</source>
        <translation>хв.</translation>
    </message>
    <message id="loading-view-estimate-seconds">
        <source>sec.</source>
        <translation>сяк.</translation>
    </message>
    <message id="loading-view-estimate-time">
        <source>Estimate time: %s</source>
        <translation>Засталося:</translation>
    </message>
    <message id="atomic-swap-title">
        <source>Atomic Swap</source>
        <translation type="unfinished"></translation>
    </message>
    <message id="atomic-swap-create">
        <source>Create offer</source>
        <translation type="unfinished"></translation>
    </message>
    <message id="atomic-swap-active-offers-tab">
        <source>Active offers</source>
        <translation type="unfinished"></translation>
    </message>
    <message id="atomic-swap-transactions-tab">
        <source>Transactions</source>
        <translation type="unfinished">Транзакцыі</translation>
    </message>
    <message id="atomic-swap-receive-beam">
        <source>Receive BEAM</source>
        <translation type="unfinished"></translation>
    </message>
    <message id="atomic-swap-send-beam">
        <source>Send BEAM</source>
        <translation type="unfinished"></translation>
    </message>
    <message id="atomic-swap-only-my-offers">
        <source>Only my offers</source>
        <translation type="unfinished"></translation>
    </message>
    <message id="atomic-swap-fit-current-balance">
        <source>Fit my current balance</source>
        <translation type="unfinished"></translation>
    </message>
    <message id="atomic-swap-currency">
        <source>Currency</source>
        <translation type="unfinished"></translation>
    </message>
    <message id="atomic-swap-time-created">
        <source>Created on</source>
        <translation type="unfinished">Дата | Час</translation>
    </message>
    <message id="atomic-swap-amount-send">
        <source>Send</source>
        <translation type="unfinished"></translation>
    </message>
    <message id="atomic-swap-amount-receive">
        <source>Receive</source>
        <translation type="unfinished"></translation>
    </message>
    <message id="atomic-swap-rate">
        <source>Rate</source>
        <translation type="unfinished"></translation>
    </message>
    <message id="atomic-swap-expiration">
        <source>Expiration</source>
        <translation type="unfinished"></translation>
    </message>
    <message id="atomic-swap-cancel">
        <source>Cancel offer</source>
        <translation type="unfinished"></translation>
    </message>
    <message id="atomic-swap-accept">
        <source>Accept offer</source>
        <translation type="unfinished"></translation>
    </message>
    <message id="atomic-swap-all-transactions-tab">
        <source>All</source>
        <translation type="unfinished"></translation>
    </message>
    <message id="atomic-swap-in-progress-transactions-tab">
        <source>In progress</source>
        <translation type="unfinished">Выконваецца</translation>
    </message>
    <message id="atomic-swap-tx-table-created">
        <source>Created on</source>
        <translation type="unfinished">Дата | Час</translation>
    </message>
    <message id="atomic-swap-tx-table-from">
        <source>From</source>
        <translation type="unfinished"></translation>
    </message>
    <message id="atomic-swap-tx-table-to">
        <source>To</source>
        <translation type="unfinished"></translation>
    </message>
    <message id="atomic-swap-tx-table-sent">
        <source>Sent</source>
        <translation type="unfinished"></translation>
    </message>
    <message id="atomic-swap-tx-table-received">
        <source>Received</source>
        <translation type="unfinished"></translation>
    </message>
    <message id="atomic-swap-tx-table-status">
        <source>Status</source>
        <translation type="unfinished">Стан</translation>
    </message>
    <message id="general-fee-rate">
        <source>Transaction fee rate</source>
        <translation type="unfinished"></translation>
    </message>
    <message id="general-fee-fail">
        <source>The minimum fee is %1 %2</source>
        <translation type="unfinished"></translation>
    </message>
    <message id="general-locked">
        <source>locked</source>
        <translation type="unfinished"></translation>
    </message>
    <message id="general-change-settings">
        <source>Change settings</source>
        <translation type="unfinished">Змяніць усталёўкі</translation>
    </message>
    <message id="wallet-swap">
        <source>Swap</source>
        <translation type="unfinished"></translation>
    </message>
    <message id="settings-reset">
        <source>Switch off</source>
        <translation type="unfinished"></translation>
    </message>
    <message id="settings-node-address">
        <source>Node Address</source>
        <translation type="unfinished"></translation>
    </message>
    <message id="settings-username">
        <source>Username</source>
        <translation type="unfinished"></translation>
    </message>
    <message id="settings-password">
        <source>Password</source>
        <translation type="unfinished">Пароль</translation>
    </message>
    <message id="settings-fee-rate">
        <source>Default fee</source>
        <translation type="unfinished"></translation>
    </message>
    <message id="swap-na-message">
        <source>You do not have any 3rd-party currencies connected.\nUpdate your settings and try again.</source>
        <oldsource>You do not have any 3rd-party currencies connected.
Update your settings and try again.</oldsource>
        <translation type="unfinished"></translation>
    </message>
    <message id="wallet-receive-swap-title">
        <source>Create swap offer</source>
        <translation type="unfinished"></translation>
    </message>
    <message id="wallet-receive-addr-message">
        <source>Send this address to the sender over an external secure channel or scan the QR code</source>
        <translation type="unfinished"></translation>
    </message>
    <message id="wallet-receive-text-online-time">
        <source>For the transaction to complete, you should get online during the 12 hours after Beams are sent.</source>
        <translation type="unfinished"></translation>
    </message>
    <message id="wallet-receive-copy-address">
        <source>Copy transaction address</source>
        <translation type="unfinished"></translation>
    </message>
    <message id="receive-amount-swap-label">
        <source>Receive amount</source>
        <translation type="unfinished"></translation>
    </message>
    <message id="sent-amount-label">
        <source>Sent amount</source>
        <translation type="unfinished"></translation>
    </message>
    <message id="wallet-receive-offer-expires-label">
        <source>Offer expiration time</source>
        <translation type="unfinished"></translation>
    </message>
    <message id="wallet-receive-expires-12">
        <source>12 hours</source>
        <translation type="unfinished">24 гадзіны {12 ?}</translation>
    </message>
    <message id="wallet-receive-expires-6">
        <source>6 hours</source>
        <translation type="unfinished">24 гадзіны {6 ?}</translation>
    </message>
    <message id="general-rate">
        <source>Rate</source>
        <translation type="unfinished"></translation>
    </message>
    <message id="wallet-receive-your-token">
        <source>Your transaction token:</source>
        <translation type="unfinished"></translation>
    </message>
    <message id="wallet-swap-token-message">
        <source>Send this token to the sender over an external secure channel</source>
        <translation type="unfinished"></translation>
    </message>
    <message id="wallet-receive-swap-publish">
        <source>publish transaction token</source>
        <translation type="unfinished"></translation>
    </message>
    <message id="wallet-send-swap-title">
        <source>Swap currencies</source>
        <translation type="unfinished"></translation>
    </message>
    <message id="wallet-send-invalid-token">
        <source>Invalid address or token</source>
        <translation type="unfinished"></translation>
    </message>
    <message id="send-confirmation-pwd-text-online-time">
        <source>For the transaction to complete, the recipient must get online within the next 12 hours and you should get online within 2 hours afterwards.</source>
        <translation type="unfinished"></translation>
    </message>
    <message id="general-comment-local">
        <source>Comments are local and won&apos;t be shared</source>
        <translation type="unfinished"></translation>
    </message>
    <message id="send-total-label">
        <source>Total UTXO value</source>
        <translation type="unfinished"></translation>
    </message>
    <message id="general-bitcoin">
        <source>Bitcoin</source>
        <translation type="unfinished"></translation>
    </message>
    <message id="general-litecoin">
        <source>Litecoin</source>
        <translation type="unfinished"></translation>
    </message>
    <message id="general-qtum">
        <source>QTUM</source>
        <translation type="unfinished"></translation>
    </message>
    <message id="swap-currency-na-message">
        <source>You do not have %1 connected.\nUpdate your settings and try again.</source>
        <oldsource>You do not have %1 connected.
Update your settings and try again.</oldsource>
        <translation type="unfinished"></translation>
    </message>
    <message id="send-swap-to-label">
        <source>Transaction token</source>
        <translation type="unfinished"></translation>
    </message>
    <message id="send-not-enough">
        <source>There is not enough funds to complete the transaction</source>
        <translation type="unfinished"></translation>
    </message>
    <message id="wallet-send-swap-offered-label">
        <source>Offered on</source>
        <translation type="unfinished"></translation>
    </message>
    <message id="wallet-send-swap-expires-label">
        <source>Expires on</source>
        <translation type="unfinished"></translation>
    </message>
    <message id="general-create-trezor-wallet">
        <source>Create new Trezor wallet</source>
        <translation type="unfinished"></translation>
    </message>
    <message id="general-address-from">
        <source>From</source>
        <translation type="unfinished"></translation>
    </message>
    <message id="general-address-to">
        <source>To</source>
        <translation type="unfinished"></translation>
    </message>
<<<<<<< HEAD
=======
    <message id="loading-view-estimate-calculating">
        <source>calculating...</source>
        <translation>вылічаецца...</translation>
    </message>
    <message id="loading-view-rebuild-utxos">
        <source>Scanning existing blocks</source>
        <translation>Сканаванне існуючых блокаў</translation>
    </message>
>>>>>>> 6a4b73e1
    <message id="loading-view-estimate-hours">
        <source>h.</source>
        <translation type="unfinished"></translation>
    </message>
    <message id="loading-view-estimate-calculating">
        <source>calculating...</source>
        <translation type="unfinished"></translation>
    </message>
    <message id="loading-view-net-problems">
        <source>It may take longer when usual. Please, check your network.</source>
        <translation type="unfinished"></translation>
    </message>
    <message id="loading-view-rebuild-utxos">
        <source>Rebuilding UTXO image</source>
        <translation type="unfinished"></translation>
    </message>
    <message id="trezor-message">
        <source>Please, look at your Trezor device to complete actions...</source>
        <translation type="unfinished"></translation>
    </message>
    <message id="start-init-wallet-with-trezor">
        <source>Init wallet with Trezor</source>
        <translation type="unfinished"></translation>
    </message>
    <message id="start-found-trezor-device">
        <source>Found device:</source>
        <translation type="unfinished"></translation>
    </message>
    <message id="start-no-trezor-device-connected">
        <source>There is no device connected, please, connect your hardware wallet.</source>
        <translation type="unfinished"></translation>
    </message>
    <message id="start-import-trezor-owner-key">
        <source>Import Trezor Owner Key</source>
        <translation type="unfinished"></translation>
    </message>
    <message id="start-owner-key-imported">
        <source>Owner Key imported. Please, enter the password you saw on device to decrypt your Owner Key.</source>
        <translation type="unfinished"></translation>
    </message>
    <message id="start-look-at-trezor-to-complete-actions">
        <source>Please, look at your Trezor to complete actions...</source>
        <translation type="unfinished"></translation>
    </message>
    <message id="wallet-receive-copy-token">
        <source>copy transaction token</source>
        <translation type="unfinished"></translation>
    </message>
    <message id="atomic-swap-connect-other">
        <source>Connect other currency wallet to start trading</source>
        <translation type="unfinished"></translation>
    </message>
    <message id="wallet-model-device-not-connected">
        <source>There is no Trezor device connected. Please, connect and try again.</source>
        <translation type="unfinished"></translation>
    </message>
    <message id="swap-beta-button">
        <source>I understand</source>
        <translation type="unfinished">Ясна</translation>
    </message>
    <message id="swap-beta-message">
        <source>Atomic Swap functionality is Beta at the moment. We recommend you not to send large amounts.</source>
        <oldsource>Atomic Swap functionality is Beta at the moment. We recommend
you do not send large amounts.</oldsource>
        <translation type="unfinished"></translation>
    </message>
    <message id="swap-beta-title">
        <source>Atomic Swap is in BETA</source>
        <translation type="unfinished"></translation>
    </message>
    <message id="swap-beta-connection-error">
        <source>Cannot connect to peer. Please check in the address in settings and retry.</source>
        <translation type="unfinished"></translation>
    </message>
    <message id="available-panel-locked">
        <source>Locked</source>
        <translation type="unfinished"></translation>
    </message>
    <message id="available-panel-sending">
        <source>Sending</source>
        <translation type="unfinished"></translation>
    </message>
    <message id="available-panel-receiving">
        <source>Receiving</source>
        <translation type="unfinished"></translation>
    </message>
    <message id="available-panel-maturing">
        <source>Maturing</source>
        <translation type="unfinished">Спее</translation>
    </message>
    <message id="available-panel-change">
        <source>Change</source>
        <translation type="unfinished">Рэшта</translation>
    </message>
    <message id="available-panel-incoming">
        <source>Incoming</source>
        <translation type="unfinished"></translation>
    </message>
    <message id="atomic-swap-active-tx-count">
        <source>%1 active transactions</source>
        <translation type="unfinished"></translation>
    </message>
    <message id="atomic-swap-1active-tx-count">
        <source>1 active transaction</source>
        <translation type="unfinished"></translation>
    </message>
    <message id="swap-beta-tx-in-progress">
        <source>Transaction is in progress</source>
        <translation type="unfinished"></translation>
    </message>
</context>
</TS><|MERGE_RESOLUTION|>--- conflicted
+++ resolved
@@ -1507,8 +1507,6 @@
         <source>To</source>
         <translation type="unfinished"></translation>
     </message>
-<<<<<<< HEAD
-=======
     <message id="loading-view-estimate-calculating">
         <source>calculating...</source>
         <translation>вылічаецца...</translation>
@@ -1517,21 +1515,12 @@
         <source>Scanning existing blocks</source>
         <translation>Сканаванне існуючых блокаў</translation>
     </message>
->>>>>>> 6a4b73e1
     <message id="loading-view-estimate-hours">
         <source>h.</source>
         <translation type="unfinished"></translation>
     </message>
-    <message id="loading-view-estimate-calculating">
-        <source>calculating...</source>
-        <translation type="unfinished"></translation>
-    </message>
     <message id="loading-view-net-problems">
         <source>It may take longer when usual. Please, check your network.</source>
-        <translation type="unfinished"></translation>
-    </message>
-    <message id="loading-view-rebuild-utxos">
-        <source>Rebuilding UTXO image</source>
         <translation type="unfinished"></translation>
     </message>
     <message id="trezor-message">
