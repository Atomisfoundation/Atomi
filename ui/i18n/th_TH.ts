--- conflicted
+++ resolved
@@ -1350,14 +1350,9 @@
         <translation>6 ชั่วโมง</translation>
     </message>
     <message id="general-rate">
-<<<<<<< HEAD
         <source>Exchange rate</source>
         <oldsource>Rate</oldsource>
         <translation type="unfinished"></translation>
-=======
-        <source>Rate</source>
-        <translation>เรท</translation>
->>>>>>> 98a29913
     </message>
     <message id="wallet-receive-your-token">
         <source>Your transaction token:</source>
@@ -1676,89 +1671,10 @@
         <translation>กำลังเชื่อมต่อ...</translation>
     </message>
     <message id="swap-beta-connection-error">
-<<<<<<< HEAD
         <source>Cannot connect to peer. Please check the address and retry.</source>
         <oldsource>Cannot connect to peer. Please check in the address in settings and retry.</oldsource>
         <translation type="unfinished"></translation>
     </message>
-    <message id="atomic-swap-connect-other">
-        <source>Connect other currency wallet to start trading</source>
-        <translation type="unfinished"></translation>
-    </message>
-    <message id="atomic-swap-active-offers-tab">
-        <source>Active offers</source>
-        <translation type="unfinished"></translation>
-    </message>
-    <message id="atomic-swap-receive-beam">
-        <source>Receive BEAM</source>
-        <translation type="unfinished"></translation>
-    </message>
-    <message id="atomic-swap-send-beam">
-        <source>Send BEAM</source>
-        <translation type="unfinished"></translation>
-    </message>
-    <message id="atomic-swap-only-my-offers">
-        <source>Only my offers</source>
-        <translation type="unfinished"></translation>
-    </message>
-    <message id="atomic-swap-fit-current-balance">
-        <source>Fit my current balance</source>
-        <translation type="unfinished"></translation>
-    </message>
-    <message id="atomic-swap-currency">
-        <source>Currency</source>
-        <translation type="unfinished"></translation>
-    </message>
-    <message id="atomic-no-offers">
-        <source>There are no active offers at the moment.
-Please try again later or create an offer yourself.</source>
-        <oldsource>There are no active offers at the moment.\nPlease try again later or create an offer yourself.</oldsource>
-        <translation type="unfinished"></translation>
-    </message>
-    <message id="atomic-swap-amount-send">
-        <source>Send</source>
-        <translation type="unfinished"></translation>
-    </message>
-    <message id="atomic-swap-amount-receive">
-        <source>Receive</source>
-        <translation type="unfinished"></translation>
-    </message>
-    <message id="atomic-swap-rate">
-        <source>Rate</source>
-        <translation type="unfinished"></translation>
-    </message>
-    <message id="atomic-swap-expiration">
-        <source>Expiration</source>
-        <translation type="unfinished"></translation>
-    </message>
-    <message id="atomic-swap-cancel">
-        <source>Cancel offer</source>
-        <translation type="unfinished"></translation>
-    </message>
-    <message id="atomic-swap-all-transactions-tab">
-        <source>All</source>
-        <translation type="unfinished"></translation>
-    </message>
-    <message id="atomic-swap-tx-table-from">
-        <source>From</source>
-        <translation type="unfinished"></translation>
-    </message>
-    <message id="atomic-swap-tx-table-to">
-        <source>To</source>
-        <translation type="unfinished"></translation>
-    </message>
-    <message id="atomic-swap-tx-table-sent">
-        <source>Sent</source>
-        <translation type="unfinished"></translation>
-    </message>
-    <message id="atomic-swap-tx-table-received">
-        <source>Received</source>
-        <translation type="unfinished"></translation>
-=======
-        <source>Cannot connect to peer. Please check in the address in settings and retry.</source>
-        <translation>ไม่สามารถเชื่อมต่อปลายทางได้ กรุณาตรวจสอบที่อยู่ปลายทางในเมนูการตั้งค่าและลองอีกครั้ง</translation>
->>>>>>> 98a29913
-    </message>
     <message id="swap-alert-confirm-button">
         <source>I understand</source>
         <translation>ฉันเข้าใจ</translation>
