--- conflicted
+++ resolved
@@ -989,22 +989,16 @@
         <translation>สร้างรหัสผ่านสำหรับเปิดกระเป๋า</translation>
     </message>
     <message id="start-create-pwd-strength-message">
-        <source>Strong password needs to meet the following requirements:\n•  the length must be at least 10 characters\n•  must contain at least one lowercase letter\n•  must contain at least one uppercase letter\n•  must contain at least one number</source>
-        <oldsource>Strong password needs to meet the following requirements:
+        <source>Strong password needs to meet the following requirements:
 •  the length must be at least 10 characters
 •  must contain at least one lowercase letter
 •  must contain at least one uppercase letter
-<<<<<<< HEAD
-•  must contain at least one number</oldsource>
-        <translation type="unfinished">รหัสผ่านที่ปลอดภัยจะต้องประกอบด้วยข้อกำหนดดังนี้:\n•  ความยาวอย่างน้อย 10 ตัวอักษร\n•  มีตัวพิมพ์เล็กอย่างน้อย 1 ตัวอักษร\n•  มีตัวพิมพ์ใหญ่อย่างน้อย 1 ตัวอักษร\n•  มีตัวเลขอย่างน้อย 1 ตัวอักษร</translation>
-=======
 •  must contain at least one number</source>
         <translation>รหัสผ่านที่ปลอดภัยจะต้องประกอบด้วยข้อกำหนดดังนี้:
 •  ความยาวอย่างน้อย 10 ตัวอักษร
 •  มีตัวพิมพ์เล็กอย่างน้อย 1 ตัวอักษร
 •  มีตัวพิมพ์ใหญ่อย่างน้อย 1 ตัวอักษร
 •  มีตัวเลขอย่างน้อย 1 ตัวอักษร</translation>
->>>>>>> 1d80476b
     </message>
     <message id="start-open-caps-warning">
         <source>Caps lock is on!</source>
@@ -1270,16 +1264,9 @@
         <translation>Atomic Swap อยู่ในสถานะเบต้า</translation>
     </message>
     <message id="swap-na-message">
-<<<<<<< HEAD
-        <source>You do not have any 3rd-party currencies connected.\nUpdate your settings and try again.</source>
-        <oldsource>You do not have any 3rd-party currencies connected.
-Update your settings and try again.</oldsource>
-        <translation type="unfinished">คุณไม่มีสกุลเงินอื่นเชื่อมต่ออยู่ กรุณาแก้ไขการตั้งค่าและลองใหม่อีกครั้ง</translation>
-=======
         <source>You do not have any 3rd-party currencies connected.
 Update your settings and try again.</source>
         <translation>คุณไม่มีสกุลเงินอื่นเชื่อมต่ออยู่ กรุณาแก้ไขการตั้งค่าและลองใหม่อีกครั้ง</translation>
->>>>>>> 1d80476b
     </message>
     <message id="wallet-receive-swap-title">
         <source>Create a Swap Offer</source>
@@ -1362,20 +1349,10 @@
         <translation>Electrum</translation>
     </message>
     <message id="swap-currency-na-message">
-<<<<<<< HEAD
-        <source>%1 is not connected, \nplease review your settings and try again.</source>
-        <oldsource>%1 is not connected, 
-please review your settings and try again.</oldsource>
-        <translation type="unfinished">%1 is not connected, \nplease review your settings and try again.</translation>
-    </message>
-    <message id="send-swap-to-label">
-        <source>Transaction token</source>
-        <translation type="vanished">โทเค็นธุรกรรม</translation>
-=======
         <source>%1 is not connected, 
 please review your settings and try again</source>
-        <translation>%1 เชื่อมต่อไม่ได้ \nกรุณาตรวจสอบการตั้งค่าและลองอีกครั้ง</translation>
->>>>>>> 1d80476b
+        <translation>%1 เชื่อมต่อไม่ได้ 
+กรุณาตรวจสอบการตั้งค่าและลองอีกครั้ง</translation>
     </message>
     <message id="send-not-enough">
         <source>There is not enough funds to complete the transaction</source>
@@ -1579,29 +1556,16 @@
         <translation>ได้​รับ​แล้ว</translation>
     </message>
     <message id="settings-progress-na">
-<<<<<<< HEAD
-        <source>You cannot disconnect wallet, edit seed phrase or change default\nfee while you have transactions in progress.</source>
-        <oldsource>You cannot disconnect wallet, edit seed phrase or change default
-fee while you have transactions in progress.</oldsource>
-        <translation type="unfinished">You cannot disconnect wallet, edit seed phrase or change default\nfee while you have transactions in progress.</translation>
-    </message>
-    <message id="atomic-no-offers">
-        <source>There are no active offers at the moment.\nPlease try again later or create an offer yourself.</source>
-        <oldsource>There are no active offers at the moment.
-Please try again later or create an offer yourself.</oldsource>
-        <translation type="unfinished">There are no active offers at the moment.\nPlease try again later or create an offer yourself.</translation>
-=======
         <source>You cannot disconnect wallet, edit seed phrase or change default
 fee while you have transactions in progress.</source>
-        <translation>คุณไม่สามารถตัดการเชื่อมต่อกระเป๋า, แก้ไขกลุ่มคำลับหรือเปลี่ยนค่าธรรมเนียม\n
+        <translation>คุณไม่สามารถตัดการเชื่อมต่อกระเป๋า, แก้ไขกลุ่มคำลับหรือเปลี่ยนค่าธรรมเนียม
 ในขณะที่คุณมีธุรกรรมที่กำลังดำเนินการอยู่</translation>
     </message>
     <message id="atomic-no-offers">
         <source>There are no active offers at the moment.
 Please try again later or create an offer yourself.</source>
-        <translation>ไม่มีข้อเสนอการแลกเปลี่ยนใดๆในตอนนี้\n
+        <translation>ไม่มีข้อเสนอการแลกเปลี่ยนใดๆในตอนนี้
 กรุณาลองอีกครั้งหรือสร้างข้อเสนอของตัวเองเลย</translation>
->>>>>>> 1d80476b
     </message>
     <message id="send-less-than-fee">
         <source>The swap amount must be greater than the transaction fee</source>
@@ -1664,15 +1628,9 @@
         <translation>ไม่สามารถตั้งข้อเสนอให้กับตัวเองได้</translation>
     </message>
     <message id="accept-own-offer-allert-body">
-<<<<<<< HEAD
-        <source>The transaction token was generated by you, therefore it is not allowed to accept your own offer.\nPlease check the swap token and try again.</source>
-        <oldsource>The transaction token was generated by you, therefore it is not allowed to accept your own offer.
-Please check the swap token and try again.</oldsource>
-        <translation type="unfinished">The transaction token was generated by you, therefore it is not allowed to accept your own offer.\nPlease check the swap token and try again.</translation>
-=======
         <source>The swap token was generated by you, and therefore cannot be accepted.</source>
-        <translation>โทเค็นของธุรกรรมนั้นถูกสร้างโดยคุณ ระบบไม่อนุญาติให้คุณสร้างข้อเสนอให้กับตัวคุณเอง\nกรุณาตรวจสอบโทเค็นการแลกเปลี่ยนและลองอีกครั้ง</translation>
->>>>>>> 1d80476b
+        <translation>โทเค็นของธุรกรรมนั้นถูกสร้างโดยคุณ ระบบไม่อนุญาติให้คุณสร้างข้อเสนอให้กับตัวคุณเอง
+กรุณาตรวจสอบโทเค็นการแลกเปลี่ยนและลองอีกครั้ง</translation>
     </message>
     <message id="swap-copy-token">
         <source>Copy token</source>
@@ -1779,16 +1737,10 @@
         <translation>เรทไม่สามารถต่ำกว่า %1</translation>
     </message>
     <message id="swap-offer-duplicate-message">
-<<<<<<< HEAD
-        <source>The offer with this transaction token is already accepted.\nPlease check the swap token and try again.</source>
-        <oldsource>The offer with this transaction token is already accepted.
-Please check the swap token and try again.</oldsource>
-        <translation type="unfinished">The offer with this transaction token is already accepted.\nPlease check the swap token and try again.</translation>
-=======
         <source>The offer with this transaction token is already accepted.
 Please check the swap token and try again.</source>
-        <translation>The offer with this transaction token is already accepted.\nPlease check the swap token and try again.</translation>
->>>>>>> 1d80476b
+        <translation type="unfinished">The offer with this transaction token is already accepted.
+Please check the swap token and try again.</translation>
     </message>
     <message id="swap-offer-duplicate-title">
         <source>Оffer is already accepted</source>
@@ -1831,15 +1783,8 @@
         <translation>แสดงที่อยู่ของกระเป๋า</translation>
     </message>
     <message id="swap-seed-info-message">
-<<<<<<< HEAD
-        <source>Your seed phrase is the access key to all the funds! Print or write down the phrase and keep it in a safe or in a locked vault.\nWithout the phrase you will not be able to recover your money.</source>
-        <oldsource>Your seed phrase is the access key to all the funds! Print or write down the phrase and keep it in a safe or in a locked vault.
-Without the phrase you will not be able to recover your money.</oldsource>
-        <translation type="unfinished">Your seed phrase is the access key to all the funds! Print or write down the phrase and keep it in a safe or in a locked vault.\nWithout the phrase you will not be able to recover your money.</translation>
-=======
         <source>Your seed phrase is the access key to all the funds! Print or write down the phrase and keep it in a safe or in a locked vault. Without the phrase you will not be able to recover your money.</source>
-        <translation>Your seed phrase is the access key to all the funds! Print or write down the phrase and keep it in a safe or in a locked vault.\nWithout the phrase you will not be able to recover your money.</translation>
->>>>>>> 1d80476b
+        <translation type="unfinished">Your seed phrase is the access key to all the funds! Print or write down the phrase and keep it in a safe or in a locked vault. Without the phrase you will not be able to recover your money.</translation>
     </message>
     <message id="settings-swap-seed-generate">
         <source>generate another seed phrase</source>
