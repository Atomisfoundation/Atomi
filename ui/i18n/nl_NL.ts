<?xml version="1.0" encoding="utf-8"?>
<!DOCTYPE TS>
<TS version="2.1" language="nl" sourcelanguage="en">
<context>
    <name></name>
    <message id="general-beam">
        <source>BEAM</source>
        <translation>BEAM</translation>
    </message>
    <message id="general-groth">
        <source>GROTH</source>
        <translation>GROTH</translation>
    </message>
    <message id="general-comment">
        <source>Comment</source>
        <translation>Omschrijving</translation>
    </message>
    <message id="general-contact">
        <source>Contact</source>
        <translation>Contact</translation>
    </message>
    <message id="general-category">
        <source>Category</source>
        <translation>Categorie</translation>
    </message>
    <message id="general-actions">
        <source>Actions</source>
        <translation>Acties</translation>
    </message>
    <message id="general-address">
        <source>Address</source>
        <translation>Adres</translation>
    </message>
    <message id="general-exp-date">
        <source>Expiration date</source>
        <translation>Vervaldatum</translation>
    </message>
    <message id="general-created">
        <source>Created</source>
        <translation>Aangemaakt</translation>
    </message>
    <message id="general-send">
        <source>Send</source>
        <translation>Verzend</translation>
    </message>
    <message id="general-amount">
        <source>Amount</source>
        <translation>Aantal</translation>
    </message>
    <message id="general-status">
        <source>Status</source>
        <translation>Status</translation>
    </message>
    <message id="general-cancel">
        <source>Cancel</source>
        <extracomment>Edit addres dialog, cancel button</extracomment>
        <translation>Annuleren</translation>
    </message>
    <message id="general-delete">
        <source>Delete</source>
        <translation>Verwijderen</translation>
    </message>
    <message id="general-receiving">
        <source>receiving</source>
        <translation>ontvangen</translation>
    </message>
    <message id="general-sending">
        <source>sending</source>
        <translation>bezig met verzenden</translation>
    </message>
    <message id="general-rescan">
        <source>Rescan</source>
        <translation>Opnieuw scannen</translation>
    </message>
    <message id="general-change-pwd">
        <source>Change wallet password</source>
        <translation>Wijzig wallet wachtwoord</translation>
    </message>
    <message id="general-pwd-empty-error">
        <source>Please, enter password</source>
        <translation>Voer een wachtwoord in</translation>
    </message>
    <message id="general-pwd-invalid">
        <source>Invalid password provided</source>
        <translation>Ongeldig wachtwoord ingevoerd</translation>
    </message>
    <message id="general-payment-proof">
        <source>Payment proof</source>
        <translation>Betalingsbewijs</translation>
    </message>
    <message id="general-close">
        <source>Close</source>
        <translation>Sluiten</translation>
    </message>
    <message id="general-details">
        <source>Details</source>
        <translation>Details</translation>
    </message>
    <message id="general-kernel-id">
        <source>Kernel ID</source>
        <translation>Kernel-ID</translation>
    </message>
    <message id="general-copy">
        <source>Copy</source>
        <translation>Kopiëren</translation>
    </message>
    <message id="general-paste">
        <source>Paste</source>
        <translation>Plakken</translation>
    </message>
    <message id="general-fee">
        <source>Transaction fee</source>
        <extracomment>UTXO type fee</extracomment>
        <translation>Transactiekosten</translation>
    </message>
    <message id="general-ok">
        <source>Ok</source>
        <translation>Ok</translation>
    </message>
    <message id="general-invalid-address">
        <source>Invalid address</source>
        <translation>Ongeldig adres</translation>
    </message>
    <message id="general-coinbase">
        <source>Coinbase</source>
        <extracomment>UTXO type Coinbase</extracomment>
        <translation>Coinbase</translation>
    </message>
    <message id="general-regular">
        <source>Regular</source>
        <extracomment>UTXO type Regular</extracomment>
        <translation>Normaal</translation>
    </message>
    <message id="general-change">
        <source>Change</source>
        <extracomment>UTXO type Change</extracomment>
        <translation>Wijzig</translation>
    </message>
    <message id="general-treasury">
        <source>Treasury</source>
        <extracomment>UTXO type Treasury</extracomment>
        <translation>Schatkist</translation>
    </message>
    <message id="general-back">
        <source>Back</source>
        <translation>Terug</translation>
    </message>
    <message id="general-next">
        <source>Next</source>
        <translation>Volgende</translation>
    </message>
    <message id="general-create-wallet">
        <source>Create new wallet</source>
        <translation>Nieuwe wallet aanmaken</translation>
    </message>
    <message id="general-restore-or-create-wallet">
        <source>Restore wallet or create a new one</source>
        <translation>Herstel wallet of maak een nieuwe aan</translation>
    </message>
    <message id="general-select-db">
        <source>Select the wallet database file</source>
        <translation>Selecteer het wallet database bestand</translation>
    </message>
    <message id="general-restore-wallet">
        <source>Restore wallet</source>
        <translation>Wallet herstellen</translation>
    </message>
    <message id="general-start-using">
        <source>Start using your wallet</source>
        <translation>Begin met het gebruik van uw wallet</translation>
    </message>
    <message id="general-open-wallet">
        <source>Open my wallet</source>
        <translation>Mijn wallet openen</translation>
    </message>
    <message id="general-proceed">
        <source>Proceed</source>
        <extracomment>confirm password dialog, ok button</extracomment>
        <translation>Doorgaan</translation>
    </message>
    <message id="general-show-in-folder">
        <source>Show in folder</source>
        <translation>In map weergeven</translation>
    </message>
    <message id="general-addr-comment-error">
        <source>Address with the same comment already exists</source>
        <oldsource>Address with same comment already exist</oldsource>
        <translation type="unfinished">Adres met deze omschrijving bestaat al</translation>
    </message>
    <message id="wallet-receive-button">
        <source>Receive</source>
        <translation>Ontvang</translation>
    </message>
    <message id="wallet-in-progress-title">
        <source>In progress</source>
        <translation>Bezig</translation>
    </message>
    <message id="wallet-transactions-title">
        <source>Transactions</source>
        <translation>Transacties</translation>
    </message>
    <message id="wallet-verify-payment">
        <source>Verify payment</source>
        <translation>Verifieer betaling</translation>
    </message>
    <message id="wallet-txs-date-time">
        <source>Created on</source>
        <oldsource>Date | Time</oldsource>
        <translation type="unfinished">Datum | Tijd</translation>
    </message>
    <message id="wallet-txs-copy-addr-cm">
        <source>Copy address</source>
        <translation>Kopieer adres</translation>
    </message>
    <message id="wallet-txs-delete-message">
        <source>The transaction will be deleted. This operation can not be undone</source>
        <translation>De transactie zal worden verwijderd. Deze actie kan niet ongedaan worden gemaakt</translation>
    </message>
    <message id="wallet-txs-status-pending">
        <source>pending</source>
        <translation>in afwachting</translation>
    </message>
    <message id="wallet-txs-status-waiting-sender">
        <source>waiting for sender</source>
        <translation>wachten op verzender</translation>
    </message>
    <message id="wallet-txs-status-waiting-receiver">
        <source>waiting for receiver</source>
        <translation>wachten op ontvanger</translation>
    </message>
    <message id="wallet-txs-status-completed">
        <source>completed</source>
        <translation>voltooid</translation>
    </message>
    <message id="wallet-txs-status-received">
        <source>received</source>
        <translation>ontvangen</translation>
    </message>
    <message id="wallet-txs-status-sent">
        <source>sent</source>
        <translation>verzonden</translation>
    </message>
    <message id="wallet-txs-status-cancelled">
        <source>cancelled</source>
        <translation>geannuleerd</translation>
    </message>
    <message id="wallet-txs-status-expired">
        <source>expired</source>
        <translation>verlopen</translation>
    </message>
    <message id="wallet-txs-status-failed">
        <source>failed</source>
        <translation>mislukt</translation>
    </message>
    <message id="wallet-txs-status-unknown">
        <source>unknown</source>
        <translation>onbekend</translation>
    </message>
    <message id="addresses-tittle">
        <source>Addresses</source>
        <translation>Adressen</translation>
    </message>
    <message id="addresses-tab-active">
        <source>My active addresses</source>
        <translation>Mijn actieve adressen</translation>
    </message>
    <message id="addresses-tab-expired">
        <source>My expired addresses</source>
        <translation>Mijn verlopen adressen</translation>
    </message>
    <message id="addresses-tab-contacts">
        <source>Contacts</source>
        <translation>Contacten</translation>
    </message>
    <message id="address-table-cm-show-qr">
        <source>Show QR code</source>
        <extracomment>Entry in adress table context menu to show QR</extracomment>
        <translation>Toon QR code</translation>
    </message>
    <message id="address-table-cm-edit">
        <source>Edit address</source>
        <extracomment>Entry in adress table context menu to edit</extracomment>
        <translation>Adres bewerken</translation>
    </message>
    <message id="address-table-cm-delete">
        <source>Delete address</source>
        <extracomment>Entry in adress table context menu to delete</extracomment>
        <translation>Adres verwijderen</translation>
    </message>
    <message id="address-table-cm-delete-contact">
        <source>Delete contact</source>
        <translation>Contactpersoon verwijderen</translation>
    </message>
    <message id="available-panel-available">
        <source>Available</source>
        <translation>Beschikbaar</translation>
    </message>
    <message id="available-panel-where-to-buy">
        <source>Where to buy BEAM?</source>
        <translation>Waar BEAM te kopen?</translation>
    </message>
    <message id="settings-version">
        <source>Version</source>
        <extracomment>settings tab, version label</extracomment>
        <translation>Versie</translation>
    </message>
    <message id="settings-remote-node-ip-port">
        <source>ip:port</source>
        <extracomment>settings tab, node section, address label</extracomment>
        <translation>ip:poort</translation>
    </message>
    <message id="settings-local-node-run-checkbox">
        <source>Run local node</source>
        <extracomment>settings tab, node section, run node label</extracomment>
        <translation>Lokale node draaien</translation>
    </message>
    <message id="settings-local-node-port">
        <source>Port</source>
        <extracomment>settings tab, node section, port label</extracomment>
        <translation>Poort</translation>
    </message>
    <message id="settings-rescan-confirmation-message">
        <source>Rescan will sync transaction and UTXO data with the latest information on the blockchain. The process might take long time.</source>
        <extracomment>settings tab, confirm rescan dialog message</extracomment>
        <translation>Herscan synchroniseert transactie en UTXO gegevens met de meest recente informatie op de blockchain. Dit proces kan lang duren.</translation>
    </message>
    <message id="settings-general-title">
        <source>General settings</source>
        <extracomment>settings tab, general section, title</extracomment>
        <translation>Algemene instellingen</translation>
    </message>
    <message id="settings-general-lock-screen">
        <source>Lock screen</source>
        <extracomment>settings tab, general section, lock screen label</extracomment>
        <translation>Vergrendel scherm</translation>
    </message>
    <message id="settings-general-require-pwd-to-spend">
        <source>Ask password for every sending transaction</source>
        <extracomment>settings tab, general section, ask password to send label</extracomment>
        <translation>Vraag om wachtwoord bij iedere uitgaande transactie</translation>
    </message>
    <message id="settings-report-problem-title">
        <source>Report problem</source>
        <extracomment>settings tab, report problem section, title</extracomment>
        <translation>Rapporteer een probleem</translation>
    </message>
    <message id="settings-wallet-location-label">
        <source>Wallet folder location</source>
        <extracomment>settings tab, general section, wallet data folder location label</extracomment>
        <translation>Wallet maplocatie</translation>
    </message>
    <message id="settings-apply">
        <source>Apply</source>
        <extracomment>settings tab, node section, apply button</extracomment>
        <translation>Toepassen</translation>
    </message>
    <message id="logo-description">
        <source>Scalable confidential cryptocurrency</source>
        <translation>Schaalbare vertrouwelijke cryptovaluta</translation>
    </message>
    <message id="change-pwd-old-empty">
        <source>Please, enter old password</source>
        <translation>Voer oude wachtwoord in</translation>
    </message>
    <message id="change-pwd-new-empty">
        <source>Please, enter new password</source>
        <translation>Voer een nieuw wachtwoord in</translation>
    </message>
    <message id="change-pwd-confirm-empty">
        <source>Please, confirm new password</source>
        <translation>Bevestig het nieuwe wachtwoord</translation>
    </message>
    <message id="change-pwd-new-same-as-old">
        <source>New password cannot be the same as old</source>
        <translation>Het nieuwe wachtwoord kan niet hetzelfde zijn als het oude wachtwoord</translation>
    </message>
    <message id="change-pwd-confirm-fail">
        <source>New password doesn&apos;t match the confirm password</source>
        <translation>Het nieuwe wachtwoord komt niet overeen met het bevestigde wachtwoord</translation>
    </message>
    <message id="change-pwd-old-fail">
        <source>The old password you have entered is incorrect</source>
        <translation>Het ingevoerde oude wachtwoord is onjuist</translation>
    </message>
    <message id="change-pwd-old-pwd-label">
        <source>Enter old password</source>
        <translation>Voer oude wachtwoord in</translation>
    </message>
    <message id="change-pwd-new-pwd-label">
        <source>Enter new password</source>
        <translation>Voer een nieuw wachtwoord in</translation>
    </message>
    <message id="change-pwd-confirm-pwd-label">
        <source>Confirm new password</source>
        <translation>Bevestig het nieuwe wachtwoord</translation>
    </message>
    <message id="change-pwd-ok">
        <source>Сhange password</source>
        <translation>Wachtwoord wijzigen</translation>
    </message>
    <message id="loading-loading">
        <source>Loading wallet...</source>
        <translation>Wallet laden...</translation>
    </message>
    <message id="loading-restoring">
        <source>Restoring wallet...</source>
        <translation>Wallet herstellen...</translation>
    </message>
    <message id="loading-creating">
        <source>Creating wallet...</source>
        <translation>Wallet wordt aangemaakt...</translation>
    </message>
    <message id="start-open-pwd-invitation">
        <source>Enter your password to access the wallet</source>
        <translation>Voer uw wachtwoord in om toegang te krijgen tot de portemonnee</translation>
    </message>
    <message id="open-show-wallet-button">
        <source>Show my wallet</source>
        <translation>Mijn wallet weergeven</translation>
    </message>
    <message id="edit-addr-title">
        <source>Edit address</source>
        <extracomment>Edit addres dialog title</extracomment>
        <translation>Adres bewerken</translation>
    </message>
    <message id="edit-addr-addr-id">
        <source>Address ID</source>
        <extracomment>Edit addres dialog, address label</extracomment>
        <translation>Adres ID</translation>
    </message>
    <message id="edit-addr-save-button">
        <source>Save</source>
        <extracomment>Edit addres dialog, save button</extracomment>
        <translation>Opslaan</translation>
    </message>
    <message id="payment-info-proof-verification">
        <source>Payment proof verification</source>
        <translation>Betalingsbewijs verificatie</translation>
    </message>
    <message id="payment-info-proof-label">
        <source>Paste your payment proof here</source>
        <translation>Plak hier uw betalingsbewijs</translation>
    </message>
    <message id="payment-info-proof-decode-fail">
        <source>Cannot decode a proof, illegal sequence.</source>
        <translation>Kan bewijs niet decoderen, onjuiste reeks.</translation>
    </message>
    <message id="payment-info-proof-code-label">
        <source>Code</source>
        <translation>Code</translation>
    </message>
    <message id="payment-info-proof-sender-label">
        <source>Sender</source>
        <translation>Verzender</translation>
    </message>
    <message id="payment-info-proof-receiver-label">
        <source>Receiver</source>
        <translation>Ontvanger</translation>
    </message>
    <message id="payment-info-copy-details-button">
        <source>Copy details</source>
        <translation>Kopieer details</translation>
    </message>
    <message id="payment-info-copy-code-button">
        <source>Copy code</source>
        <translation>Kopieer code</translation>
    </message>
    <message id="secondary-panel-maturing">
        <source>Maturing</source>
        <translation type="vanished">Ontwikkeling</translation>
    </message>
    <message id="info-title">
        <source>Info view</source>
        <translation>Informatieweergave</translation>
    </message>
    <message id="loading-change-settings-button">
        <source>Change settings</source>
        <translation type="vanished">Instellingen wijzigen</translation>
    </message>
    <message id="loading-try-again-button">
        <source>Try again</source>
        <translation>Probeer opnieuw</translation>
    </message>
    <message id="notifications-title">
        <source>Notifications view</source>
        <translation>Notificatieweergave</translation>
    </message>
    <message id="status-connecting">
        <source>connecting</source>
        <translation>verbinden</translation>
    </message>
    <message id="status-online">
        <source>online</source>
        <translation>online</translation>
    </message>
    <message id="status-updating">
        <source>updating</source>
        <translation>bijwerken</translation>
    </message>
    <message id="tx-details-title">
        <source>General transaction info</source>
        <translation>Algemene transactieinformatie</translation>
    </message>
    <message id="tx-details-sending-addr-label">
        <source>Sending address</source>
        <translation>Verzendadres</translation>
    </message>
    <message id="tx-details-receiving-addr-label">
        <source>Receiving address</source>
        <translation>Ontvangstadres</translation>
    </message>
    <message id="tx-details-error-label">
        <source>Error</source>
        <translation>Fout</translation>
    </message>
    <message id="settings-report-problem-save-log-button">
        <source>Save wallet logs</source>
        <extracomment>settings tab, report problem section, save logs button</extracomment>
        <translation>Wallet logs opslaan</translation>
    </message>
    <message id="settings-rescan-confirmation-message-line-2">
        <source>Are you sure?</source>
        <extracomment>settings tab, confirm rescan dialog additional message</extracomment>
        <translation>Weet u het zeker?</translation>
    </message>
    <message id="settings-title">
        <source>Settings</source>
        <extracomment>settings tab title</extracomment>
        <translation>Instellingen</translation>
    </message>
    <message id="cant-send-to-expired-message">
        <source>Can&apos;t send to the expired address.</source>
        <translation>Kan niet naar het verlopen adres versturen.</translation>
    </message>
    <message id="send-confirmation-title">
        <source>Confirm transaction details</source>
        <translation>Bevestig transactiegegevens</translation>
    </message>
    <message id="send-confirmation-recipient-label">
        <source>Recipient</source>
        <translation>Ontvanger</translation>
    </message>
    <message id="send-confirmation-pwd-require-message">
        <source>To broadcast your transaction please enter your password</source>
        <translation>Voer uw wachtwoord in om uw transactie te verzenden</translation>
    </message>
    <message id="wallet-title">
        <source>Wallet</source>
        <translation>Wallet</translation>
    </message>
    <message id="wallet-receive-title">
        <source>Receive</source>
        <oldsource>Receive Beam</oldsource>
        <translation type="unfinished">Ontvang Beam</translation>
    </message>
    <message id="wallet-receive-my-addr-label">
        <source>My address (auto-generated)</source>
        <oldsource>My address</oldsource>
        <translation type="unfinished">Mijn adres</translation>
    </message>
    <message id="wallet-receive-expires-label">
        <source>Expires in</source>
        <oldsource>Expires</oldsource>
        <translation type="unfinished">Verloopt</translation>
    </message>
    <message id="wallet-receive-expires-24">
        <source>24 hours</source>
        <translation>24 uur</translation>
    </message>
    <message id="wallet-receive-expires-never">
        <source>Never</source>
        <translation>Nooit</translation>
    </message>
    <message id="wallet-receive-qr-label">
        <source>Scan to send</source>
        <translation>Scan om te verzenden</translation>
    </message>
    <message id="wallet-receive-propogate-addr-message">
        <source>Send this address to the sender over an external secure channel</source>
        <translation type="vanished">Stuur dit adres naar de afzender via een extern beveiligd kanaal</translation>
    </message>
    <message id="invalid-addr-got-it-button">
        <source>Got it</source>
        <translation type="vanished">Ik begrijp het</translation>
    </message>
    <message id="send-title">
        <source>Send</source>
        <oldsource>Send Beam</oldsource>
        <translation type="unfinished">Verzend Beam</translation>
    </message>
    <message id="send-send-to-label">
        <source>Transaction token or contact</source>
        <oldsource>Send To</oldsource>
        <translation type="unfinished">Verzenden naar</translation>
    </message>
    <message id="send-contact-placeholder">
        <source>Please specify contact or transaction token</source>
        <oldsource>Please specify contact</oldsource>
        <translation type="unfinished">Geef contact op</translation>
    </message>
    <message id="send-amount-label">
        <source>Transaction amount</source>
        <translation>Transactiebedrag</translation>
    </message>
    <message id="send-founds-fail">
        <source>Insufficient funds: you would need %1 to complete the transaction</source>
        <translation>Onvoldoende saldo: u heeft %1 nodig om de transactie te voltooien</translation>
    </message>
    <message id="send-fee-fail">
        <source>The minimum fee is %1 GROTH</source>
        <translation type="vanished">De minimale vergoeding is %1 GROTH</translation>
    </message>
    <message id="send-curency-sub-name">
        <source>GROTH</source>
        <translation type="vanished">GROTH</translation>
    </message>
    <message id="send-remaining-label">
        <source>Remaining</source>
        <translation>Resterende</translation>
    </message>
    <message id="send-send-fail">
        <source>Address %1 is invalid</source>
        <translation type="vanished">Adres %1 is ongeldig</translation>
    </message>
    <message id="start-restore-confirm-button">
        <source>I agree</source>
        <translation>Ik ga akkoord</translation>
    </message>
    <message id="start-restore-message-line">
        <source>You are trying to restore an existing Beam Wallet. Please notice that if you use your wallet on another device, your balance will be up to date, but  transaction history and addresses will be kept separately on each device.</source>
        <translation>U probeert een bestaande Beam Wallet te herstellen. Let op dat wanneer u uw wallet op een ander apparaat gebruikt uw saldo up-to-date zal zijn, maar de transactiegeschiedenis en adressen op elk apparaat apart worden gehouden.</translation>
    </message>
    <message id="start-migration-message">
        <source>Your wallet will be migrated to v.</source>
        <translation>Uw wallet zal worden gemigreerd naar v.</translation>
    </message>
    <message id="start-migration-button">
        <source>Start auto migration</source>
        <extracomment>migration screen, start auto migration button</extracomment>
        <translation>Start automatische migratie</translation>
    </message>
    <message id="start-select-db-thead-name">
        <source>Name</source>
        <translation>Naam</translation>
    </message>
    <message id="start-select-db-thead-size">
        <source>Size</source>
        <translation>Grootte</translation>
    </message>
    <message id="kb-unit">
        <source>kb</source>
        <translation>kb</translation>
    </message>
    <message id="start-select-db-thead-modified">
        <source>Date modified</source>
        <extracomment>start screen, select db for migration, Date modified column title</extracomment>
        <translation>Datum van wijziging</translation>
    </message>
    <message id="start-create-new-message-line-1">
        <source>Create new wallet with generating seed phrase.</source>
        <translation>Maak een nieuwe wallet aan met het genereren van een herstelzin.</translation>
    </message>
    <message id="start-create-new-message-line-2">
        <source>If you ever lose your device, you will need this phrase to recover your wallet!</source>
        <translation>Indien u uw apparaat verliest heeft u deze zin nodig om uw wallet te kunnen herstellen!</translation>
    </message>
    <message id="start-create-new-securiry-note-1">
        <source>Do not let anyone see your seed phrase</source>
        <translation>Laat niemand uw herstelzin zien</translation>
    </message>
    <message id="start-create-new-securiry-note-2">
        <source>Never type your seed phrase into password managers or elsewhere</source>
        <translation>Voer uw herstelzin nooit in op wachtwoordbeheerders of dergelijke applicaties</translation>
    </message>
    <message id="start-create-new-securiry-note-3">
        <source>Keep the copies of your seed phrase in a safe place</source>
        <translation>Bewaar de kopieën van uw herstelzin op een veilige plaats</translation>
    </message>
    <message id="start-generate-seed-phrase-button">
        <source>Generate seed phrase</source>
        <translation>Genereer herstelzin</translation>
    </message>
    <message id="start-generate-seed-phrase-message">
        <source>Your seed phrase is the access key to all the cryptocurrencies in your wallet. Write down the phrase to keep it in a safe or in a locked vault. Without the phrase you will not be able to recover your money.</source>
        <translation>Uw herstelzin is de toegangssleutel tot alle cryptovaluta in uw wallet. Schrijf de zin op en bewaar deze op een veilige plaats zoals een kluis. Zonder de zin kunt u uw wallet, en dus uw geld, niet herstellen.</translation>
    </message>
    <message id="start-confirm-seed-phrase-button">
        <source>I understand</source>
        <translation>Ik begrijp het</translation>
    </message>
    <message id="start-confirm-seed-phrase-message">
        <source>It is strictly recommended to write down the seed phrase on a paper. Storing it in a file makes it prone to cyber attacks and, therefore, less secure.</source>
        <translation>Het wordt ten zeerste aanbevolen uw herstelzin op papier te schrijven. Het opslaan in een bestand maakt het vatbaar voor cyberaanvallen en is dus minder veilig.</translation>
    </message>
    <message id="start-check-seed-phrase-message">
        <source>To ensure the seed phrase is written down, please fill-in the specific words below</source>
        <translation>Om er zeker van te zijn dat de herstelzin is opgeschreven vult u de specifieke woorden hieronder in</translation>
    </message>
    <message id="start-restore-message">
        <source>Type in or paste your seed phrase</source>
        <translation>Typ of plak uw herstelzin</translation>
    </message>
    <message id="start-create-pwd-message">
        <source>Create password to access your wallet</source>
        <translation>Maak een wachtwoord aan om toegang te krijgen tot uw wallet</translation>
    </message>
    <message id="start-pwd-label">
        <source>Password</source>
        <translation>Wachtwoord</translation>
    </message>
    <message id="start-create-pwd-confirm-label">
        <source>Confirm password</source>
        <translation>Bevestig wachtwoord</translation>
    </message>
    <message id="start-create-pwd-not-match-error">
        <source>Passwords do not match</source>
        <translation>Wachtwoorden komen niet overeen</translation>
    </message>
    <message id="start-node-title">
        <source>Setup node connectivity</source>
        <translation>Node connectiviteit instellen</translation>
    </message>
    <message id="start-node-integrated-radio">
        <source>Run integrated node (recommended)</source>
        <translation>Uitvoeren van geïntegreerde node (aanbevolen)</translation>
    </message>
    <message id="start-node-port-label">
        <source>Enter port to listen</source>
        <translation>Voer poort in</translation>
    </message>
    <message id="start-node-peer-label">
        <source>Peer</source>
        <translation>Peer</translation>
    </message>
    <message id="start-node-random-radio">
        <source>Connect to random remote node</source>
        <translation>Verbinden met willekeurige externe node</translation>
    </message>
    <message id="start-node-remote-radio">
        <source>Connect to specific remote node</source>
        <translation>Verbind met specifieke externe node</translation>
    </message>
    <message id="start-node-port-empty-error">
        <source>Please specify port</source>
        <translation>Specificeer poort</translation>
    </message>
    <message id="start-node-port-value-error">
        <source>Port must be a number between 1 and 65535</source>
        <translation>Poort moet een getal zijn tussen 1 en 65535</translation>
    </message>
    <message id="start-node-peer-empty-error">
        <source>Please specify peer</source>
        <translation>Specificeer peer</translation>
    </message>
    <message id="start-node-peer-error">
        <source>Incorrect address</source>
        <translation>Onjuist adres</translation>
    </message>
    <message id="start-node-empty-error">
        <source>Please specify address of the remote node</source>
        <translation>Specificeer adres van de externe node</translation>
    </message>
    <message id="appmodel-failed-start-node">
        <source>Failed to start node. Please check your node configuration</source>
        <translation>Starten van de node is mislukt. Controleer uw node configuratie</translation>
    </message>
    <message id="wallet-model-node-protocol-error">
        <source>Node protocol error!</source>
        <translation>Node protocol fout!</translation>
    </message>
    <message id="wallet-model-incompatible-peer-error">
        <source>You are trying to connect to incompatible peer.</source>
        <translation>U probeert verbinding te maken met een onverenigbare peer.</translation>
    </message>
    <message id="wallet-model-connection-base-error">
        <source>Connection error</source>
        <translation>Verbindingsfout</translation>
    </message>
    <message id="wallet-model-connection-time-out-error">
        <source>Connection timed out</source>
        <translation>Verbinding time-out</translation>
    </message>
    <message id="wallet-model-connection-refused-error">
        <source>Cannot connect to node</source>
        <translation>Kan geen verbinding maken met node</translation>
    </message>
    <message id="wallet-model-connection-host-unreach-error">
        <source>Node is unreachable</source>
        <translation>Node is onbereikbaar</translation>
    </message>
    <message id="wallet-model-connection-addr-in-use-error">
        <source>The port %1 is already in use. Check if a wallet is already running on this machine or change the port settings.</source>
        <translation>Poort %1 is al in gebruik. Controleer of er al een wallet op deze machine wordt uitgevoerd of wijzig de poort instellingen.</translation>
    </message>
    <message id="wallet-model-time-sync-error">
        <source>System time not synchronized</source>
        <translation>Systeemtijd niet gesynchroniseerd</translation>
    </message>
    <message id="wallet-model-host-unresolved-error">
        <source>Incorrect node name or no Internet connection.</source>
        <translation>Onjuiste node naam of geen internetverbinding.</translation>
    </message>
    <message id="wallet-model-undefined-error">
        <source>Unexpected error!</source>
        <translation>Onverwachte fout!</translation>
    </message>
    <message id="wallet-model-data-location-error">
        <source>Failed to start wallet. Please check your wallet data location</source>
        <translation>Starten van wallet is mislukt. Controleer uw wallet gegevenslocatie</translation>
    </message>
    <message id="loading-view-download-blocks">
        <source>Downloading blocks</source>
        <translation>Blokken downloaden</translation>
    </message>
    <message id="loading-view-scaning-utxo">
        <source>Scanning UTXO %d/%d</source>
        <translation>Scannen UTXO %d/%d</translation>
    </message>
    <message id="loading-view-protocol-error">
        <source>Incompatible peer</source>
        <translation>Onverenigbare peer</translation>
    </message>
    <message id="loading-view-connection-error">
        <source>Connection error</source>
        <translation>Verbindingsfout</translation>
    </message>
    <message id="start-view-printer-not-found-error">
        <source>Printer is not found. Please, check your printer preferences.</source>
        <translation>Printer is niet gevonden. Controleer uw printer voorkeuren.</translation>
    </message>
    <message id="start-view-printer-error">
        <source>Failed to print seed phrase. Please, check your printer.</source>
        <translation>Herstelzin printen mislukt. Controleer uw printer.</translation>
    </message>
    <message id="start-view-db-file-filter">
        <source>SQLite database file (*.db)</source>
        <translation>SQLite database bestand (*.db)</translation>
    </message>
    <message id="status-bar-view-not-connected">
        <source>Wallet is not connected to the node</source>
        <translation>Wallet is niet met de node verbonden</translation>
    </message>
    <message id="tx-failture-undefined">
        <source>Unexpected reason, please send wallet logs to Beam support</source>
        <translation>Onverwachte reden, stuur wallet logs naar Beam support</translation>
    </message>
    <message id="tx-failture-cancelled">
        <source>Transaction cancelled</source>
        <translation>Transactie geannuleerd</translation>
    </message>
    <message id="tx-failture-receiver-signature-invalid">
        <source>Receiver signature in not valid, please send wallet logs to Beam support</source>
        <translation>Handtekening van ontvanger is niet geldig, stuur wallet logs naar Beam support</translation>
    </message>
    <message id="tx-failture-not-registered-in-blockchain">
        <source>Failed to register transaction with the blockchain, see node logs for details</source>
        <translation>Transactie op de blockchain registreren is mislukt, zie node logs voor details</translation>
    </message>
    <message id="tx-failture-not-valid">
        <source>Transaction is not valid, please send wallet logs to Beam support</source>
        <translation>Transactie is niet geldig, stuur wallet logs naar Beam support</translation>
    </message>
    <message id="tx-failture-kernel-invalid">
        <source>Invalid kernel proof provided</source>
        <translation>Ongeldig kernelbewijs geleverd</translation>
    </message>
    <message id="tx-failture-parameters-not-sended">
        <source>Failed to send Transaction parameters</source>
        <translation>Verzenden van transactie parameters mislukt</translation>
    </message>
    <message id="tx-failture-no-inputs">
        <source>No inputs</source>
        <translation>Geen invoer</translation>
    </message>
    <message id="tx-failture-addr-expired">
        <source>Address is expired</source>
        <translation>Adres is verlopen</translation>
    </message>
    <message id="tx-failture-parameters-not-readed">
        <source>Failed to get transaction parameters</source>
        <translation>Ophalen van transactie parameters mislukt</translation>
    </message>
    <message id="tx-failture-time-out">
        <source>Transaction timed out</source>
        <translation>Transactie time out</translation>
    </message>
    <message id="tx-failture-not-signed-by-receiver">
        <source>Payment not signed by the receiver, please send wallet logs to Beam support</source>
        <translation>Betaling niet door de ontvanger ondertekend, stuur wallet logs naar Beam support</translation>
    </message>
    <message id="tx-failture-max-height-to-high">
        <source>Kernel maximum height is too high</source>
        <translation>Maximale kernel hoogte is te hoog</translation>
    </message>
    <message id="tx-failture-invalid-state">
        <source>Transaction has invalid state</source>
        <translation>Transactie heeft ongeldige status</translation>
    </message>
    <message id="tx-curency-name">
        <source>BEAM</source>
        <translation type="vanished">BEAM</translation>
    </message>
    <message id="tx-curency-sub-name">
        <source>GROTH</source>
        <translation type="vanished">GROTH</translation>
    </message>
    <message id="utxo-utxo">
        <source>UTXO</source>
        <translation>UTXO</translation>
    </message>
    <message id="utxo-blockchain-height">
        <source>Blockchain Height</source>
        <translation>Blockchain hoogte</translation>
    </message>
    <message id="utxo-last-block-hash">
        <source>Last block hash</source>
        <translation>Laatste block hash</translation>
    </message>
    <message id="utxo-head-maturity">
        <source>Maturity</source>
        <translation>Volwassenheid</translation>
    </message>
    <message id="utxo-head-type">
        <source>Type</source>
        <translation>Type</translation>
    </message>
    <message id="utxo-status-available">
        <source>Available</source>
        <translation>Beschikbaar</translation>
    </message>
    <message id="utxo-status-maturing">
        <source>Maturing%1(till block height %2)</source>
        <translation>Groeien%1(tot blok hoogte %2)</translation>
    </message>
    <message id="utxo-status-unavailable">
        <source>Unavailable%1(mining result rollback)</source>
        <translation>Niet beschikbaar%1(mijnresultaat terugzetten)</translation>
    </message>
    <message id="utxo-status-outgoing">
        <source>In progress%1(outgoing)</source>
        <translation>Bezig%1(uitgaande)</translation>
    </message>
    <message id="utxo-status-change">
        <source>In progress%1(change)</source>
        <translation>Bezig%1(wijzigen)</translation>
    </message>
    <message id="utxo-status-incoming">
        <source>In progress%1(incoming)</source>
        <translation>Bezig%1(inkomende)</translation>
    </message>
    <message id="utxo-status-spent">
        <source>Spent</source>
        <translation>Besteed</translation>
    </message>
    <message id="settings-general-lock-screen-never">
        <source>Never</source>
        <translation>Nooit</translation>
    </message>
    <message id="settings-general-lock-screen-1m">
        <source>1 minute</source>
        <translation>1 minuut</translation>
    </message>
    <message id="settings-general-lock-screen-5m">
        <source>5 minutes</source>
        <translation>5 minuten</translation>
    </message>
    <message id="settings-general-lock-screen-15m">
        <source>15 minutes</source>
        <translation>15 minuten</translation>
    </message>
    <message id="settings-general-lock-screen-30m">
        <source>30 minutes</source>
        <translation>30 minuten</translation>
    </message>
    <message id="settings-general-lock-screen-1h">
        <source>1 hour</source>
        <translation>1 uur</translation>
    </message>
    <message id="receive-amount-label">
        <source>Receive amount (optional)</source>
        <translation>Te ontvangen hoeveelheid (optioneel)</translation>
    </message>
    <message id="tx-details-tx-id-label">
        <source>Transaction ID</source>
        <translation>Transactie ID</translation>
    </message>
    <message id="appmodel-failed-time-not-synced">
        <source>Failed to start the integrated node: the timezone settings of your machine are out of sync. Please fix them and restart the wallet.</source>
        <translation>Het starten van de geïntegreerde node is mislukt: de tijdzone instellingen van uw machine zijn niet gesynchroniseerd. Gelieve deze op te lossen en de wallet opnieuw te starten.</translation>
    </message>
    <message id="can-not-generate-new-address-message">
        <source>You cannot generate new address. Your wallet doesn&apos;t have a master key.</source>
        <translation>U kunt geen nieuw adres genereren. Uw wallet heeft geen hoofdsleutel.</translation>
    </message>
    <message id="settings-general-language">
        <source>Language</source>
        <extracomment>settings tab, general section, language label</extracomment>
        <translation>Taal</translation>
    </message>
    <message id="open-external-open">
        <source>Open</source>
        <translation>Openen</translation>
    </message>
    <message id="open-external-title">
        <source>External link</source>
        <translation>Externe link</translation>
    </message>
    <message id="open-external-message">
        <source>Beam Wallet app requires permission to open external link in the browser. This action will expose your IP to the web server. To avoid it, choose -Cancel-. You can change your choice in app setting anytime.</source>
        <translation>Beam Wallet vereist toestemming om externe links in de browser te openen. Deze actie zal uw IP adres aan de webserver blootstellen. Kies -Annuleren- om dit te voorkomen. U kunt uw keuze op elk gewenst moment wijzigen in Instellingen.</translation>
    </message>
    <message id="start-open-change-wallet-message">
        <source>If you&apos;ll restore a wallet all transaction history and addresses will be lost.</source>
        <translation>Wanneer u een wallet herstelt zullen alle transactiegeschiedenis en adressen verloren gaan.</translation>
    </message>
    <message id="loading-restore-message-line1">
        <source>Please wait for synchronization and do not close or minimize the application.</source>
        <translation>Wacht op synchronisatie en sluit of minimaliseer de applicatie niet.</translation>
    </message>
    <message id="loading-restore-message-line2">
        <source>Only the wallet balance (UTXO) can be restored, transaction info and addresses are always private and never kept in the blockchain.</source>
        <translation>Alleen het wallet saldo (UTXO) kan worden hersteld, transactieinformatie en adressen zijn altijd privé en worden nooit in de blockchain opgeslagen.</translation>
    </message>
    <message id="start-recovery-title">
        <source>Create new password</source>
        <translation>Nieuw wachtwoord aanmaken</translation>
    </message>
    <message id="start-recovery-pwd-message">
        <source>Create new password to access your wallet</source>
        <translation>Nieuw wachtwoord aanmaken om toegang te krijgen tot uw wallet</translation>
    </message>
    <message id="start-create-pwd-strength-message">
        <source>Strong password needs to meet the following requirements:\n•  the length must be at least 10 characters\n•  must contain at least one lowercase letter\n•  must contain at least one uppercase letter\n•  must contain at least one number</source>
        <translation>Een sterk wachtwoord moet voldoen aan de volgende vereisten:\n•  moet uit ten minste 10 tekens bestaan\n•  moet ten minste één kleine letter bevatten\n•  moet ten minste één hoofdletter bevatten\n•  moet ten minste één cijfer bevatten</translation>
    </message>
    <message id="start-open-caps-warning">
        <source>Caps lock is on!</source>
        <translation>Caps Lock is ingeschakeld!</translation>
    </message>
    <message id="show-qr-title">
        <source>QR code</source>
        <extracomment>show QR dialog title</extracomment>
        <translation>QR code</translation>
    </message>
    <message id="show-qr-tx-token-label">
        <source>Your address</source>
        <extracomment>show qr dialog address label</extracomment>
        <translation>Uw adres</translation>
    </message>
    <message id="show-qr-message">
        <source>Scan this QR code or send this address to the sender over secure channel</source>
        <extracomment>show QR dialog message, how to use this QR</extracomment>
        <translation>Scan deze QR code of stuur dit adres naar de verzender via een beveiligd kanaal</translation>
    </message>
    <message id="settings-peers-title">
        <source>Peers</source>
        <extracomment>settings tab, node section, peers label</extracomment>
        <translation>Peers</translation>
    </message>
    <message id="settings-node-title">
        <source>Node</source>
        <extracomment>settings tab, node section, title</extracomment>
        <translation>Node</translation>
    </message>
    <message id="settings-general-allow-beammw-label">
        <source>Allow access to %1 and %2 (to fetch exchanges and transaction data)</source>
        <extracomment>general settings, label for alow open external links</extracomment>
        <translation>Verleen toegang tot %1 en %2 (om uitwisseling en transactie gegevens op te halen)</translation>
    </message>
    <message id="settings-report-problem-message-l0">
        <source>To report a problem:</source>
        <translation>Om een probleem te melden:</translation>
    </message>
    <message id="settings-report-problem-message-l1">
        <source>1. Click “Save wallet logs” and choose a destination folder for log archive</source>
        <translation>1. Klik op &quot;Sla wallet logs op&quot; en kies een doelmap voor log archief</translation>
    </message>
    <message id="settings-report-problem-message-l2">
        <source>2. Send email to %1 or open a ticket in %2</source>
        <translation>2. Stuur e-mail naar%1 of open een ticket in%2</translation>
    </message>
    <message id="settings-report-problem-message-l3">
        <source>3. Don’t forget to attach logs archive</source>
        <translation>3. Vergeet het log archief niet bij te sluiten</translation>
    </message>
    <message id="explorer">
        <source>blockchain explorer</source>
        <translation>blockchain verkenner</translation>
    </message>
    <message id="edit-addr-24-option">
        <source>In 24 hours from now</source>
        <extracomment>Edit address dialog, expiration option, in 24 hours from now</extracomment>
        <translation>Binnen 24 uur vanaf nu</translation>
    </message>
    <message id="edit-addr-never-option">
        <source>Never</source>
        <extracomment>Edit address dialog, expiration option, never</extracomment>
        <translation>Nooit</translation>
    </message>
    <message id="edit-addr-as-is-option">
        <source>Within 24 hours</source>
        <extracomment>Edit address dialog, expiration option, do not change</extracomment>
        <translation>Binnen 24 uur</translation>
    </message>
    <message id="edit-addr-expires-label">
        <source>Expires</source>
        <extracomment>Edit addres dialog, expires label</extracomment>
        <translation>Verloopt</translation>
    </message>
    <message id="edit-addr-expire-now-label">
        <source>Now</source>
        <extracomment>Edit addres dialog, expire now label</extracomment>
        <translation>Nu</translation>
    </message>
    <message id="edit-addr-expire-now-switch">
        <source>Expire address now</source>
        <extracomment>Edit addres dialog, expire now switch</extracomment>
        <translation>Laat adres nu vervallen</translation>
    </message>
    <message id="edit-addr-expiration-time-label">
        <source>Expired on </source>
        <extracomment>Edit addres dialog, expiration time label</extracomment>
        <translation>Verlopen op </translation>
    </message>
    <message id="edit-addr-activate-addr-switch">
        <source>Activate address</source>
        <extracomment>Edit addres dialog, expiration time label</extracomment>
        <translation>Adres activeren</translation>
    </message>
    <message id="time-never">
        <source>Never</source>
        <extracomment>time never string</extracomment>
        <translation>Nooit</translation>
    </message>
    <message id="start-pwd-difficulty-very-weak">
        <source>Very weak password</source>
        <extracomment>set passwort, difficulty message, very weak</extracomment>
        <translation>Zeer zwak wachtwoord</translation>
    </message>
    <message id="start-pwd-difficulty-weak">
        <source>Weak password</source>
        <extracomment>set passwort, difficulty message, weak</extracomment>
        <translation>Zwak wachtwoord</translation>
    </message>
    <message id="start-pwd-difficulty-medium">
        <source>Medium strength password</source>
        <extracomment>set passwort, difficulty message, medium</extracomment>
        <translation>Middelsterk wachtwoord</translation>
    </message>
    <message id="start-pwd-difficulty-strong">
        <source>Strong password</source>
        <extracomment>set passwort, difficulty message, strong</extracomment>
        <translation>Sterk wachtwoord</translation>
    </message>
    <message id="start-pwd-difficulty-very-strong">
        <source>Very strong password</source>
        <extracomment>set passwort, difficulty message, very strong</extracomment>
        <translation>Zeer sterk wachtwoord</translation>
    </message>
    <message id="start-migration-select-file-button">
        <source>Select wallet database file manually</source>
        <extracomment>migration screen, select db file button</extracomment>
        <translation>Wallet database bestand handmatig selecteren</translation>
    </message>
    <message id="start-select-db-best-match-label">
        <source>(best match)</source>
        <extracomment>start screen, select db for migration, best match label</extracomment>
        <translation>(beste match)</translation>
    </message>
    <message id="start-select-db-thead-created">
        <source>Date created</source>
        <extracomment>start screen, select db for migration, Date created column title</extracomment>
        <translation>Gemaakt op</translation>
    </message>
    <message id="settings-general-require-pwd-to-spend-confirm-pwd-title">
        <source>Don’t ask password on every Send</source>
        <extracomment>settings tab, general section, ask password to send, confirm password dialog, title</extracomment>
        <translation>Vraag niet om wachtwoord bij iedere verzending</translation>
    </message>
    <message id="settings-general-require-pwd-to-spend-confirm-pwd-message">
        <source>Password verification is required to change that setting</source>
        <extracomment>settings tab, general section, ask password to send, confirm password dialog, message</extracomment>
        <translation>Wachtwoord verificatie is vereist om deze instelling te wijzigen</translation>
    </message>
    <message id="open-in-explorer">
        <source>Open in Blockchain Explorer</source>
        <translation>Open in Blockchain Explorer</translation>
    </message>
    <message id="restore-finish-alert-button">
        <source>I understand</source>
        <translation>Ik begrijp het</translation>
    </message>
    <message id="restore-finish-alert-title">
        <source>Do not simultaneously run two wallets initiated from the same seed phrase</source>
        <translation>Draai niet twee wallets die met dezelfde herstelzin geïnitieerd zijn tegelijkertijd</translation>
    </message>
    <message id="restore-finish-alert-message-line">
        <source>Don’t use same seed phrase on several devices, your balance and transaction list won’t be synchronized.</source>
        <translation>Gebruik dezelfde herstelzin niet op verschillende apparaten. Uw saldo- en transactielijst zal niet worden gesynchroniseerd.</translation>
    </message>
    <message id="tx-failture-subtx-failed">
        <source>Subtransaction has failed</source>
        <translation>Subtransactie is mislukt</translation>
    </message>
    <message id="tx-failture-invalid-contract-amount">
        <source>Contract&apos;s amount is not valid</source>
        <translation>Contract&apos;s bedrag is niet geldig</translation>
    </message>
    <message id="tx-failture-invalid-sidechain-contract">
        <source>Side chain has invalid contract</source>
        <translation>Side chain bevat een ongeldig contract</translation>
    </message>
    <message id="tx-failture-sidechain-internal-error">
        <source>Side chain bridge has internal error</source>
        <translation>Side chain bridge bevat een interne fout</translation>
    </message>
    <message id="tx-failture-sidechain-network-error">
        <source>Side chain bridge has network error</source>
        <translation>Side chain bridge bevat een netwerkfout</translation>
    </message>
    <message id="tx-failture-invalid-sidechain-response-format">
        <source>Side chain bridge has response format error</source>
        <translation>Side chain bridge bevat een response format fout</translation>
    </message>
    <message id="tx-failture-invalid-side-chain-credentials">
        <source>Invalid credentials of Side chain</source>
        <translation>Ongeldige inloggegevens van de Side chain</translation>
    </message>
    <message id="tx-failture-not-enough-time-btc-lock">
        <source>Not enough time to finish btc lock transaction</source>
        <translation>Niet genoeg tijd om btc lock transactie af te ronden</translation>
    </message>
    <message id="tx-failture-create-multisig">
        <source>Failed to create multi-signature</source>
        <translation>Multi-signature aanmaken mislukt</translation>
    </message>
    <message id="tx-failture-fee-too-small">
        <source>Fee is too small</source>
        <translation>Fee is te laag</translation>
    </message>
    <message id="loading-view-estimate-minutes">
        <source>min.</source>
        <translation>min.</translation>
    </message>
    <message id="loading-view-estimate-seconds">
        <source>sec.</source>
        <translation>sec.</translation>
    </message>
    <message id="loading-view-estimate-time">
        <source>Estimate time: %s</source>
        <translation>Geschatte tijd: %s</translation>
    </message>
    <message id="atomic-swap-title">
        <source>Atomic Swap</source>
        <translation type="unfinished"></translation>
    </message>
    <message id="atomic-swap-create">
        <source>Create offer</source>
        <translation type="unfinished"></translation>
    </message>
    <message id="atomic-swap-active-offers-tab">
        <source>Active offers</source>
        <translation type="unfinished"></translation>
    </message>
    <message id="atomic-swap-transactions-tab">
        <source>Transactions</source>
        <translation type="unfinished">Transacties</translation>
    </message>
    <message id="atomic-swap-receive-beam">
        <source>Receive BEAM</source>
        <translation type="unfinished"></translation>
    </message>
    <message id="atomic-swap-send-beam">
        <source>Send BEAM</source>
        <translation type="unfinished"></translation>
    </message>
    <message id="atomic-swap-only-my-offers">
        <source>Only my offers</source>
        <translation type="unfinished"></translation>
    </message>
    <message id="atomic-swap-fit-current-balance">
        <source>Fit my current balance</source>
        <translation type="unfinished"></translation>
    </message>
    <message id="atomic-swap-currency">
        <source>Currency</source>
        <translation type="unfinished"></translation>
    </message>
    <message id="atomic-swap-time-created">
        <source>Created on</source>
        <translation type="unfinished">Datum | Tijd</translation>
    </message>
    <message id="atomic-swap-amount-send">
        <source>Send</source>
        <translation type="unfinished"></translation>
    </message>
    <message id="atomic-swap-amount-receive">
        <source>Receive</source>
        <translation type="unfinished"></translation>
    </message>
<<<<<<< HEAD
    <message id="atomic-swap-title">
        <source>Atomic Swap</source>
        <translation type="unfinished"></translation>
    </message>
    <message id="atomic-swap-create">
        <source>Create offer</source>
        <translation type="unfinished"></translation>
    </message>
    <message id="atomic-swap-active-offers-tab">
        <source>Active offers</source>
        <translation type="unfinished"></translation>
    </message>
    <message id="atomic-swap-transactions-tab">
        <source>Transactions</source>
        <translation type="unfinished">Transacties</translation>
    </message>
    <message id="atomic-swap-receive-beam">
        <source>Receive BEAM</source>
        <translation type="unfinished"></translation>
    </message>
    <message id="atomic-swap-send-beam">
        <source>Send BEAM</source>
        <translation type="unfinished"></translation>
    </message>
    <message id="atomic-swap-only-my-offers">
        <source>Only my offers</source>
        <translation type="unfinished"></translation>
    </message>
    <message id="atomic-swap-fit-current-balance">
        <source>Fit my current balance</source>
        <translation type="unfinished"></translation>
    </message>
    <message id="atomic-swap-currency">
        <source>Currency</source>
        <translation type="unfinished"></translation>
    </message>
    <message id="atomic-swap-time-created">
        <source>Created on</source>
        <translation type="unfinished">Datum | Tijd</translation>
    </message>
    <message id="atomic-swap-amount-send">
        <source>Send</source>
        <translation type="unfinished"></translation>
    </message>
    <message id="atomic-swap-amount-receive">
        <source>Receive</source>
        <translation type="unfinished"></translation>
    </message>
=======
>>>>>>> 8cf5e21e
    <message id="atomic-swap-rate">
        <source>Rate</source>
        <translation type="unfinished"></translation>
    </message>
    <message id="atomic-swap-expiration">
        <source>Expiration</source>
        <translation type="unfinished"></translation>
    </message>
    <message id="atomic-swap-cancel">
        <source>Cancel offer</source>
        <translation type="unfinished"></translation>
    </message>
    <message id="atomic-swap-accept">
        <source>Accept offer</source>
        <translation type="unfinished"></translation>
    </message>
    <message id="atomic-swap-all-transactions-tab">
        <source>All</source>
        <translation type="unfinished"></translation>
    </message>
    <message id="atomic-swap-in-progress-transactions-tab">
        <source>In progress</source>
        <translation type="unfinished">Bezig</translation>
    </message>
    <message id="atomic-swap-tx-table-created">
        <source>Created on</source>
        <translation type="unfinished">Datum | Tijd</translation>
    </message>
    <message id="atomic-swap-tx-table-from">
        <source>From</source>
        <translation type="unfinished"></translation>
    </message>
    <message id="atomic-swap-tx-table-to">
        <source>To</source>
        <translation type="unfinished"></translation>
    </message>
    <message id="atomic-swap-tx-table-sent">
        <source>Sent</source>
        <translation type="unfinished"></translation>
    </message>
    <message id="atomic-swap-tx-table-received">
        <source>Received</source>
        <translation type="unfinished"></translation>
    </message>
    <message id="atomic-swap-tx-table-status">
        <source>Status</source>
        <translation type="unfinished">Status</translation>
    </message>
    <message id="general-fee-rate">
        <source>Transaction fee rate</source>
        <translation type="unfinished"></translation>
    </message>
    <message id="general-fee-fail">
        <source>The minimum fee is %1 %2</source>
        <translation type="unfinished"></translation>
    </message>
    <message id="general-locked">
        <source>locked</source>
        <translation type="unfinished"></translation>
    </message>
    <message id="general-change-settings">
        <source>Change settings</source>
        <translation type="unfinished">Instellingen wijzigen</translation>
    </message>
    <message id="wallet-swap">
        <source>Swap</source>
        <translation type="unfinished"></translation>
    </message>
    <message id="settings-reset">
        <source>Switch off</source>
        <translation type="unfinished"></translation>
    </message>
    <message id="settings-node-address">
        <source>Node Address</source>
        <translation type="unfinished"></translation>
    </message>
    <message id="settings-username">
        <source>Username</source>
        <translation type="unfinished"></translation>
    </message>
    <message id="settings-password">
        <source>Password</source>
        <translation type="unfinished">Wachtwoord</translation>
    </message>
    <message id="settings-fee-rate">
        <source>Default fee</source>
        <translation type="unfinished"></translation>
    </message>
<<<<<<< HEAD
=======
    <message id="trezor-message">
        <source>Please, look at your Trezor device to complete actions...</source>
        <translation type="unfinished"></translation>
    </message>
>>>>>>> 8cf5e21e
    <message id="swap-na-message">
        <source>You do not have any 3rd-party currencies connected.\nUpdate your settings and try again.</source>
        <translation type="unfinished"></translation>
    </message>
    <message id="wallet-receive-swap-title">
        <source>Create swap offer</source>
        <translation type="unfinished"></translation>
    </message>
    <message id="wallet-receive-addr-message">
        <source>Send this address to the sender over an external secure channel or scan the QR code</source>
        <translation type="unfinished"></translation>
    </message>
    <message id="wallet-receive-text-online-time">
        <source>For the transaction to complete, you should get online during the 12 hours after Beams are sent.</source>
        <translation type="unfinished"></translation>
    </message>
    <message id="wallet-receive-copy-address">
        <source>Copy transaction address</source>
        <translation type="unfinished"></translation>
    </message>
    <message id="receive-amount-swap-label">
        <source>Receive amount</source>
        <translation type="unfinished"></translation>
    </message>
    <message id="sent-amount-label">
        <source>Sent amount</source>
        <translation type="unfinished"></translation>
    </message>
    <message id="wallet-receive-offer-expires-label">
        <source>Offer expiration time</source>
        <translation type="unfinished"></translation>
    </message>
    <message id="wallet-receive-expires-12">
        <source>12 hours</source>
        <translation type="unfinished">24 uur {12 ?}</translation>
    </message>
    <message id="wallet-receive-expires-6">
        <source>6 hours</source>
        <translation type="unfinished">24 uur {6 ?}</translation>
    </message>
    <message id="general-rate">
        <source>Rate</source>
        <translation type="unfinished"></translation>
    </message>
    <message id="wallet-receive-your-token">
        <source>Your transaction token:</source>
        <translation type="unfinished"></translation>
    </message>
    <message id="wallet-swap-token-message">
        <source>Send this token to the sender over an external secure channel</source>
        <translation type="unfinished"></translation>
    </message>
    <message id="wallet-receive-swap-publish">
        <source>publish transaction token</source>
        <translation type="unfinished"></translation>
    </message>
    <message id="wallet-send-swap-title">
        <source>Swap currencies</source>
        <translation type="unfinished"></translation>
    </message>
    <message id="wallet-send-invalid-token">
        <source>Invalid address or token</source>
        <translation type="unfinished"></translation>
    </message>
    <message id="send-confirmation-pwd-text-online-time">
        <source>For the transaction to complete, the recipient must get online within the next 12 hours and you should get online within 2 hours afterwards.</source>
        <translation type="unfinished"></translation>
    </message>
    <message id="general-comment-local">
        <source>Comments are local and won&apos;t be shared</source>
        <translation type="unfinished"></translation>
    </message>
    <message id="send-total-label">
        <source>Total UTXO value</source>
        <translation type="unfinished"></translation>
    </message>
    <message id="general-bitcoin">
        <source>Bitcoin</source>
        <translation type="unfinished"></translation>
    </message>
    <message id="general-litecoin">
        <source>Litecoin</source>
        <translation type="unfinished"></translation>
    </message>
    <message id="general-qtum">
        <source>QTUM</source>
        <translation type="unfinished"></translation>
    </message>
    <message id="swap-currency-na-message">
        <source>You do not have %1 connected.\nUpdate your settings and try again.</source>
        <translation type="unfinished"></translation>
    </message>
    <message id="send-swap-to-label">
        <source>Transaction token</source>
        <translation type="unfinished"></translation>
    </message>
    <message id="send-not-enough">
        <source>There is not enough funds to complete the transaction</source>
        <translation type="unfinished"></translation>
    </message>
    <message id="wallet-send-swap-offered-label">
        <source>Offered on</source>
        <translation type="unfinished"></translation>
    </message>
    <message id="wallet-send-swap-expires-label">
        <source>Expires on</source>
        <translation type="unfinished"></translation>
    </message>
    <message id="general-create-trezor-wallet">
        <source>Create new Trezor wallet</source>
        <translation type="unfinished"></translation>
    </message>
<<<<<<< HEAD
=======
    <message id="start-init-wallet-with-trezor">
        <source>Init wallet with Trezor</source>
        <translation type="unfinished"></translation>
    </message>
    <message id="start-found-trezor-device">
        <source>Found device:</source>
        <translation type="unfinished"></translation>
    </message>
    <message id="start-no-trezor-device-connected">
        <source>There is no device connected, please, connect your hardware wallet.</source>
        <translation type="unfinished"></translation>
    </message>
    <message id="start-import-trezor-owner-key">
        <source>Import Trezor Owner Key</source>
        <translation type="unfinished"></translation>
    </message>
    <message id="start-owner-key-imported">
        <source>Owner Key imported. Please, enter the password you saw on device to decrypt your Owner Key.</source>
        <translation type="unfinished"></translation>
    </message>
    <message id="start-look-at-trezor-to-complete-actions">
        <source>Please, look at your Trezor to complete actions...</source>
        <translation type="unfinished"></translation>
    </message>
>>>>>>> 8cf5e21e
    <message id="general-address-from">
        <source>From</source>
        <translation type="unfinished"></translation>
    </message>
    <message id="general-address-to">
        <source>To</source>
        <translation type="unfinished"></translation>
    </message>
    <message id="loading-view-estimate-hours">
        <source>h.</source>
        <translation type="unfinished"></translation>
    </message>
    <message id="loading-view-estimate-calculating">
        <source>calculating...</source>
        <translation type="unfinished"></translation>
    </message>
    <message id="loading-view-net-problems">
        <source>It may take longer when usual. Please, check your network.</source>
        <translation type="unfinished"></translation>
    </message>
    <message id="loading-view-rebuild-utxos">
        <source>Rebuilding UTXO image</source>
        <translation type="unfinished"></translation>
    </message>
</context>
</TS><|MERGE_RESOLUTION|>--- conflicted
+++ resolved
@@ -1298,57 +1298,6 @@
         <source>Receive</source>
         <translation type="unfinished"></translation>
     </message>
-<<<<<<< HEAD
-    <message id="atomic-swap-title">
-        <source>Atomic Swap</source>
-        <translation type="unfinished"></translation>
-    </message>
-    <message id="atomic-swap-create">
-        <source>Create offer</source>
-        <translation type="unfinished"></translation>
-    </message>
-    <message id="atomic-swap-active-offers-tab">
-        <source>Active offers</source>
-        <translation type="unfinished"></translation>
-    </message>
-    <message id="atomic-swap-transactions-tab">
-        <source>Transactions</source>
-        <translation type="unfinished">Transacties</translation>
-    </message>
-    <message id="atomic-swap-receive-beam">
-        <source>Receive BEAM</source>
-        <translation type="unfinished"></translation>
-    </message>
-    <message id="atomic-swap-send-beam">
-        <source>Send BEAM</source>
-        <translation type="unfinished"></translation>
-    </message>
-    <message id="atomic-swap-only-my-offers">
-        <source>Only my offers</source>
-        <translation type="unfinished"></translation>
-    </message>
-    <message id="atomic-swap-fit-current-balance">
-        <source>Fit my current balance</source>
-        <translation type="unfinished"></translation>
-    </message>
-    <message id="atomic-swap-currency">
-        <source>Currency</source>
-        <translation type="unfinished"></translation>
-    </message>
-    <message id="atomic-swap-time-created">
-        <source>Created on</source>
-        <translation type="unfinished">Datum | Tijd</translation>
-    </message>
-    <message id="atomic-swap-amount-send">
-        <source>Send</source>
-        <translation type="unfinished"></translation>
-    </message>
-    <message id="atomic-swap-amount-receive">
-        <source>Receive</source>
-        <translation type="unfinished"></translation>
-    </message>
-=======
->>>>>>> 8cf5e21e
     <message id="atomic-swap-rate">
         <source>Rate</source>
         <translation type="unfinished"></translation>
@@ -1437,13 +1386,10 @@
         <source>Default fee</source>
         <translation type="unfinished"></translation>
     </message>
-<<<<<<< HEAD
-=======
     <message id="trezor-message">
         <source>Please, look at your Trezor device to complete actions...</source>
         <translation type="unfinished"></translation>
     </message>
->>>>>>> 8cf5e21e
     <message id="swap-na-message">
         <source>You do not have any 3rd-party currencies connected.\nUpdate your settings and try again.</source>
         <translation type="unfinished"></translation>
@@ -1556,8 +1502,6 @@
         <source>Create new Trezor wallet</source>
         <translation type="unfinished"></translation>
     </message>
-<<<<<<< HEAD
-=======
     <message id="start-init-wallet-with-trezor">
         <source>Init wallet with Trezor</source>
         <translation type="unfinished"></translation>
@@ -1582,7 +1526,6 @@
         <source>Please, look at your Trezor to complete actions...</source>
         <translation type="unfinished"></translation>
     </message>
->>>>>>> 8cf5e21e
     <message id="general-address-from">
         <source>From</source>
         <translation type="unfinished"></translation>
