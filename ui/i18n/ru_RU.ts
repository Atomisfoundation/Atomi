<?xml version="1.0" encoding="utf-8"?>
<!DOCTYPE TS>
<TS version="2.1" language="ru" sourcelanguage="en">
<context>
    <name></name>
    <message id="general-beam">
        <source>BEAM</source>
        <translation>BEAM</translation>
    </message>
    <message id="general-groth">
        <source>GROTH</source>
        <translation>GROTH</translation>
    </message>
    <message id="general-comment">
        <source>Comment</source>
        <translation>Комментарий</translation>
    </message>
    <message id="general-contact">
        <source>Contact</source>
        <translation>Контакт</translation>
    </message>
    <message id="general-category">
        <source>Category</source>
        <translation>Категория</translation>
    </message>
    <message id="general-actions">
        <source>Actions</source>
        <translation>Действия</translation>
    </message>
    <message id="general-address">
        <source>Address</source>
        <translation>Адрес</translation>
    </message>
    <message id="general-exp-date">
        <source>Expiration date</source>
        <translation>Действителен до</translation>
    </message>
    <message id="general-created">
        <source>Created</source>
        <translation>Создан</translation>
    </message>
    <message id="general-send">
        <source>Send</source>
        <translation>Отправить</translation>
    </message>
    <message id="general-amount">
        <source>Amount</source>
        <translation>Сумма</translation>
    </message>
    <message id="general-status">
        <source>Status</source>
        <translation>Статус</translation>
    </message>
    <message id="general-cancel">
        <source>Cancel</source>
        <extracomment>Edit addres dialog, cancel button</extracomment>
        <translation>Отмена</translation>
    </message>
    <message id="general-delete">
        <source>Delete</source>
        <translation>Удалить</translation>
    </message>
    <message id="general-receiving">
        <source>receiving</source>
        <translation>получение</translation>
    </message>
    <message id="general-sending">
        <source>sending</source>
        <translation>отправление</translation>
    </message>
    <message id="general-rescan">
        <source>Rescan</source>
        <translation>Сканировать</translation>
    </message>
    <message id="general-change-pwd">
        <source>Change wallet password</source>
        <translation>Сменить пароль кошелька</translation>
    </message>
    <message id="general-pwd-empty-error">
        <source>Please, enter password</source>
        <translation>Пожалуйста, введите пароль</translation>
    </message>
    <message id="general-pwd-invalid">
        <source>Invalid password provided</source>
        <translation>Неверный пароль</translation>
    </message>
    <message id="general-payment-proof">
        <source>Payment proof</source>
        <translation>Подтверждение платежа</translation>
    </message>
    <message id="general-close">
        <source>Close</source>
        <translation>Закрыть</translation>
    </message>
    <message id="general-details">
        <source>Details</source>
        <translation>Подробности</translation>
    </message>
    <message id="general-kernel-id">
        <source>Kernel ID</source>
        <translation>Идентификатор ядра</translation>
    </message>
    <message id="general-copy">
        <source>Copy</source>
        <translation>Копировать</translation>
    </message>
    <message id="general-paste">
        <source>Paste</source>
        <translation>Вставить</translation>
    </message>
    <message id="general-fee">
        <source>Transaction fee</source>
        <extracomment>UTXO type fee</extracomment>
        <translation>Комиссия</translation>
    </message>
    <message id="general-ok">
        <source>Ok</source>
        <translation>Да</translation>
    </message>
    <message id="general-invalid-address">
        <source>Invalid address</source>
        <translation>Неправильный адрес</translation>
    </message>
    <message id="general-coinbase">
        <source>Coinbase</source>
        <extracomment>UTXO type Coinbase</extracomment>
        <translation>Награда</translation>
    </message>
    <message id="general-regular">
        <source>Regular</source>
        <extracomment>UTXO type Regular</extracomment>
        <translation>Обычная</translation>
    </message>
    <message id="general-change">
        <source>Change</source>
        <extracomment>UTXO type Change</extracomment>
        <translation>Сдача</translation>
    </message>
    <message id="general-treasury">
        <source>Treasury</source>
        <extracomment>UTXO type Treasury</extracomment>
        <translation>Казна</translation>
    </message>
    <message id="general-back">
        <source>Back</source>
        <translation>Назад</translation>
    </message>
    <message id="general-next">
        <source>Next</source>
        <translation>Дальше</translation>
    </message>
    <message id="general-create-wallet">
        <source>Create new wallet</source>
        <translation>Создать кошелек</translation>
    </message>
    <message id="general-restore-or-create-wallet">
        <source>Restore wallet or create a new one</source>
        <translation>Восстановить кошелек или создать новый</translation>
    </message>
    <message id="general-select-db">
        <source>Select the wallet database file</source>
        <translation>Выбрать файл базы данных кошелька</translation>
    </message>
    <message id="general-restore-wallet">
        <source>Restore wallet</source>
        <translation>Восстановить кошелек</translation>
    </message>
    <message id="general-start-using">
        <source>Start using your wallet</source>
        <translation>Начните использовать кошелек</translation>
    </message>
    <message id="general-open-wallet">
        <source>Open my wallet</source>
        <translation>Открыть кошелек</translation>
    </message>
    <message id="general-proceed">
        <source>Proceed</source>
        <extracomment>confirm password dialog, ok button</extracomment>
        <translation>Продолжить</translation>
    </message>
    <message id="general-show-in-folder">
        <source>Show in folder</source>
        <translation>Открыть папку</translation>
    </message>
    <message id="general-addr-comment-error">
        <source>Address with the same comment already exists</source>
        <oldsource>Address with same comment already exist</oldsource>
        <translation type="unfinished">Адрес с таким именем уже существует</translation>
    </message>
    <message id="wallet-receive-button">
        <source>Receive</source>
        <translation>Получить</translation>
    </message>
    <message id="wallet-in-progress-title">
        <source>In progress</source>
        <translation>В процессе</translation>
    </message>
    <message id="wallet-transactions-title">
        <source>Transactions</source>
        <translation>Транзакции</translation>
    </message>
    <message id="wallet-verify-payment">
        <source>Verify payment</source>
        <translation>Проверить платеж</translation>
    </message>
    <message id="wallet-txs-date-time">
        <source>Created on</source>
        <oldsource>Date | Time</oldsource>
        <translation type="unfinished">Дата | Время</translation>
    </message>
    <message id="wallet-txs-copy-addr-cm">
        <source>Copy address</source>
        <translation>Копировать адрес</translation>
    </message>
    <message id="wallet-txs-delete-message">
        <source>The transaction will be deleted. This operation can not be undone</source>
        <translation>Транзакция будет удалена. Эта операция необратима.</translation>
    </message>
    <message id="wallet-txs-status-pending">
        <source>pending</source>
        <translation>ожидание</translation>
    </message>
    <message id="wallet-txs-status-waiting-sender">
        <source>waiting for sender</source>
        <translation>в ожидании отправителя</translation>
    </message>
    <message id="wallet-txs-status-waiting-receiver">
        <source>waiting for receiver</source>
        <translation>ждем получателя</translation>
    </message>
    <message id="wallet-txs-status-completed">
        <source>completed</source>
        <translation>завершено</translation>
    </message>
    <message id="wallet-txs-status-received">
        <source>received</source>
        <translation>получено</translation>
    </message>
    <message id="wallet-txs-status-sent">
        <source>sent</source>
        <translation>отправлено</translation>
    </message>
    <message id="wallet-txs-status-cancelled">
        <source>cancelled</source>
        <translation>отменено</translation>
    </message>
    <message id="wallet-txs-status-expired">
        <source>expired</source>
        <translation>просрочено</translation>
    </message>
    <message id="wallet-txs-status-failed">
        <source>failed</source>
        <translation>ошибка</translation>
    </message>
    <message id="wallet-txs-status-unknown">
        <source>unknown</source>
        <translation>не определено</translation>
    </message>
    <message id="addresses-tittle">
        <source>Addresses</source>
        <translation>Мои адреса</translation>
    </message>
    <message id="addresses-tab-active">
        <source>My active addresses</source>
        <translation>Мои активные адреса</translation>
    </message>
    <message id="addresses-tab-expired">
        <source>My expired addresses</source>
        <translation>Просроченные</translation>
    </message>
    <message id="addresses-tab-contacts">
        <source>Contacts</source>
        <translation>Контакты</translation>
    </message>
    <message id="address-table-cm-show-qr">
        <source>Show QR code</source>
        <extracomment>Entry in adress table context menu to show QR</extracomment>
        <translation>Показать QR код</translation>
    </message>
    <message id="address-table-cm-edit">
        <source>Edit address</source>
        <extracomment>Entry in adress table context menu to edit</extracomment>
        <translation>Редактировать адрес</translation>
    </message>
    <message id="address-table-cm-delete">
        <source>Delete address</source>
        <extracomment>Entry in adress table context menu to delete</extracomment>
        <translation>Удалить адрес</translation>
    </message>
    <message id="address-table-cm-delete-contact">
        <source>Delete contact</source>
        <translation>Удалить контакт</translation>
    </message>
    <message id="available-panel-available">
        <source>Available</source>
        <translation>Доступно</translation>
    </message>
    <message id="available-panel-where-to-buy">
        <source>Where to buy BEAM?</source>
        <translation>Где купить BEAM?</translation>
    </message>
    <message id="settings-version">
        <source>Version</source>
        <extracomment>settings tab, version label</extracomment>
        <translation>Версия</translation>
    </message>
    <message id="settings-remote-node-ip-port">
        <source>ip:port</source>
        <extracomment>settings tab, node section, address label</extracomment>
        <translation>ip адрес:порт</translation>
    </message>
    <message id="settings-local-node-run-checkbox">
        <source>Run local node</source>
        <extracomment>settings tab, node section, run node label</extracomment>
        <translation>Запускать локальный узел</translation>
    </message>
    <message id="settings-local-node-port">
        <source>Port</source>
        <extracomment>settings tab, node section, port label</extracomment>
        <translation>Порт</translation>
    </message>
    <message id="settings-rescan-confirmation-message">
        <source>Rescan will sync transaction and UTXO data with the latest information on the blockchain. The process might take long time.</source>
        <extracomment>settings tab, confirm rescan dialog message</extracomment>
        <translation>Сканирование обновит информацию о транзакциях и UTXO в соответствии с последним состоянием цепочки блоков. Процесс может занять некоторое время.</translation>
    </message>
    <message id="settings-general-title">
        <source>General settings</source>
        <extracomment>settings tab, general section, title</extracomment>
        <translation>Основные настройки</translation>
    </message>
    <message id="settings-general-lock-screen">
        <source>Lock screen</source>
        <extracomment>settings tab, general section, lock screen label</extracomment>
        <translation>Блокировать экран</translation>
    </message>
    <message id="settings-general-require-pwd-to-spend">
        <source>Ask password for every sending transaction</source>
        <extracomment>settings tab, general section, ask password to send label</extracomment>
        <translation>Спрашивать пароль для каждой исходящей транзакции</translation>
    </message>
    <message id="settings-report-problem-title">
        <source>Report problem</source>
        <extracomment>settings tab, report problem section, title</extracomment>
        <translation>Сообщить о проблеме</translation>
    </message>
    <message id="settings-wallet-location-label">
        <source>Wallet folder location</source>
        <extracomment>settings tab, general section, wallet data folder location label</extracomment>
        <translation>Папка данных</translation>
    </message>
    <message id="settings-apply">
        <source>Apply</source>
        <extracomment>settings tab, node section, apply button</extracomment>
        <translation>Применить</translation>
    </message>
    <message id="logo-description">
        <source>Scalable confidential cryptocurrency</source>
        <translation>Масштабируемая, приватная криптовалюта</translation>
    </message>
    <message id="change-pwd-old-empty">
        <source>Please, enter old password</source>
        <translation>Пожалуйста, введите старый пароль</translation>
    </message>
    <message id="change-pwd-new-empty">
        <source>Please, enter new password</source>
        <translation>Пожалуйста, введите новый пароль</translation>
    </message>
    <message id="change-pwd-confirm-empty">
        <source>Please, confirm new password</source>
        <translation>Пожалуйста, введите подтверждение нового пароля</translation>
    </message>
    <message id="change-pwd-new-same-as-old">
        <source>New password cannot be the same as old</source>
        <translation>Новый пароль не может совпадать с старым</translation>
    </message>
    <message id="change-pwd-confirm-fail">
        <source>New password doesn&apos;t match the confirm password</source>
        <translation>Неверное подтверждение нового пароля</translation>
    </message>
    <message id="change-pwd-old-fail">
        <source>The old password you have entered is incorrect</source>
        <translation>Старый пароль введен неправильно</translation>
    </message>
    <message id="change-pwd-old-pwd-label">
        <source>Enter old password</source>
        <translation>Введите старый пароль</translation>
    </message>
    <message id="change-pwd-new-pwd-label">
        <source>Enter new password</source>
        <translation>Введите новый пароль</translation>
    </message>
    <message id="change-pwd-confirm-pwd-label">
        <source>Confirm new password</source>
        <translation>Подтвердить новый пароль</translation>
    </message>
    <message id="change-pwd-ok">
        <source>Сhange password</source>
        <translation>Поменять пароль</translation>
    </message>
    <message id="loading-loading">
        <source>Loading wallet...</source>
        <translation>Загрузка кошелька...</translation>
    </message>
    <message id="loading-restoring">
        <source>Restoring wallet...</source>
        <translation>Восстановление кошелька...</translation>
    </message>
    <message id="loading-creating">
        <source>Creating wallet...</source>
        <translation>Создание кошелька...</translation>
    </message>
    <message id="start-open-pwd-invitation">
        <source>Enter your password to access the wallet</source>
        <translation>Чтобы получить доступ к кошельку, введите пароль</translation>
    </message>
    <message id="open-show-wallet-button">
        <source>Show my wallet</source>
        <translation>Открыть кошелек</translation>
    </message>
    <message id="edit-addr-title">
        <source>Edit address</source>
        <extracomment>Edit addres dialog title</extracomment>
        <translation>Редактировать адрес</translation>
    </message>
    <message id="edit-addr-addr-id">
        <source>Address ID</source>
        <extracomment>Edit addres dialog, address label</extracomment>
        <translation>Идентификатор адреса</translation>
    </message>
    <message id="edit-addr-save-button">
        <source>Save</source>
        <extracomment>Edit addres dialog, save button</extracomment>
        <translation>Сохранить</translation>
    </message>
    <message id="payment-info-proof-verification">
        <source>Payment proof verification</source>
        <translation>Проверка подтверждения платежа</translation>
    </message>
    <message id="payment-info-proof-label">
        <source>Paste your payment proof here</source>
        <translation>Вставьте подтверждение платежа здесь</translation>
    </message>
    <message id="payment-info-proof-decode-fail">
        <source>Cannot decode a proof, illegal sequence.</source>
        <translation>Невозможно декодировать подтверждение</translation>
    </message>
    <message id="payment-info-proof-code-label">
        <source>Code</source>
        <translation>Код</translation>
    </message>
    <message id="payment-info-proof-sender-label">
        <source>Sender</source>
        <translation>Отправитель</translation>
    </message>
    <message id="payment-info-proof-receiver-label">
        <source>Receiver</source>
        <translation>Получатель</translation>
    </message>
    <message id="payment-info-copy-details-button">
        <source>Copy details</source>
        <translation>Копировать подробности</translation>
    </message>
    <message id="payment-info-copy-code-button">
        <source>Copy code</source>
        <translation>Копировать код</translation>
    </message>
    <message id="secondary-panel-maturing">
        <source>Maturing</source>
        <translation type="vanished">Созревает</translation>
    </message>
    <message id="info-title">
        <source>Info view</source>
        <translation>Информация</translation>
    </message>
    <message id="loading-change-settings-button">
        <source>Change settings</source>
        <translation type="vanished">Изменить настройки</translation>
    </message>
    <message id="loading-try-again-button">
        <source>Try again</source>
        <translation>Попробуйте еще раз</translation>
    </message>
    <message id="notifications-title">
        <source>Notifications view</source>
        <translation>Оповещения</translation>
    </message>
    <message id="status-connecting">
        <source>connecting</source>
        <translation>подключение</translation>
    </message>
    <message id="status-online">
        <source>online</source>
        <translation>в сети</translation>
    </message>
    <message id="status-updating">
        <source>updating</source>
        <translation>обновление</translation>
    </message>
    <message id="tx-details-title">
        <source>General transaction info</source>
        <translation>Основная информация о транзакции</translation>
    </message>
    <message id="tx-details-sending-addr-label">
        <source>Sending address</source>
        <translation>Адрес отправителя</translation>
    </message>
    <message id="tx-details-receiving-addr-label">
        <source>Receiving address</source>
        <translation>Адрес получателя</translation>
    </message>
    <message id="tx-details-error-label">
        <source>Error</source>
        <translation>Ошибка</translation>
    </message>
    <message id="settings-report-problem-save-log-button">
        <source>Save wallet logs</source>
        <extracomment>settings tab, report problem section, save logs button</extracomment>
        <translation>Сохранить лог</translation>
    </message>
    <message id="settings-rescan-confirmation-message-line-2">
        <source>Are you sure?</source>
        <extracomment>settings tab, confirm rescan dialog additional message</extracomment>
        <translation>Вы уверены?</translation>
    </message>
    <message id="settings-title">
        <source>Settings</source>
        <extracomment>settings tab title</extracomment>
        <translation>Настройки</translation>
    </message>
    <message id="cant-send-to-expired-message">
        <source>Can&apos;t send to the expired address.</source>
        <translation>Нельзя отправить, адрес просрочен.</translation>
    </message>
    <message id="send-confirmation-title">
        <source>Confirm transaction details</source>
        <translation>Проверьте данные транзакции</translation>
    </message>
    <message id="send-confirmation-recipient-label">
        <source>Recipient</source>
        <translation>Получатель</translation>
    </message>
    <message id="send-confirmation-pwd-require-message">
        <source>To broadcast your transaction please enter your password</source>
        <translation>Чтобы совершить транзакцию, введите пароль</translation>
    </message>
    <message id="wallet-title">
        <source>Wallet</source>
        <translation>Кошелек</translation>
    </message>
    <message id="wallet-receive-title">
        <source>Receive</source>
        <oldsource>Receive Beam</oldsource>
        <translation type="unfinished">Получить Beam</translation>
    </message>
    <message id="wallet-receive-my-addr-label">
        <source>My address (auto-generated)</source>
        <oldsource>My address</oldsource>
        <translation type="unfinished">Мой адрес</translation>
    </message>
    <message id="wallet-receive-expires-label">
        <source>Expires in</source>
        <oldsource>Expires</oldsource>
        <translation type="unfinished">Действителен до</translation>
    </message>
    <message id="wallet-receive-expires-24">
        <source>24 hours</source>
        <translation>24 часа</translation>
    </message>
    <message id="wallet-receive-expires-never">
        <source>Never</source>
        <translation>Никогда</translation>
    </message>
    <message id="wallet-receive-qr-label">
        <source>Scan to send</source>
        <translation>Сканируйте, чтобы отправить</translation>
    </message>
    <message id="wallet-receive-propogate-addr-message">
        <source>Send this address to the sender over an external secure channel</source>
        <translation type="vanished">Отправьте этот адрес отправителю средств, по любому безопасному внешнему каналу</translation>
    </message>
    <message id="invalid-addr-got-it-button">
        <source>Got it</source>
        <translation type="vanished">Ясно</translation>
    </message>
    <message id="send-title">
        <source>Send</source>
        <oldsource>Send Beam</oldsource>
        <translation type="unfinished">Отправить Beam</translation>
    </message>
    <message id="send-send-to-label">
        <source>Transaction token or contact</source>
        <oldsource>Send To</oldsource>
        <translation type="unfinished">Получатель</translation>
    </message>
    <message id="send-contact-placeholder">
        <source>Please specify contact or transaction token</source>
        <oldsource>Please specify contact</oldsource>
        <translation type="unfinished">Укажите адрес получателя</translation>
    </message>
    <message id="send-amount-label">
        <source>Transaction amount</source>
        <translation>Сумма транзакции</translation>
    </message>
    <message id="send-founds-fail">
        <source>Insufficient funds: you would need %1 to complete the transaction</source>
        <translation>Недостаточно средств: необходимо %1 для завершения транзакции</translation>
    </message>
    <message id="send-fee-fail">
        <source>The minimum fee is %1 GROTH</source>
        <translation type="vanished">Минимальная комиссия %1 GROTH</translation>
    </message>
    <message id="send-curency-sub-name">
        <source>GROTH</source>
        <translation type="vanished">GROTH</translation>
    </message>
    <message id="send-remaining-label">
        <source>Remaining</source>
        <translation>Остаток</translation>
    </message>
    <message id="send-send-fail">
        <source>Address %1 is invalid</source>
        <translation type="vanished">Адрес %1 не корректен</translation>
    </message>
    <message id="start-restore-confirm-button">
        <source>I agree</source>
        <translation>Согласиться</translation>
    </message>
    <message id="start-restore-message-line">
        <source>You are trying to restore an existing Beam Wallet. Please notice that if you use your wallet on another device, your balance will be up to date, but  transaction history and addresses will be kept separately on each device.</source>
        <translation>Вы пытаетесь восстановить существующий кошелек. Пожалуйста, обратите внимание, если ваш кошелек используется на другом устройстве, ваш баланс будет восстановлен до актуального состояния, но история транзакций и адреса будут хранится эксклюзивно для каждого устройства.</translation>
    </message>
    <message id="start-migration-message">
        <source>Your wallet will be migrated to v.</source>
        <translation>Ваш кошелек будет обновлен до версии:</translation>
    </message>
    <message id="start-migration-button">
        <source>Start auto migration</source>
        <extracomment>migration screen, start auto migration button</extracomment>
        <translation>Начать обновление версии</translation>
    </message>
    <message id="start-select-db-thead-name">
        <source>Name</source>
        <translation>Имя</translation>
    </message>
    <message id="start-select-db-thead-size">
        <source>Size</source>
        <translation>Размер</translation>
    </message>
    <message id="kb-unit">
        <source>kb</source>
        <translation>кб</translation>
    </message>
    <message id="start-select-db-thead-modified">
        <source>Date modified</source>
        <extracomment>start screen, select db for migration, Date modified column title</extracomment>
        <translation>Дата изменения</translation>
    </message>
    <message id="start-create-new-message-line-1">
        <source>Create new wallet with generating seed phrase.</source>
        <translation>Создать новый кошелек и сгенерировать контрольную фразу.</translation>
    </message>
    <message id="start-create-new-message-line-2">
        <source>If you ever lose your device, you will need this phrase to recover your wallet!</source>
        <translation>Контрольная фраза необходима для восстановления доступа к устройству в случае потери пароля</translation>
    </message>
    <message id="start-create-new-securiry-note-1">
        <source>Do not let anyone see your seed phrase</source>
        <translation>Никому не показывайте вашу контрольную фразу</translation>
    </message>
    <message id="start-create-new-securiry-note-2">
        <source>Never type your seed phrase into password managers or elsewhere</source>
        <translation>Никогда не вводите свою контрольную фразу в программы по управлению паролями или в любые другие программы</translation>
    </message>
    <message id="start-create-new-securiry-note-3">
        <source>Keep the copies of your seed phrase in a safe place</source>
        <translation>Храните копию вашей контрольной фразы в надежном месте</translation>
    </message>
    <message id="start-generate-seed-phrase-button">
        <source>Generate seed phrase</source>
        <translation>Генерировать контрольную фразу</translation>
    </message>
    <message id="start-generate-seed-phrase-message">
        <source>Your seed phrase is the access key to all the cryptocurrencies in your wallet. Write down the phrase to keep it in a safe or in a locked vault. Without the phrase you will not be able to recover your money.</source>
        <translation>Ваша контрольная фраза является ключом для доступа к кошельку. Храните вашу контрольную фразу в защищенном месте. Без вашей контрольной фразы вам не удастся восстановить доступ к вашим деньгам.</translation>
    </message>
    <message id="start-confirm-seed-phrase-button">
        <source>I understand</source>
        <translation>Ясно</translation>
    </message>
    <message id="start-confirm-seed-phrase-message">
        <source>It is strictly recommended to write down the seed phrase on a paper. Storing it in a file makes it prone to cyber attacks and, therefore, less secure.</source>
        <translation>Строго рекомендуем записать вашу контрольную фразу на бумаге. Хранение вашей контрольной фразы в цифровом виде увеличивает риски кибератак, и менее безопасно.</translation>
    </message>
    <message id="start-check-seed-phrase-message">
        <source>To ensure the seed phrase is written down, please fill-in the specific words below</source>
        <translation>Чтобы убедиться что вы правильно записали контрольную фразу, пожалуйста введите нужные слова в поля снизу</translation>
    </message>
    <message id="start-restore-message">
        <source>Type in or paste your seed phrase</source>
        <translation>Введите вашу контрольную фразу</translation>
    </message>
    <message id="start-create-pwd-message">
        <source>Create password to access your wallet</source>
        <translation>Создайте пароль доступа к кошельку</translation>
    </message>
    <message id="start-pwd-label">
        <source>Password</source>
        <translation>Пароль</translation>
    </message>
    <message id="start-create-pwd-confirm-label">
        <source>Confirm password</source>
        <translation>Подтвердите пароль</translation>
    </message>
    <message id="start-create-pwd-not-match-error">
        <source>Passwords do not match</source>
        <translation>Пароль не соответствует</translation>
    </message>
    <message id="start-node-title">
        <source>Setup node connectivity</source>
        <translation>Установить соединение с узлом</translation>
    </message>
    <message id="start-node-integrated-radio">
        <source>Run integrated node (recommended)</source>
        <translation>Запускать встроенный узел (рекомендовано)</translation>
    </message>
    <message id="start-node-port-label">
        <source>Enter port to listen</source>
        <translation>Введите порт</translation>
    </message>
    <message id="start-node-peer-label">
        <source>Peer</source>
        <translation>Адрес пира</translation>
    </message>
    <message id="start-node-random-radio">
        <source>Connect to random remote node</source>
        <translation>Подключиться к случайному удаленному узлу</translation>
    </message>
    <message id="start-node-remote-radio">
        <source>Connect to specific remote node</source>
        <translation>Подключиться к удаленному узлу</translation>
    </message>
    <message id="start-node-port-empty-error">
        <source>Please specify port</source>
        <translation>Укажите номер порта</translation>
    </message>
    <message id="start-node-port-value-error">
        <source>Port must be a number between 1 and 65535</source>
        <translation>Номер порта должен быть между 1 и 65535</translation>
    </message>
    <message id="start-node-peer-empty-error">
        <source>Please specify peer</source>
        <translation>Укажите адрес пира</translation>
    </message>
    <message id="start-node-peer-error">
        <source>Incorrect address</source>
        <translation>Неверный адрес</translation>
    </message>
    <message id="start-node-empty-error">
        <source>Please specify address of the remote node</source>
        <translation>Укажите адрес удаленного узла</translation>
    </message>
    <message id="appmodel-failed-start-node">
        <source>Failed to start node. Please check your node configuration</source>
        <translation>Невозможно запустить узел. Пожалуйста проверьте настройки узла.</translation>
    </message>
    <message id="wallet-model-node-protocol-error">
        <source>Node protocol error!</source>
        <translation>Ошибка протокола</translation>
    </message>
    <message id="wallet-model-incompatible-peer-error">
        <source>You are trying to connect to incompatible peer.</source>
        <translation>Несовместимый пир.</translation>
    </message>
    <message id="wallet-model-connection-base-error">
        <source>Connection error</source>
        <translation>Ошибка подключения</translation>
    </message>
    <message id="wallet-model-connection-time-out-error">
        <source>Connection timed out</source>
        <translation>Превышено время ожидания</translation>
    </message>
    <message id="wallet-model-connection-refused-error">
        <source>Cannot connect to node</source>
        <translation>Невозможно подключиться к узлу</translation>
    </message>
    <message id="wallet-model-connection-host-unreach-error">
        <source>Node is unreachable</source>
        <translation>Узел недоступен</translation>
    </message>
    <message id="wallet-model-connection-addr-in-use-error">
        <source>The port %1 is already in use. Check if a wallet is already running on this machine or change the port settings.</source>
        <translation>Порт %1 уже используется. Возможно кошелек уже запущен на этом компьютере. Измените номер порта.</translation>
    </message>
    <message id="wallet-model-time-sync-error">
        <source>System time not synchronized</source>
        <translation>Системное время не синхронизировано</translation>
    </message>
    <message id="wallet-model-host-unresolved-error">
        <source>Incorrect node name or no Internet connection.</source>
        <translation>Некорректное имя узла или нет подключения к интернету.</translation>
    </message>
    <message id="wallet-model-undefined-error">
        <source>Unexpected error!</source>
        <translation>Неизвестная ошибка!</translation>
    </message>
    <message id="wallet-model-data-location-error">
        <source>Failed to start wallet. Please check your wallet data location</source>
        <translation>Невозможно запустить приложение. Проверьте путь к данным кошелька.</translation>
    </message>
    <message id="loading-view-download-blocks">
        <source>Downloading blocks</source>
        <translation>Загрузка блоков</translation>
    </message>
    <message id="loading-view-scaning-utxo">
        <source>Scanning UTXO %d/%d</source>
        <translation>Сканирование UTXO %d/%d</translation>
    </message>
    <message id="loading-view-protocol-error">
        <source>Incompatible peer</source>
        <translation>Несовместимый пир</translation>
    </message>
    <message id="loading-view-connection-error">
        <source>Connection error</source>
        <translation>Ошибка подключения</translation>
    </message>
    <message id="start-view-printer-not-found-error">
        <source>Printer is not found. Please, check your printer preferences.</source>
        <translation>Принтер не найден. Пожалуйста, проверьте настройки принтера.</translation>
    </message>
    <message id="start-view-printer-error">
        <source>Failed to print seed phrase. Please, check your printer.</source>
        <translation>Ошибка печати. Пожалуйста, проверьте настройки принтера.</translation>
    </message>
    <message id="start-view-db-file-filter">
        <source>SQLite database file (*.db)</source>
        <translation>Файл SQLite (*.db)</translation>
    </message>
    <message id="status-bar-view-not-connected">
        <source>Wallet is not connected to the node</source>
        <translation>Нет подключения к узлу</translation>
    </message>
    <message id="tx-failture-undefined">
        <source>Unexpected reason, please send wallet logs to Beam support</source>
        <translation>Неизвестная ошибка, пожалуйста, отправьте лог-файлы команде поддержки Beam</translation>
    </message>
    <message id="tx-failture-cancelled">
        <source>Transaction cancelled</source>
        <translation>Транзакция отменена</translation>
    </message>
    <message id="tx-failture-receiver-signature-invalid">
        <source>Receiver signature in not valid, please send wallet logs to Beam support</source>
        <translation>Не корректная подпись получателя, пожалуйста, отправьте лог-файлы команде поддержки Beam</translation>
    </message>
    <message id="tx-failture-not-registered-in-blockchain">
        <source>Failed to register transaction with the blockchain, see node logs for details</source>
        <translation>Ошибка записи в цепочку блоков</translation>
    </message>
    <message id="tx-failture-not-valid">
        <source>Transaction is not valid, please send wallet logs to Beam support</source>
        <translation>Некорректная транзакция, пожалуйста, отправьте лог-файлы команде поддержки Beam</translation>
    </message>
    <message id="tx-failture-kernel-invalid">
        <source>Invalid kernel proof provided</source>
        <translation>Некорректное подтверждение ядра транзакции</translation>
    </message>
    <message id="tx-failture-parameters-not-sended">
        <source>Failed to send Transaction parameters</source>
        <translation>Невозможно отправить параметры транзакции</translation>
    </message>
    <message id="tx-failture-no-inputs">
        <source>No inputs</source>
        <translation>Нет входов</translation>
    </message>
    <message id="tx-failture-addr-expired">
        <source>Address is expired</source>
        <translation>Адрес просрочен</translation>
    </message>
    <message id="tx-failture-parameters-not-readed">
        <source>Failed to get transaction parameters</source>
        <translation>Не возможно получить параметры транзакции</translation>
    </message>
    <message id="tx-failture-time-out">
        <source>Transaction timed out</source>
        <translation>Транзакция просрочена</translation>
    </message>
    <message id="tx-failture-not-signed-by-receiver">
        <source>Payment not signed by the receiver, please send wallet logs to Beam support</source>
        <translation>Транзакция не подписана получателем, пожалуйста, отправьте лог-файлы команде поддержки Beam</translation>
    </message>
    <message id="tx-failture-max-height-to-high">
        <source>Kernel maximum height is too high</source>
        <translation>Слишком большая максимальная высота</translation>
    </message>
    <message id="tx-failture-invalid-state">
        <source>Transaction has invalid state</source>
        <translation>Транзакция в некорректном состоянии</translation>
    </message>
    <message id="tx-curency-name">
        <source>BEAM</source>
        <translation type="vanished">BEAM</translation>
    </message>
    <message id="tx-curency-sub-name">
        <source>GROTH</source>
        <translation type="vanished">GROTH</translation>
    </message>
    <message id="utxo-utxo">
        <source>UTXO</source>
        <translation>UTXO</translation>
    </message>
    <message id="utxo-blockchain-height">
        <source>Blockchain Height</source>
        <translation>Высота цепочки блоков</translation>
    </message>
    <message id="utxo-last-block-hash">
        <source>Last block hash</source>
        <translation>Хэш последнего блока</translation>
    </message>
    <message id="utxo-head-maturity">
        <source>Maturity</source>
        <translation>Подтвержден</translation>
    </message>
    <message id="utxo-head-type">
        <source>Type</source>
        <translation>Тип</translation>
    </message>
    <message id="utxo-status-available">
        <source>Available</source>
        <translation>Доступно</translation>
    </message>
    <message id="utxo-status-maturing">
        <source>Maturing%1(till block height %2)</source>
        <translation>Подтверждается%1(до блока %2)</translation>
    </message>
    <message id="utxo-status-unavailable">
        <source>Unavailable%1(mining result rollback)</source>
        <translation>Недоступно%1(откат результатов майнинга)</translation>
    </message>
    <message id="utxo-status-outgoing">
        <source>In progress%1(outgoing)</source>
        <translation>В обработке%1(исходящая)</translation>
    </message>
    <message id="utxo-status-change">
        <source>In progress%1(change)</source>
        <translation>В обработке%1(сдача)</translation>
    </message>
    <message id="utxo-status-incoming">
        <source>In progress%1(incoming)</source>
        <translation>В обработке%1(входящая)</translation>
    </message>
    <message id="utxo-status-spent">
        <source>Spent</source>
        <translation>Потрачено</translation>
    </message>
    <message id="settings-general-lock-screen-never">
        <source>Never</source>
        <translation>Никогда</translation>
    </message>
    <message id="settings-general-lock-screen-1m">
        <source>1 minute</source>
        <translation>1 минута</translation>
    </message>
    <message id="settings-general-lock-screen-5m">
        <source>5 minutes</source>
        <translation>5 минут</translation>
    </message>
    <message id="settings-general-lock-screen-15m">
        <source>15 minutes</source>
        <translation>15 минут</translation>
    </message>
    <message id="settings-general-lock-screen-30m">
        <source>30 minutes</source>
        <translation>30 минут</translation>
    </message>
    <message id="settings-general-lock-screen-1h">
        <source>1 hour</source>
        <translation>1 час</translation>
    </message>
    <message id="receive-amount-label">
        <source>Receive amount (optional)</source>
        <translation>Запрашиваемая сумма (опционально)</translation>
    </message>
    <message id="tx-details-tx-id-label">
        <source>Transaction ID</source>
        <translation>Идентификатор транзакции</translation>
    </message>
    <message id="appmodel-failed-time-not-synced">
        <source>Failed to start the integrated node: the timezone settings of your machine are out of sync. Please fix them and restart the wallet.</source>
        <translation>Невозможно запустить локальный узел: время компьютера не синхронизировано. Проверьте настройки времени и перезапустите кошелек.</translation>
    </message>
    <message id="can-not-generate-new-address-message">
        <source>You cannot generate new address. Your wallet doesn&apos;t have a master key.</source>
        <translation>Вы не можете сгенерировать новый адрес. В кошельке отсутствует мастер-ключ.</translation>
    </message>
    <message id="settings-general-language">
        <source>Language</source>
        <extracomment>settings tab, general section, language label</extracomment>
        <translation>Язык</translation>
    </message>
    <message id="open-external-open">
        <source>Open</source>
        <translation>Открыть</translation>
    </message>
    <message id="open-external-title">
        <source>External link</source>
        <translation>Внешняя ссылка</translation>
    </message>
    <message id="open-external-message">
        <source>Beam Wallet app requires permission to open external link in the browser. This action will expose your IP to the web server. To avoid it, choose -Cancel-. You can change your choice in app setting anytime.</source>
        <translation>Кошелек пытается открыть внешнюю ссылку в браузере. Это действие может раскрыть ваш IP адрес серверу. Что бы избежать этого, нажмите &quot;отмена&quot;. Вы можете изменить свой выбор в настройках в любое время.</translation>
    </message>
    <message id="start-open-change-wallet-message">
        <source>If you&apos;ll restore a wallet all transaction history and addresses will be lost.</source>
        <translation>Если вы восстановите кошелек, история транзакций и адреса будут потеряны на этом устройстве.</translation>
    </message>
    <message id="loading-restore-message-line1">
        <source>Please wait for synchronization and do not close or minimize the application.</source>
        <translation>Пожалуйста, дождитесь завершения синхронизации, не закрывайте и не сворачивайте окно.</translation>
    </message>
    <message id="loading-restore-message-line2">
        <source>Only the wallet balance (UTXO) can be restored, transaction info and addresses are always private and never kept in the blockchain.</source>
        <translation>Будет восстановлен только баланс кошелька (UTXO), информация о транзакциях и адресах является приватной и не хранится в блокчейн.</translation>
    </message>
    <message id="start-recovery-title">
        <source>Create new password</source>
        <translation>Создать новый пароль</translation>
    </message>
    <message id="start-recovery-pwd-message">
        <source>Create new password to access your wallet</source>
        <translation>Создать новый пароль для доступа к вашему кошельку</translation>
    </message>
    <message id="start-create-pwd-strength-message">
        <source>Strong password needs to meet the following requirements:\n•  the length must be at least 10 characters\n•  must contain at least one lowercase letter\n•  must contain at least one uppercase letter\n•  must contain at least one number</source>
        <translation>Хороший пароль должен соответствовать следующим требованиям:
        •  длина минимум 10 символов
        •  содержит хотя бы одну строчную букву
        •  содержит хотя бы одну прописную букву
        •  содержит хотя бы одну цифру</translation>
    </message>
    <message id="start-open-caps-warning">
        <source>Caps lock is on!</source>
        <translation>Включен CapsLock!</translation>
    </message>
    <message id="show-qr-title">
        <source>QR code</source>
        <extracomment>show QR dialog title</extracomment>
        <translation>QR код</translation>
    </message>
    <message id="show-qr-tx-token-label">
        <source>Your address</source>
        <extracomment>show qr dialog address label</extracomment>
        <translation>Ваш адрес</translation>
    </message>
    <message id="show-qr-message">
        <source>Scan this QR code or send this address to the sender over secure channel</source>
        <extracomment>show QR dialog message, how to use this QR</extracomment>
        <translation>Сканируйте этот QR код или отошлите этот адрес отправителю по защищенному каналу</translation>
    </message>
    <message id="settings-peers-title">
        <source>Peers</source>
        <extracomment>settings tab, node section, peers label</extracomment>
        <translation>Пиры</translation>
    </message>
    <message id="settings-node-title">
        <source>Node</source>
        <extracomment>settings tab, node section, title</extracomment>
        <translation>Узел</translation>
    </message>
    <message id="settings-general-allow-beammw-label">
        <source>Allow access to %1 and %2 (to fetch exchanges and transaction data)</source>
        <extracomment>general settings, label for alow open external links</extracomment>
        <translation>Разрешить доступ к %1 и %2 (обменники и информация о транзакциях)</translation>
    </message>
    <message id="settings-report-problem-message-l0">
        <source>To report a problem:</source>
        <translation>Чтобы сообщить о проблеме:</translation>
    </message>
    <message id="settings-report-problem-message-l1">
        <source>1. Click “Save wallet logs” and choose a destination folder for log archive</source>
        <translation>1. Нажмите “сохранить лог” и укажите где сохранить архив</translation>
    </message>
    <message id="settings-report-problem-message-l2">
        <source>2. Send email to %1 or open a ticket in %2</source>
        <translation>2. Отправьте письмо на %1 или сообщите на %2</translation>
    </message>
    <message id="settings-report-problem-message-l3">
        <source>3. Don’t forget to attach logs archive</source>
        <translation>3. Не забудьте прикрепить архив</translation>
    </message>
    <message id="explorer">
        <source>blockchain explorer</source>
        <translation>blockchain проводник</translation>
    </message>
    <message id="edit-addr-24-option">
        <source>In 24 hours from now</source>
        <extracomment>Edit address dialog, expiration option, in 24 hours from now</extracomment>
        <translation>Еще 24 часа</translation>
    </message>
    <message id="edit-addr-never-option">
        <source>Never</source>
        <extracomment>Edit address dialog, expiration option, never</extracomment>
        <translation>Никогда</translation>
    </message>
    <message id="edit-addr-as-is-option">
        <source>Within 24 hours</source>
        <extracomment>Edit address dialog, expiration option, do not change</extracomment>
        <translation>В течение 24 часов</translation>
    </message>
    <message id="edit-addr-expires-label">
        <source>Expires</source>
        <extracomment>Edit addres dialog, expires label</extracomment>
        <translation>Действителен до</translation>
    </message>
    <message id="edit-addr-expire-now-label">
        <source>Now</source>
        <extracomment>Edit addres dialog, expire now label</extracomment>
        <translation>До текущего времени</translation>
    </message>
    <message id="edit-addr-expire-now-switch">
        <source>Expire address now</source>
        <extracomment>Edit addres dialog, expire now switch</extracomment>
        <translation>Деактивировать</translation>
    </message>
    <message id="edit-addr-expiration-time-label">
        <source>Expired on </source>
        <extracomment>Edit addres dialog, expiration time label</extracomment>
        <translation>Активен до </translation>
    </message>
    <message id="edit-addr-activate-addr-switch">
        <source>Activate address</source>
        <extracomment>Edit addres dialog, expiration time label</extracomment>
        <translation>Активировать адрес</translation>
    </message>
    <message id="time-never">
        <source>Never</source>
        <extracomment>time never string</extracomment>
        <translation>Никогда</translation>
    </message>
    <message id="start-pwd-difficulty-very-weak">
        <source>Very weak password</source>
        <extracomment>set passwort, difficulty message, very weak</extracomment>
        <translation>Очень легкий пароль</translation>
    </message>
    <message id="start-pwd-difficulty-weak">
        <source>Weak password</source>
        <extracomment>set passwort, difficulty message, weak</extracomment>
        <translation>Легкий пароль</translation>
    </message>
    <message id="start-pwd-difficulty-medium">
        <source>Medium strength password</source>
        <extracomment>set passwort, difficulty message, medium</extracomment>
        <translation>Нормальный пароль</translation>
    </message>
    <message id="start-pwd-difficulty-strong">
        <source>Strong password</source>
        <extracomment>set passwort, difficulty message, strong</extracomment>
        <translation>Хороший пароль</translation>
    </message>
    <message id="start-pwd-difficulty-very-strong">
        <source>Very strong password</source>
        <extracomment>set passwort, difficulty message, very strong</extracomment>
        <translation>Очень хороший пароль</translation>
    </message>
    <message id="start-migration-select-file-button">
        <source>Select wallet database file manually</source>
        <extracomment>migration screen, select db file button</extracomment>
        <translation>Выбрать файл базы данных</translation>
    </message>
    <message id="start-select-db-best-match-label">
        <source>(best match)</source>
        <extracomment>start screen, select db for migration, best match label</extracomment>
        <translation>(предпочтительно)</translation>
    </message>
    <message id="start-select-db-thead-created">
        <source>Date created</source>
        <extracomment>start screen, select db for migration, Date created column title</extracomment>
        <translation>Дата создания</translation>
    </message>
    <message id="settings-general-require-pwd-to-spend-confirm-pwd-title">
        <source>Don’t ask password on every Send</source>
        <extracomment>settings tab, general section, ask password to send, confirm password dialog, title</extracomment>
        <translation>Не спрашивать пароль при каждом отправлении</translation>
    </message>
    <message id="settings-general-require-pwd-to-spend-confirm-pwd-message">
        <source>Password verification is required to change that setting</source>
        <extracomment>settings tab, general section, ask password to send, confirm password dialog, message</extracomment>
        <translation>Введите пароль чтобы изменения вступили в силу</translation>
    </message>
    <message id="open-in-explorer">
        <source>Open in Blockchain Explorer</source>
        <translation>Открыть в Blockchain проводнике</translation>
    </message>
    <message id="restore-finish-alert-button">
        <source>I understand</source>
        <translation>Ясно</translation>
    </message>
    <message id="restore-finish-alert-title">
        <source>Do not simultaneously run two wallets initiated from the same seed phrase</source>
        <translation>Не запускайте одновременно два кошелька, инициированные из одной фразы seed</translation>
    </message>
    <message id="restore-finish-alert-message-line">
        <source>Don’t use same seed phrase on several devices, your balance and transaction list won’t be synchronized.</source>
        <translation>Не используйте одну и ту же сид фразу на разных устройствах, ваш баланс и список транзакций не будут синхронизированы.</translation>
    </message>
    <message id="tx-failture-subtx-failed">
        <source>Subtransaction has failed</source>
        <translation>Подтранзакция завершена с ошибкой</translation>
    </message>
    <message id="tx-failture-invalid-contract-amount">
        <source>Contract&apos;s amount is not valid</source>
        <translation>Сумма контракта не корректна</translation>
    </message>
    <message id="tx-failture-invalid-sidechain-contract">
        <source>Side chain has invalid contract</source>
        <translation>Сторонний блокчейн содержит не корректный контракт</translation>
    </message>
    <message id="tx-failture-sidechain-internal-error">
        <source>Side chain bridge has internal error</source>
        <translation>Внутренняя ошибка стороннего блокчейна</translation>
    </message>
    <message id="tx-failture-sidechain-network-error">
        <source>Side chain bridge has network error</source>
        <translation>Ошибка подключения к стороннему блокчейну</translation>
    </message>
    <message id="tx-failture-invalid-sidechain-response-format">
        <source>Side chain bridge has response format error</source>
        <translation>Не корректный ответ стороннего блокчейна</translation>
    </message>
    <message id="tx-failture-invalid-side-chain-credentials">
        <source>Invalid credentials of Side chain</source>
        <translation>Не корректная авторизация стороннего блокчейна</translation>
    </message>
    <message id="tx-failture-not-enough-time-btc-lock">
        <source>Not enough time to finish btc lock transaction</source>
        <translation>Не достаточно времени для завершения блокировки btc</translation>
    </message>
    <message id="tx-failture-create-multisig">
        <source>Failed to create multi-signature</source>
        <translation>Не возможно создать мультиподпись</translation>
    </message>
    <message id="tx-failture-fee-too-small">
        <source>Fee is too small</source>
        <translation>Размер комиссии слишком мал</translation>
    </message>
    <message id="loading-view-estimate-minutes">
        <source>min.</source>
        <translation>мин.</translation>
    </message>
    <message id="loading-view-estimate-seconds">
        <source>sec.</source>
        <translation>сек.</translation>
    </message>
    <message id="loading-view-estimate-time">
        <source>Estimate time: %s</source>
        <translation>Осталось:</translation>
    </message>
    <message id="atomic-swap-title">
        <source>Atomic Swap</source>
        <translation type="unfinished"></translation>
    </message>
    <message id="atomic-swap-create">
        <source>Create offer</source>
        <translation type="unfinished"></translation>
    </message>
    <message id="atomic-swap-active-offers-tab">
        <source>Active offers</source>
        <translation type="unfinished"></translation>
    </message>
    <message id="atomic-swap-transactions-tab">
        <source>Transactions</source>
        <translation type="unfinished">Транзакции</translation>
    </message>
    <message id="atomic-swap-receive-beam">
        <source>Receive BEAM</source>
        <translation type="unfinished"></translation>
    </message>
    <message id="atomic-swap-send-beam">
        <source>Send BEAM</source>
        <translation type="unfinished"></translation>
    </message>
    <message id="atomic-swap-only-my-offers">
        <source>Only my offers</source>
        <translation type="unfinished"></translation>
    </message>
    <message id="atomic-swap-fit-current-balance">
        <source>Fit my current balance</source>
        <translation type="unfinished"></translation>
    </message>
    <message id="atomic-swap-currency">
        <source>Currency</source>
        <translation type="unfinished"></translation>
    </message>
    <message id="atomic-swap-time-created">
        <source>Created on</source>
        <translation type="unfinished">Дата | Время</translation>
    </message>
    <message id="atomic-swap-amount-send">
        <source>Send</source>
        <translation type="unfinished"></translation>
    </message>
    <message id="atomic-swap-amount-receive">
        <source>Receive</source>
        <translation type="unfinished"></translation>
    </message>
    <message id="atomic-swap-rate">
        <source>Rate</source>
        <translation type="unfinished"></translation>
    </message>
    <message id="atomic-swap-expiration">
        <source>Expiration</source>
        <translation type="unfinished"></translation>
    </message>
    <message id="atomic-swap-cancel">
        <source>Cancel offer</source>
        <translation type="unfinished"></translation>
    </message>
    <message id="atomic-swap-accept">
        <source>Accept offer</source>
        <translation type="unfinished"></translation>
    </message>
    <message id="atomic-swap-all-transactions-tab">
        <source>All</source>
        <translation type="unfinished"></translation>
    </message>
    <message id="atomic-swap-in-progress-transactions-tab">
        <source>In progress</source>
        <translation type="unfinished">В процессе</translation>
    </message>
    <message id="atomic-swap-tx-table-created">
        <source>Created on</source>
        <translation type="unfinished">Дата | Время</translation>
    </message>
    <message id="atomic-swap-tx-table-from">
        <source>From</source>
        <translation type="unfinished"></translation>
    </message>
    <message id="atomic-swap-tx-table-to">
        <source>To</source>
        <translation type="unfinished"></translation>
    </message>
    <message id="atomic-swap-tx-table-sent">
        <source>Sent</source>
        <translation type="unfinished"></translation>
    </message>
    <message id="atomic-swap-tx-table-received">
        <source>Received</source>
        <translation type="unfinished"></translation>
    </message>
    <message id="atomic-swap-tx-table-status">
        <source>Status</source>
        <translation type="unfinished">Статус</translation>
    </message>
    <message id="general-fee-rate">
        <source>Transaction fee rate</source>
        <translation type="unfinished"></translation>
    </message>
    <message id="general-fee-fail">
        <source>The minimum fee is %1 %2</source>
        <translation type="unfinished"></translation>
    </message>
    <message id="general-locked">
        <source>locked</source>
        <translation type="unfinished"></translation>
    </message>
    <message id="general-change-settings">
        <source>Change settings</source>
        <translation type="unfinished">Изменить настройки</translation>
    </message>
    <message id="wallet-swap">
        <source>Swap</source>
        <translation type="unfinished"></translation>
    </message>
    <message id="settings-reset">
        <source>Switch off</source>
        <translation type="unfinished"></translation>
    </message>
    <message id="settings-node-address">
        <source>Node Address</source>
        <translation type="unfinished"></translation>
    </message>
    <message id="settings-username">
        <source>Username</source>
        <translation type="unfinished"></translation>
    </message>
    <message id="settings-password">
        <source>Password</source>
        <translation type="unfinished">Пароль</translation>
    </message>
    <message id="settings-fee-rate">
        <source>Default fee</source>
        <translation type="unfinished"></translation>
    </message>
<<<<<<< HEAD
=======
    <message id="trezor-message">
        <source>Please, look at your Trezor device to complete actions...</source>
        <translation type="unfinished"></translation>
    </message>
>>>>>>> 8cf5e21e
    <message id="swap-na-message">
        <source>You do not have any 3rd-party currencies connected.\nUpdate your settings and try again.</source>
        <translation type="unfinished"></translation>
    </message>
    <message id="wallet-receive-swap-title">
        <source>Create swap offer</source>
        <translation type="unfinished"></translation>
    </message>
    <message id="wallet-receive-addr-message">
        <source>Send this address to the sender over an external secure channel or scan the QR code</source>
        <translation type="unfinished"></translation>
    </message>
    <message id="wallet-receive-text-online-time">
        <source>For the transaction to complete, you should get online during the 12 hours after Beams are sent.</source>
        <translation type="unfinished"></translation>
    </message>
    <message id="wallet-receive-copy-address">
        <source>Copy transaction address</source>
        <translation type="unfinished"></translation>
    </message>
    <message id="receive-amount-swap-label">
        <source>Receive amount</source>
        <translation type="unfinished"></translation>
    </message>
    <message id="sent-amount-label">
        <source>Sent amount</source>
        <translation type="unfinished"></translation>
    </message>
    <message id="wallet-receive-offer-expires-label">
        <source>Offer expiration time</source>
        <translation type="unfinished"></translation>
    </message>
    <message id="wallet-receive-expires-12">
        <source>12 hours</source>
        <translation type="unfinished">24 часа {12 ?}</translation>
    </message>
    <message id="wallet-receive-expires-6">
        <source>6 hours</source>
        <translation type="unfinished">24 часа {6 ?}</translation>
    </message>
    <message id="general-rate">
        <source>Rate</source>
        <translation type="unfinished"></translation>
    </message>
    <message id="wallet-receive-your-token">
        <source>Your transaction token:</source>
        <translation type="unfinished"></translation>
    </message>
    <message id="wallet-swap-token-message">
        <source>Send this token to the sender over an external secure channel</source>
        <translation type="unfinished"></translation>
    </message>
    <message id="wallet-receive-swap-publish">
        <source>publish transaction token</source>
        <translation type="unfinished"></translation>
    </message>
    <message id="wallet-send-swap-title">
        <source>Swap currencies</source>
        <translation type="unfinished"></translation>
    </message>
    <message id="wallet-send-invalid-token">
        <source>Invalid address or token</source>
        <translation type="unfinished"></translation>
    </message>
    <message id="send-confirmation-pwd-text-online-time">
        <source>For the transaction to complete, the recipient must get online within the next 12 hours and you should get online within 2 hours afterwards.</source>
        <translation type="unfinished"></translation>
    </message>
    <message id="general-comment-local">
        <source>Comments are local and won&apos;t be shared</source>
        <translation type="unfinished"></translation>
    </message>
    <message id="send-total-label">
        <source>Total UTXO value</source>
        <translation type="unfinished"></translation>
    </message>
    <message id="general-bitcoin">
        <source>Bitcoin</source>
        <translation type="unfinished"></translation>
    </message>
    <message id="general-litecoin">
        <source>Litecoin</source>
        <translation type="unfinished"></translation>
    </message>
    <message id="general-qtum">
        <source>QTUM</source>
        <translation type="unfinished"></translation>
    </message>
    <message id="swap-currency-na-message">
        <source>You do not have %1 connected.\nUpdate your settings and try again.</source>
        <translation type="unfinished"></translation>
    </message>
    <message id="send-swap-to-label">
        <source>Transaction token</source>
        <translation type="unfinished"></translation>
    </message>
    <message id="send-not-enough">
        <source>There is not enough funds to complete the transaction</source>
        <translation type="unfinished"></translation>
    </message>
    <message id="wallet-send-swap-offered-label">
        <source>Offered on</source>
        <translation type="unfinished"></translation>
    </message>
    <message id="wallet-send-swap-expires-label">
        <source>Expires on</source>
        <translation type="unfinished"></translation>
    </message>
    <message id="general-create-trezor-wallet">
        <source>Create new Trezor wallet</source>
        <translation type="unfinished"></translation>
    </message>
<<<<<<< HEAD
    <message id="general-address-from">
        <source>From</source>
        <translation type="unfinished"></translation>
    </message>
    <message id="general-address-to">
        <source>To</source>
        <translation type="unfinished"></translation>
    </message>
    <message id="loading-view-estimate-hours">
        <source>h.</source>
        <translation type="unfinished"></translation>
    </message>
=======
    <message id="start-init-wallet-with-trezor">
        <source>Init wallet with Trezor</source>
        <translation type="unfinished"></translation>
    </message>
    <message id="start-found-trezor-device">
        <source>Found device:</source>
        <translation type="unfinished"></translation>
    </message>
    <message id="start-no-trezor-device-connected">
        <source>There is no device connected, please, connect your hardware wallet.</source>
        <translation type="unfinished"></translation>
    </message>
    <message id="start-import-trezor-owner-key">
        <source>Import Trezor Owner Key</source>
        <translation type="unfinished"></translation>
    </message>
    <message id="start-owner-key-imported">
        <source>Owner Key imported. Please, enter the password you saw on device to decrypt your Owner Key.</source>
        <translation type="unfinished"></translation>
    </message>
    <message id="start-look-at-trezor-to-complete-actions">
        <source>Please, look at your Trezor to complete actions...</source>
        <translation type="unfinished"></translation>
    </message>
    <message id="general-address-from">
        <source>From</source>
        <translation type="unfinished"></translation>
    </message>
    <message id="general-address-to">
        <source>To</source>
        <translation type="unfinished"></translation>
    </message>
    <message id="loading-view-estimate-hours">
        <source>h.</source>
        <translation type="unfinished"></translation>
    </message>
>>>>>>> 8cf5e21e
    <message id="loading-view-estimate-calculating">
        <source>calculating...</source>
        <translation type="unfinished"></translation>
    </message>
    <message id="loading-view-net-problems">
        <source>It may take longer when usual. Please, check your network.</source>
        <translation type="unfinished"></translation>
    </message>
    <message id="loading-view-rebuild-utxos">
        <source>Rebuilding UTXO image</source>
        <translation type="unfinished"></translation>
    </message>
</context>
</TS><|MERGE_RESOLUTION|>--- conflicted
+++ resolved
@@ -1390,13 +1390,10 @@
         <source>Default fee</source>
         <translation type="unfinished"></translation>
     </message>
-<<<<<<< HEAD
-=======
     <message id="trezor-message">
         <source>Please, look at your Trezor device to complete actions...</source>
         <translation type="unfinished"></translation>
     </message>
->>>>>>> 8cf5e21e
     <message id="swap-na-message">
         <source>You do not have any 3rd-party currencies connected.\nUpdate your settings and try again.</source>
         <translation type="unfinished"></translation>
@@ -1509,7 +1506,30 @@
         <source>Create new Trezor wallet</source>
         <translation type="unfinished"></translation>
     </message>
-<<<<<<< HEAD
+    <message id="start-init-wallet-with-trezor">
+        <source>Init wallet with Trezor</source>
+        <translation type="unfinished"></translation>
+    </message>
+    <message id="start-found-trezor-device">
+        <source>Found device:</source>
+        <translation type="unfinished"></translation>
+    </message>
+    <message id="start-no-trezor-device-connected">
+        <source>There is no device connected, please, connect your hardware wallet.</source>
+        <translation type="unfinished"></translation>
+    </message>
+    <message id="start-import-trezor-owner-key">
+        <source>Import Trezor Owner Key</source>
+        <translation type="unfinished"></translation>
+    </message>
+    <message id="start-owner-key-imported">
+        <source>Owner Key imported. Please, enter the password you saw on device to decrypt your Owner Key.</source>
+        <translation type="unfinished"></translation>
+    </message>
+    <message id="start-look-at-trezor-to-complete-actions">
+        <source>Please, look at your Trezor to complete actions...</source>
+        <translation type="unfinished"></translation>
+    </message>
     <message id="general-address-from">
         <source>From</source>
         <translation type="unfinished"></translation>
@@ -1522,44 +1542,6 @@
         <source>h.</source>
         <translation type="unfinished"></translation>
     </message>
-=======
-    <message id="start-init-wallet-with-trezor">
-        <source>Init wallet with Trezor</source>
-        <translation type="unfinished"></translation>
-    </message>
-    <message id="start-found-trezor-device">
-        <source>Found device:</source>
-        <translation type="unfinished"></translation>
-    </message>
-    <message id="start-no-trezor-device-connected">
-        <source>There is no device connected, please, connect your hardware wallet.</source>
-        <translation type="unfinished"></translation>
-    </message>
-    <message id="start-import-trezor-owner-key">
-        <source>Import Trezor Owner Key</source>
-        <translation type="unfinished"></translation>
-    </message>
-    <message id="start-owner-key-imported">
-        <source>Owner Key imported. Please, enter the password you saw on device to decrypt your Owner Key.</source>
-        <translation type="unfinished"></translation>
-    </message>
-    <message id="start-look-at-trezor-to-complete-actions">
-        <source>Please, look at your Trezor to complete actions...</source>
-        <translation type="unfinished"></translation>
-    </message>
-    <message id="general-address-from">
-        <source>From</source>
-        <translation type="unfinished"></translation>
-    </message>
-    <message id="general-address-to">
-        <source>To</source>
-        <translation type="unfinished"></translation>
-    </message>
-    <message id="loading-view-estimate-hours">
-        <source>h.</source>
-        <translation type="unfinished"></translation>
-    </message>
->>>>>>> 8cf5e21e
     <message id="loading-view-estimate-calculating">
         <source>calculating...</source>
         <translation type="unfinished"></translation>
