set (TARGET_NAME "beam-wallet-ui")

function(BEAM_TRANSLATIONS_UPDATE_TS supported_langs out_ts_files)
    find_package(Qt5LinguistTools)
    foreach(SUPPORTED_LANG ${supported_langs})
        set(TS_FILE "${CMAKE_CURRENT_SOURCE_DIR}/i18n/${SUPPORTED_LANG}.ts")
        list(APPEND TS_FILES "${TS_FILE}")
        message("update: ${TS_FILE}")
        execute_process(COMMAND lupdate -recursive -locations none ${CMAKE_CURRENT_SOURCE_DIR} -ts "${TS_FILE}")
    endforeach()
    set(${out_ts_files} ${TS_FILES} PARENT_SCOPE)
endfunction()

function(BEAM_TRANSLATIONS_COMPILE_QM ts_files out_qm_files)
    find_package(Qt5LinguistTools)
    foreach(TS_FILE ${ts_files})
        message("compile: ${TS_FILE}")
        get_filename_component(TS_FILE_WE ${TS_FILE} NAME_WE)
        set(QM_FILE_NAME "${TS_FILE_WE}.qm")
        list(APPEND QM_FILES "${QM_FILE_NAME}")
        execute_process(COMMAND lrelease -idbased "${TS_FILE}" -qm "${CMAKE_CURRENT_SOURCE_DIR}/${QM_FILE_NAME}")
        message("compiled translation: ${CMAKE_CURRENT_SOURCE_DIR}/${QM_FILE_NAME}")
    endforeach()
    set(${out_qm_files} ${QM_FILES} PARENT_SCOPE)
endfunction()

<<<<<<< HEAD
=======
set(APP_NAME "Beam Wallet${BEAM_DISPLAY_SUFFIX}")
>>>>>>> 09e9064b
if(LINUX)
    set (OUTPUT_NAME "BeamWallet${BEAM_SUFFIX_UPPER_CASE}")
else()
    set (OUTPUT_NAME "Beam Wallet${BEAM_DISPLAY_SUFFIX}")
endif()
set (CMAKE_PREFIX_PATH $ENV{QT5_ROOT_DIR})

find_package(Qt5 COMPONENTS Qml Quick Svg PrintSupport REQUIRED)

set(CMAKE_INCLUDE_CURRENT_DIR ON)
set(CMAKE_AUTOMOC ON)

if (POLICY CMP0071)
  # We do not require the old behaviour. It is only set to old, to prevent accidential use of
  # the new behavour. If the new behaviour becomes important, cmake_minimum_required has to be
  # set to "3.10".
  cmake_policy(SET CMP0071 OLD) # Policy introduced in CMake version 3.10
endif()

if(MSVC)
    if(CMAKE_BUILD_TYPE STREQUAL "Debug")
    else()
        set(SYSTEM_TYPE WIN32)
    endif()

    set_source_files_properties(ui.cpp PROPERTIES COMPILE_FLAGS "/wd4127") # QtCore/qvarlengtharray.h(274): warning C4127: conditional expression is constant

endif()

list(APPEND SUPPORTED_LANGS "en_US")
list(APPEND SUPPORTED_LANGS "ru_RU")

set(UI_SRC
    ui.cpp
    viewmodel/start_view.h
    viewmodel/start_view.cpp
    viewmodel/loading_view.h
    viewmodel/loading_view.cpp
    viewmodel/utxo_view.h
    viewmodel/utxo_view.cpp
    viewmodel/utxo_view_status.h
    viewmodel/utxo_view_type.h
    viewmodel/main_view.h
    viewmodel/main_view.cpp
    viewmodel/dashboard_view.h
    viewmodel/dashboard_view.cpp
    viewmodel/wallet_view.h
    viewmodel/wallet_view.cpp
    viewmodel/notifications_view.h
    viewmodel/notifications_view.cpp
    viewmodel/help_view.h
    viewmodel/help_view.cpp
    viewmodel/settings_view.h
    viewmodel/settings_view.cpp
    viewmodel/address_book_view.h
    viewmodel/address_book_view.cpp
    viewmodel/ui_helpers.h
    viewmodel/ui_helpers.cpp
    viewmodel/messages_view.h
    viewmodel/messages_view.cpp
    viewmodel/statusbar_view.h
    viewmodel/statusbar_view.cpp
    viewmodel/theme.h
    viewmodel/theme.cpp

    model/wallet_model.h
    model/wallet_model.cpp
    model/app_model.h
    model/app_model.cpp
    model/settings.h
    model/settings.cpp
    model/messages.h
    model/messages.cpp
    model/node_model.h
    model/node_model.cpp
)

beam_translations_update_ts("${SUPPORTED_LANGS}" TS_FILES)
beam_translations_compile_qm("${TS_FILES}" QM_FILES)
   
set(TRANSLATIONS_QRC_FILE_NAME "translations.qrc")
set(TRANSLATIONS_QRC_FILE "${CMAKE_CURRENT_SOURCE_DIR}/${TRANSLATIONS_QRC_FILE_NAME}")

file(WRITE "${TRANSLATIONS_QRC_FILE}" "<RCC>\n\t<qresource prefix=\"/translations\">\n")
foreach (QM_FILE ${QM_FILES})
    file(APPEND "${TRANSLATIONS_QRC_FILE}" "\t\t<file>${QM_FILE}</file>\n")
endforeach ()
file(APPEND "${TRANSLATIONS_QRC_FILE}" "\t</qresource>\n</RCC>")


find_package(Qt5QuickCompiler)
if(Qt5QuickCompiler_FOUND)
    qtquick_compiler_add_resources(QT_RESOURCES view/qml.qrc ${TRANSLATIONS_QRC_FILE})
else()
    qt5_add_resources(QT_RESOURCES view/qml.qrc ${TRANSLATIONS_QRC_FILE})
endif()

if(WIN32)
    add_definitions(-DWIN32_LEAN_AND_MEAN)
endif()

set(BEAM_ICON_SUFFIX "masternet")
if(BEAM_TESTNET)
    set(BEAM_ICON_SUFFIX "testnet")
elseif(BEAM_MAINNET)
    set(BEAM_ICON_SUFFIX "mainnet")
endif()

add_definitions(-DAPP_NAME=\"${APP_NAME}\")

file(COPY ${CMAKE_CURRENT_SOURCE_DIR}/icons/icon_${BEAM_ICON_SUFFIX}.ico
          ${CMAKE_CURRENT_SOURCE_DIR}/icons/beam_${BEAM_ICON_SUFFIX}.png
          ${CMAKE_CURRENT_SOURCE_DIR}/icons/beam_${BEAM_ICON_SUFFIX}.icns
     DESTINATION  ${CMAKE_CURRENT_SOURCE_DIR})

file(RENAME ${CMAKE_CURRENT_SOURCE_DIR}/icon_${BEAM_ICON_SUFFIX}.ico ${CMAKE_CURRENT_SOURCE_DIR}/icon.ico)
file(RENAME ${CMAKE_CURRENT_SOURCE_DIR}/beam_${BEAM_ICON_SUFFIX}.png ${CMAKE_CURRENT_SOURCE_DIR}/beam.png)
file(RENAME ${CMAKE_CURRENT_SOURCE_DIR}/beam_${BEAM_ICON_SUFFIX}.icns ${CMAKE_CURRENT_SOURCE_DIR}/beam.icns)

configure_file(${CMAKE_CURRENT_SOURCE_DIR}/beam.rc.in ${CMAKE_CURRENT_SOURCE_DIR}/beam.rc)
configure_file(${CMAKE_CURRENT_SOURCE_DIR}/beam.desktop.in ${CMAKE_CURRENT_SOURCE_DIR}/beam.desktop)
configure_file(${CMAKE_CURRENT_SOURCE_DIR}/Info.plist.in ${CMAKE_CURRENT_SOURCE_DIR}/Info.plist)
add_executable(${TARGET_NAME} ${SYSTEM_TYPE} ${UI_SRC} ${QT_RESOURCES} beam.rc ${MACOSX_BUNDLE_ICON_FILE})
set_target_properties(${TARGET_NAME} PROPERTIES OUTPUT_NAME ${OUTPUT_NAME})

configure_file("${PROJECT_SOURCE_DIR}/version.h.in" "${CMAKE_CURRENT_BINARY_DIR}/version.h")

add_dependencies(${TARGET_NAME} wallet mnemonic qrcode cli)
target_link_libraries(${TARGET_NAME} qrcode cli)

if(LINUX)
    set(CMAKE_POSITION_INDEPENDENT_CODE ON)
endif()

# link with QuaZip library
target_include_directories(${TARGET_NAME} PRIVATE ${CMAKE_PREFIX_PATH}/include/QtZlib)
target_include_directories(${TARGET_NAME} PRIVATE ${PROJECT_SOURCE_DIR}/3rdparty/quazip)
add_definitions(-DQUAZIP_STATIC)

add_dependencies(${TARGET_NAME} quazip_static)
target_link_libraries(${TARGET_NAME} quazip_static)

#if (BEAM_WALLET_WITH_NODE)
    add_definitions(-DBEAM_WALLET_WITH_NODE)
    add_dependencies(${TARGET_NAME} node external_pow)
    target_link_libraries(${TARGET_NAME} node external_pow)
#endif()

target_link_libraries(${TARGET_NAME} wallet mnemonic Qt5::Qml Qt5::Quick Qt5::Svg Qt5::PrintSupport)

if (BEAM_SIGN_PACKAGE AND WIN32)
    add_custom_command(
        TARGET ${TARGET_NAME} POST_BUILD
        COMMAND ${SIGNTOOL_EXECUTABLE} sign ${SIGNTOOL_OPTIONS} "${CMAKE_CURRENT_BINARY_DIR}\\${OUTPUT_NAME}.exe"
    )
endif()

if(BEAM_USE_STATIC)

    if(WIN32)

        foreach(lib lib/clip2tri lib/Qt5Concurrent lib/Qt5Help lib/Qt5PrintSupport lib/Qt5RemoteObjects lib/Qt5TextToSpeech
            lib/Qt5XmlPatterns lib/clipper lib/Qt5Core lib/Qt5Location lib/Qt5Purchasing lib/Qt5Script lib/Qt5ThemeSupport lib/qtfreetype
            lib/poly2tri lib/Qt5DBus lib/Qt5Multimedia lib/Qt5Qml lib/Qt5ScriptTools lib/Qt5UiTools lib/qtharfbuzz lib/Qt5AccessibilitySupport
            lib/Qt5DeviceDiscoverySupport lib/Qt5MultimediaWidgets lib/Qt5QmlDebug lib/Qt5Scxml lib/Qt5WebChannel lib/qtlibpng lib/Qt5AxBase
            lib/Qt5EdidSupport lib/Qt5Network lib/Qt5QmlDevTools lib/Qt5Sensors lib/Qt5WebSockets lib/qtmain lib/Qt5AxContainer
            lib/Qt5EventDispatcherSupport lib/Qt5NetworkAuth lib/Qt5Quick lib/Qt5SerialBus lib/Qt5WebView lib/qtopenwnn lib/Qt5AxServer
            lib/Qt5FbSupport lib/Qt5Nfc lib/Qt5QuickControls2 lib/Qt5SerialPort lib/Qt5Widgets lib/qtpcre2 lib/Qt5Bluetooth
            lib/Qt5FontDatabaseSupport lib/Qt5PacketProtocol lib/Qt5QuickTemplates2 lib/Qt5Sql lib/Qt5WindowsUIAutomationSupport
            lib/qtpinyin lib/Qt5Bootstrap lib/Qt5Gamepad lib/Qt5Positioning lib/Qt5QuickTest lib/Qt5Svg lib/Qt5WinExtras lib/qttcime
            lib/Qt5Charts lib/Qt5Gui lib/Qt5PositioningQuick lib/Qt5QuickWidgets lib/Qt5Test lib/Qt5Xml qml/QtQuick.2/qtquick2plugin
            qml/QtQuick/Window.2/windowplugin qml/QtQuick/Controls/qtquickcontrolsplugin qml/QtGraphicalEffects/qtgraphicaleffectsplugin
            qml/QtGraphicalEffects/private/qtgraphicaleffectsprivate qml/QtQuick/Layouts/qquicklayoutsplugin qml/QtQuick/Controls.2/qtquickcontrols2plugin
            qml/QtQuick/Templates.2/qtquicktemplates2plugin plugins/platforms/qwindows plugins/imageformats/qsvg plugins/printsupport/windowsprintersupport)

            target_link_libraries(${TARGET_NAME} ${CMAKE_PREFIX_PATH}/${lib}.lib)
        endforeach()

        target_link_libraries(${TARGET_NAME} Netapi32.lib version.lib winmm.lib Imm32.lib Dwmapi.lib)

    endif()


    if(APPLE)

        foreach(lib lib/libQt53DAnimation lib/libQt5Concurrent lib/libQt5MultimediaWidgets lib/libQt5QuickParticles lib/libQt5WebChannel
            lib/libQt53DCore lib/libQt5Core lib/libQt5Network lib/libQt5QuickTemplates2 lib/libQt5WebSockets lib/libQt53DExtras lib/libQt5DBus
            lib/libQt5NetworkAuth lib/libQt5QuickTest lib/libQt5WebView lib/libQt53DInput lib/libQt5DataVisualization lib/libQt5Nfc
            lib/libQt5QuickWidgets lib/libQt5Widgets lib/libQt53DLogic lib/libQt5DeviceDiscoverySupport lib/libQt5OpenGL lib/libQt5RemoteObjects
            lib/libQt5Xml lib/libQt53DQuick lib/libQt5EdidSupport lib/libQt5OpenGLExtensions lib/libQt5Script lib/libQt5XmlPatterns
            lib/libQt53DQuickAnimation lib/libQt5EventDispatcherSupport lib/libQt5PacketProtocol lib/libQt5ScriptTools lib/libclip2tri
            lib/libQt53DQuickExtras lib/libQt5FbSupport lib/libQt5PlatformCompositorSupport lib/libQt5Scxml lib/libclipper lib/libQt53DQuickInput
            lib/libQt5FontDatabaseSupport lib/libQt5Positioning lib/libQt5Sensors lib/libpoly2tri lib/libQt53DQuickRender lib/libQt5Gamepad
            lib/libQt5PositioningQuick lib/libQt5SerialBus lib/libqmapboxgl lib/libQt53DQuickScene2D lib/libQt5GraphicsSupport
            lib/libQt5PrintSupport lib/libQt5SerialPort lib/libqtfreetype lib/libQt53DRender lib/libQt5Gui lib/libQt5Purchasing lib/libQt5Sql
            lib/libqtharfbuzz lib/libQt5AccessibilitySupport lib/libQt5Help lib/libQt5Qml lib/libQt5Svg lib/libqtlibpng lib/libQt5Bluetooth
            lib/libQt5Location lib/libQt5QmlDebug lib/libQt5Test lib/libqtopenwnn lib/libQt5Bootstrap lib/libQt5MacExtras lib/libQt5QmlDevTools
            lib/libQt5TextToSpeech lib/libqtpcre2 lib/libQt5Charts lib/libQt5Multimedia lib/libQt5Quick lib/libQt5ThemeSupport lib/libqtpinyin
            lib/libQt5ClipboardSupport lib/libQt5MultimediaQuick lib/libQt5QuickControls2 lib/libQt5UiTools lib/libqttcime
            qml/QtQuick.2/libqtquick2plugin qml/QtQuick/Window.2/libwindowplugin qml/QtQuick/Controls/libqtquickcontrolsplugin
            qml/QtGraphicalEffects/libqtgraphicaleffectsplugin qml/QtGraphicalEffects/private/libqtgraphicaleffectsprivate
            qml/QtQuick/Layouts/libqquicklayoutsplugin qml/QtQuick/Controls.2/libqtquickcontrols2plugin qml/QtQuick/Templates.2/libqtquicktemplates2plugin
            plugins/platforms/libqcocoa plugins/platforms/libqminimal plugins/imageformats/libqsvg plugins/printsupport/libcocoaprintersupport)

            target_link_libraries(${TARGET_NAME} ${CMAKE_PREFIX_PATH}/${lib}.a)
        endforeach()

        target_link_libraries(${TARGET_NAME}
            "-framework CoreFoundation"
            "-framework Foundation"
            "-framework DiskArbitration"
            "-framework ApplicationServices"
            "-framework CFNetwork"
            "-framework CoreGraphics"
            "-framework CoreText"
            "-framework CoreServices"
            "-framework AppKit"
            "-framework OpenGL"
            "-framework AGL"
            "-framework Carbon"
            "-framework Cocoa"
            "-framework IOKit"
            "-framework QuartzCore"
            "-framework Security"
            "-framework SystemConfiguration"
            cups
        )
    endif()

    if(LINUX)

        target_link_libraries(${TARGET_NAME} -static-libstdc++ -static-libgcc)

        target_link_libraries(${TARGET_NAME}
            ${CMAKE_PREFIX_PATH}/plugins/platforms/libqxcb.a
            ${CMAKE_PREFIX_PATH}/plugins/xcbglintegrations/libqxcb-glx-integration.a
        )

        target_link_libraries(${TARGET_NAME}
            ${CMAKE_PREFIX_PATH}/qml/QtQuick.2/libqtquick2plugin.a
            ${CMAKE_PREFIX_PATH}/qml/QtQuick/Window.2/libwindowplugin.a
            ${CMAKE_PREFIX_PATH}/qml/QtQuick/Controls/libqtquickcontrolsplugin.a
            ${CMAKE_PREFIX_PATH}/qml/QtGraphicalEffects/libqtgraphicaleffectsplugin.a
            ${CMAKE_PREFIX_PATH}/qml/QtGraphicalEffects/private/libqtgraphicaleffectsprivate.a
            ${CMAKE_PREFIX_PATH}/qml/QtQuick/Layouts/libqquicklayoutsplugin.a
            ${CMAKE_PREFIX_PATH}/qml/QtQuick/Controls.2/libqtquickcontrols2plugin.a
            ${CMAKE_PREFIX_PATH}/qml/QtQuick/Templates.2/libqtquicktemplates2plugin.a

            ${CMAKE_PREFIX_PATH}/plugins/imageformats/libqsvg.a
            ${CMAKE_PREFIX_PATH}/plugins/printsupport/libcupsprintersupport.a
        )

        foreach(lib
            Qt5Core Qt5XcbQpa clip2tri Qt5Gui Qt5Nfc Qt5Quick Qt5Sensors clipper
            Qt5PacketProtocol Qt5QuickControls2 Qt5SerialBus Qt5WebChannel qtharfbuzz
            poly2tri Qt5InputSupport Qt5Positioning Qt5QuickTemplates2
            Qt5SerialPort Qt5WebSockets qtlibpng Qt5AccessibilitySupport Qt5DeviceDiscoverySupport
            Qt5KmsSupport Qt5PositioningQuick Qt5QuickTest Qt5ServiceSupport
            Qt5Bluetooth Qt5EdidSupport Qt5PrintSupport Qt5QuickWidgets
            Qt5Sql Qt5Widgets qtpcre2 Qt5Bootstrap Qt5EventDispatcherSupport
            Qt5Purchasing Qt5RemoteObjects Qt5Svg Qt5X11Extras
            Qt5FbSupport Qt5Qml Qt5Test
            Qt5Concurrent Qt5FontDatabaseSupport Qt5Network Qt5QmlDebug
            Qt5Xml xcb-static Qt5Gamepad Qt5NetworkAuth Qt5QmlDevTools
            Qt5Scxml Qt5ThemeSupport Qt5XmlPatterns Qt5DBus Qt5GlxSupport
        )
            target_link_libraries(${TARGET_NAME} ${CMAKE_PREFIX_PATH}/lib/lib${lib}.a)
        endforeach()

        target_link_libraries(${TARGET_NAME} -lX11-xcb -lX11 -lxcb -lGL -lfreetype -lfontconfig -lXi -lXext -lXfixes -lXrender -lglib-2.0 -lSM -lICE -lcups -lxcb-glx)

        foreach(lib icui18n icuuc icudata)
            target_link_libraries(${TARGET_NAME} /usr/lib/x86_64-linux-gnu/lib${lib}.a)
        endforeach()

        set_property(TARGET ${TARGET_NAME} PROPERTY POSITION_INDEPENDENT_CODE ON)

    endif()

endif()

if(LINUX)
    install(TARGETS ${TARGET_NAME}	DESTINATION bin)
    install(FILES beam-wallet.cfg DESTINATION bin)

    SET(BEAM_DESKTOP_DIR     "/usr/share/applications/")
    SET(BEAM_PIXMAPS_DIR     "/usr/share/icons/")

    install (FILES beam.desktop DESTINATION ${BEAM_DESKTOP_DIR})
    install (FILES beam.xml DESTINATION ${BEAM_DESKTOP_DIR})
    install (FILES beam.png DESTINATION ${BEAM_PIXMAPS_DIR})

else()

    if(WIN32)
        install(FILES ${CMAKE_PREFIX_PATH}\\\\bin\\\\opengl32sw.dll DESTINATION .)
        install(FILES beam-wallet.cfg DESTINATION .)
        install(TARGETS ${TARGET_NAME} DESTINATION .)
    endif()

    # Signing the installer
    #add_custom_target(signing-installer)
    #
    #message(BEAM_INSTALLER_NAME = ${BEAM_INSTALLER_NAME})
    #add_custom_command(
    #    TARGET signing-installer
    #    COMMAND ${SIGNTOOL_EXECUTABLE} sign ${SIGNTOOL_OPTIONS} ${CMAKE_CURRENT_BINARY_DIR}\\${BEAM_INSTALLER_NAME}
    #  )
endif()<|MERGE_RESOLUTION|>--- conflicted
+++ resolved
@@ -24,10 +24,7 @@
     set(${out_qm_files} ${QM_FILES} PARENT_SCOPE)
 endfunction()
 
-<<<<<<< HEAD
-=======
 set(APP_NAME "Beam Wallet${BEAM_DISPLAY_SUFFIX}")
->>>>>>> 09e9064b
 if(LINUX)
     set (OUTPUT_NAME "BeamWallet${BEAM_SUFFIX_UPPER_CASE}")
 else()
