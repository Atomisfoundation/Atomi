--- conflicted
+++ resolved
@@ -152,10 +152,7 @@
     viewmodel/currencies.h
     viewmodel/send_swap_view.h
     viewmodel/send_swap_view.cpp
-<<<<<<< HEAD
-=======
     viewmodel/el_seed_validator.h
->>>>>>> 7f03e5a5
     viewmodel/el_seed_validator.cpp
 
     model/wallet_model.h
