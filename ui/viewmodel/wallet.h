--- conflicted
+++ resolved
@@ -103,14 +103,8 @@
 
 public:
     using TxList = QList<TxObject*>;
-<<<<<<< HEAD
-    using UtxoList = QList<UtxoItem*>;
-
-    WalletViewModel(WalletModel& model, MessagesViewModel& messagesModel);
-=======
     
     WalletViewModel();
->>>>>>> 662a354f
     virtual ~WalletViewModel();
     
     QString available() const;
@@ -173,7 +167,6 @@
 private:
 
     WalletModel& _model;
-    MessagesViewModel& _messagesModel;
 
     WalletStatus _status;
 
