--- conflicted
+++ resolved
@@ -613,14 +613,6 @@
     return m_btcUseEL;
 }
 
-<<<<<<< HEAD
-bool SettingsViewModel::getBtcUseEL() const
-{
-    return m_btcUseEL;
-}
-
-=======
->>>>>>> 525b3b5e
 void SettingsViewModel::setBtcUseEL(bool value)
 {
     if (m_btcUseEL != value)
