// Copyright 2018 The Beam Team
//
// Licensed under the Apache License, Version 2.0 (the "License");
// you may not use this file except in compliance with the License.
// You may obtain a copy of the License at
//
//    http://www.apache.org/licenses/LICENSE-2.0
//
// Unless required by applicable law or agreed to in writing, software
// distributed under the License is distributed on an "AS IS" BASIS,
// WITHOUT WARRANTIES OR CONDITIONS OF ANY KIND, either express or implied.
// See the License for the specific language governing permissions and
// limitations under the License.

#pragma once

#include <QObject>
#include <QThread>

#include "wallet/wallet.h"
#include "wallet/wallet_db.h"
#include "wallet/wallet_network.h"

struct IWalletModelAsync
{
	using Ptr = std::shared_ptr<IWalletModelAsync>;

    virtual void sendMoney(const beam::WalletID& sender, const beam::WalletID& receiver, beam::Amount&& amount, beam::Amount&& fee = 0) = 0;
	virtual void syncWithNode() = 0;
    virtual void calcChange(beam::Amount&& amount) = 0;
    virtual void getAvaliableUtxos() = 0;
	virtual void getAllUtxos() = 0;
    virtual void getAddresses(bool own) = 0;
    virtual void cancelTx(const beam::TxID& id) = 0;
    virtual void createNewAddress(beam::WalletAddress&& address) = 0;
	virtual void generateNewWalletID() = 0;
	virtual void changeCurrentWalletIDs(const beam::WalletID& senderID, const beam::WalletID& receiverID) = 0;

    virtual void deleteAddress(const beam::WalletID& id) = 0;
    virtual void deleteOwnAddress(const beam::WalletID& id) = 0 ;

	virtual void setNodeAddress(const std::string& addr) = 0;

	virtual ~IWalletModelAsync() {}
};

struct WalletStatus
{
	beam::Amount available;
	beam::Amount received;
	beam::Amount sent;
	beam::Amount unconfirmed;

	struct
	{
		beam::Timestamp lastTime;
		int done;
		int total;
	} update;
};

class WalletModel
	: public QThread
	, private beam::IWalletObserver
    , private IWalletModelAsync
{
	Q_OBJECT
public:

	using Ptr = std::shared_ptr<WalletModel>;

	WalletModel(beam::IKeyChain::Ptr keychain, beam::IKeyStore::Ptr keystore, const std::string& nodeAddr);
	~WalletModel();

	void run() override;

public:
	IWalletModelAsync::Ptr async;

signals:
	void onStatus(const WalletStatus& status);
	void onTxStatus(const std::vector<beam::TxDescription>& history);
	void onTxPeerUpdated(const std::vector<beam::TxPeer>& peers);
	void onSyncProgressUpdated(int done, int total);
    void onChangeCalculated(beam::Amount change);
    void onUtxoChanged(const std::vector<beam::Coin>& utxos);
	void onAllUtxoChanged(const std::vector<beam::Coin>& utxos);
	void onAdrresses(bool own, const std::vector<beam::WalletAddress>& addresses);
	void onGeneratedNewWalletID(const beam::WalletID& walletID);
	void onChangeCurrentWalletIDs(beam::WalletID senderID, beam::WalletID receiverID);

private:
	void onKeychainChanged() override;
	void onTransactionChanged() override;
	void onSystemStateChanged() override;
	void onTxPeerChanged() override;
    void onAddressChanged() override;
	void onSyncProgress(int done, int total) override;

    void sendMoney(const beam::WalletID& sender, const beam::WalletID& receiver, beam::Amount&& amount, beam::Amount&& fee) override;
    void syncWithNode() override;
    void calcChange(beam::Amount&& amount) override;
    void getAvaliableUtxos() override;
	void getAllUtxos() override;
    void getAddresses(bool own) override;
    void cancelTx(const beam::TxID& id) override;
    void createNewAddress(beam::WalletAddress&& address) override;
	void changeCurrentWalletIDs(const beam::WalletID& senderID, const beam::WalletID& receiverID) override;
	void generateNewWalletID() override;
    void deleteAddress(const beam::WalletID& id) override;
<<<<<<< HEAD
    void deleteOwnAddress(const beam::WalletID& id) override;
=======
	void setNodeAddress(const std::string& addr) override;
>>>>>>> 304ef059

	void onStatusChanged();
	WalletStatus getStatus() const;
    std::vector<beam::Coin> getUtxos(bool all = false) const;
private:

	beam::IKeyChain::Ptr _keychain;
    beam::IKeyStore::Ptr _keystore;
    beam::io::Reactor::Ptr _reactor;
    std::weak_ptr<beam::INetworkIO> _wallet_io;
    std::weak_ptr<beam::Wallet> _wallet;
    beam::io::Timer::Ptr _logRotateTimer;

	std::string _nodeAddrStr;
};<|MERGE_RESOLUTION|>--- conflicted
+++ resolved
@@ -108,11 +108,8 @@
 	void changeCurrentWalletIDs(const beam::WalletID& senderID, const beam::WalletID& receiverID) override;
 	void generateNewWalletID() override;
     void deleteAddress(const beam::WalletID& id) override;
-<<<<<<< HEAD
     void deleteOwnAddress(const beam::WalletID& id) override;
-=======
 	void setNodeAddress(const std::string& addr) override;
->>>>>>> 304ef059
 
 	void onStatusChanged();
 	WalletStatus getStatus() const;
