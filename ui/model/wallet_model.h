--- conflicted
+++ resolved
@@ -89,12 +89,9 @@
     void onAllUtxoChanged(beam::wallet::ChangeAction, const std::vector<beam::wallet::Coin>& utxos) override;
     void onAddressesChanged(beam::wallet::ChangeAction, const std::vector<beam::wallet::WalletAddress>& items) override;
     void onAddresses(bool own, const std::vector<beam::wallet::WalletAddress>& addrs) override;
-<<<<<<< HEAD
 #ifdef BEAM_ATOMIC_SWAP_SUPPORT
     void onSwapOffersChanged(beam::wallet::ChangeAction action, const std::vector<beam::wallet::SwapOffer>& offers) override;
 #endif  // BEAM_ATOMIC_SWAP_SUPPORT
-=======
->>>>>>> 776242c4
     void onGeneratedNewAddress(const beam::wallet::WalletAddress& walletAddr) override;
     void onSwapParamsLoaded(const beam::ByteBuffer& token) override;
     void onNewAddressFailed() override;
@@ -112,7 +109,6 @@
     void onImportDataFromJson(bool isOk) override;
     void onExportDataToJson(const std::string& data) override;
     void onExportTxHistoryToCsv(const std::string& data) override;
-    void onSwapOffersChanged(beam::wallet::ChangeAction action, const std::vector<beam::wallet::SwapOffer>& offers) override;
     void onNewWalletVersion(const beam::wallet::VersionInfo&) override;
     // void onExchangeRates(const ExchangeRates&) override;
 
