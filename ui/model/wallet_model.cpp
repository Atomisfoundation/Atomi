--- conflicted
+++ resolved
@@ -515,7 +515,6 @@
 {
     try
     {
-<<<<<<< HEAD
         auto pVal = _walletDB->getAddress(id);
         if (pVal)
         {
@@ -524,43 +523,17 @@
                 auto s = _wnet.lock();
                 if (s)
                 {
-                    static_pointer_cast<WalletNetworkViaBbs>(s)->address_deleted(pVal->m_OwnID);
+                    static_pointer_cast<WalletNetworkViaBbs>(s)->DeleteOwnAddress(pVal->m_OwnID);
                 }
             }
             _walletDB->deleteAddress(id);
         }
-=======
-        _walletDB->deleteAddress(id);
     }
     catch (...)
     {
     }
 }
 
-void WalletModel::deleteOwnAddress(const beam::WalletID& id)
-{
-    try
-    {
-		auto pVal = _walletDB->getAddress(id);
-		if (pVal)
-		{
-			if (pVal->m_OwnID)
-			{
-				auto s = _wnet.lock();
-				if (s)
-				{
-					static_pointer_cast<WalletNetworkViaBbs>(s)->DeleteOwnAddress(pVal->m_OwnID);
-				}
-			}
-			_walletDB->deleteAddress(id);
-		}
-
->>>>>>> 471c20a7
-    }
-    catch (...)
-    {
-    }
-}
 
 void WalletModel::setNodeAddress(const std::string& addr)
 {
