// Copyright 2018 The Beam Team
//
// Licensed under the Apache License, Version 2.0 (the "License");
// you may not use this file except in compliance with the License.
// You may obtain a copy of the License at
//
//    http://www.apache.org/licenses/LICENSE-2.0
//
// Unless required by applicable law or agreed to in writing, software
// distributed under the License is distributed on an "AS IS" BASIS,
// WITHOUT WARRANTIES OR CONDITIONS OF ANY KIND, either express or implied.
// See the License for the specific language governing permissions and
// limitations under the License.

#include "app_model.h"

using namespace beam;
using namespace ECC;
using namespace std;

AppModel* AppModel::s_instance = nullptr;

AppModel* AppModel::getInstance()
{
    assert(s_instance != nullptr);
    return s_instance;
}

AppModel::AppModel(WalletSettings& settings)
    : m_settings{settings}
{
    assert(s_instance == nullptr);
    s_instance = this;
}

AppModel::~AppModel()
{
    s_instance = nullptr;
}

bool AppModel::createWallet(const SecString& seed, const SecString& pass)
{
    m_db = Keychain::init(m_settings.getWalletStorage(), pass, seed.hash());

    if (m_db)
    {
        try
        {
            m_passwordHash = pass.hash();

            IKeyStore::Options options;
            options.flags = IKeyStore::Options::local_file | IKeyStore::Options::enable_all_keys;
            options.fileName = m_settings.getBbsStorage();

            IKeyStore::Ptr keystore = IKeyStore::create(options, pass.data(), pass.size());

            // generate default address
            WalletAddress defaultAddress = {};
            defaultAddress.m_own = true;
            defaultAddress.m_label = "default";
            defaultAddress.m_createTime = getTimestamp();
            defaultAddress.m_duration = numeric_limits<uint64_t>::max();
            keystore->gen_keypair(defaultAddress.m_walletID);
            keystore->save_keypair(defaultAddress.m_walletID, true);

            m_db->saveAddress(defaultAddress);

            start(keystore);
        }
        catch (const std::runtime_error&)
        {
            m_messages.addMessage("Failed to generate default address");
        }

        return true;
    }

    return false;
}

bool AppModel::openWallet(const beam::SecString& pass)
{
    m_db = Keychain::open(m_settings.getWalletStorage(), pass);

    if (m_db)
    {
		m_passwordHash = pass.hash();

        IKeyStore::Ptr keystore;
        IKeyStore::Options options;
        options.flags = IKeyStore::Options::local_file | IKeyStore::Options::enable_all_keys;
        options.fileName = m_settings.getBbsStorage();

        try
        {
            keystore = IKeyStore::create(options, pass.data(), pass.size());
        }
        catch (const beam::KeyStoreException& )
        {
            return false;
        }

        start(keystore);
        return true;
    }
    return false;
}

void AppModel::applySettingsChanges()
{
    if (m_node)
    {
        m_node.reset();
    }

    if (m_settings.getRunLocalNode())
    {
        startNode();

        io::Address nodeAddr = io::Address::LOCALHOST;
        nodeAddr.port(m_settings.getLocalNodePort());

        m_wallet->async->setNodeAddress(nodeAddr.str());
    }
    else
    {
        auto nodeAddr = m_settings.getNodeAddress().toStdString();
        m_wallet->async->setNodeAddress(nodeAddr);
    }
}

void AppModel::start(IKeyStore::Ptr keystore)
{
    if (m_settings.getRunLocalNode())
    {
        startNode();

        io::Address nodeAddr = io::Address::LOCALHOST;
        nodeAddr.port(m_settings.getLocalNodePort());
        m_wallet = std::make_shared<WalletModel>(m_db, keystore, nodeAddr.str());

        m_wallet->start();
    }
    else
    {
        auto nodeAddr = m_settings.getNodeAddress().toStdString();
        m_wallet = std::make_shared<WalletModel>(m_db, keystore, nodeAddr);

        m_wallet->start();
    }
}

<<<<<<< HEAD
void AppModel::startNode()
{
    ECC::NoLeak<ECC::uintBig> seed;
    bool isSeedValid = m_db->getVar("WalletSeed", seed);

    assert(isSeedValid);

    m_node = make_unique<NodeModel>(seed);
    m_node->start();
=======
void AppModel::startNode()
{
    ECC::NoLeak<ECC::uintBig> seed;
    bool isSeedValid = m_db->getVar("WalletSeed", seed);

    assert(isSeedValid);

    m_node = make_unique<NodeModel>(seed);
    m_node->start();
>>>>>>> a2342095
}

WalletModel::Ptr AppModel::getWallet() const
{
    return m_wallet;
}

WalletSettings& AppModel::getSettings()
{
    return m_settings;
}

MessageManager& AppModel::getMessages()
{
    return m_messages;
}

bool AppModel::checkWalletPassword(const beam::SecString& pass) const
{
    auto passwordHash = pass.hash();

    return passwordHash.V == m_passwordHash.V;
}

void AppModel::changeWalletPassword(const std::string& pass)
{
    beam::SecString t = pass;
    m_passwordHash.V = t.hash().V;

    m_wallet->async->changeWalletPassword(pass);
}<|MERGE_RESOLUTION|>--- conflicted
+++ resolved
@@ -150,7 +150,6 @@
     }
 }
 
-<<<<<<< HEAD
 void AppModel::startNode()
 {
     ECC::NoLeak<ECC::uintBig> seed;
@@ -160,17 +159,6 @@
 
     m_node = make_unique<NodeModel>(seed);
     m_node->start();
-=======
-void AppModel::startNode()
-{
-    ECC::NoLeak<ECC::uintBig> seed;
-    bool isSeedValid = m_db->getVar("WalletSeed", seed);
-
-    assert(isSeedValid);
-
-    m_node = make_unique<NodeModel>(seed);
-    m_node->start();
->>>>>>> a2342095
 }
 
 WalletModel::Ptr AppModel::getWallet() const
